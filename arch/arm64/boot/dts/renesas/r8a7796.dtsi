/*
 * Device Tree Source for the r8a7796 SoC
 *
 * Copyright (C) 2016 Renesas Electronics Corp.
 *
 * This file is licensed under the terms of the GNU General Public License
 * version 2.  This program is licensed "as is" without any warranty of any
 * kind, whether express or implied.
 */

#include <dt-bindings/clock/r8a7796-cpg-mssr.h>
#include <dt-bindings/interrupt-controller/arm-gic.h>
#include <dt-bindings/power/r8a7796-sysc.h>

/ {
	compatible = "renesas,r8a7796";
	#address-cells = <2>;
	#size-cells = <2>;

	aliases {
		i2c0 = &i2c0;
		i2c1 = &i2c1;
		i2c2 = &i2c2;
		i2c3 = &i2c3;
		i2c4 = &i2c4;
		i2c5 = &i2c5;
		i2c6 = &i2c6;
	};

	psci {
		compatible = "arm,psci-0.2";
		method = "smc";
	};

	cpus {
		#address-cells = <1>;
		#size-cells = <0>;

		/* 1 core only at this point */
		a57_0: cpu@0 {
			compatible = "arm,cortex-a57", "arm,armv8";
			reg = <0x0>;
			device_type = "cpu";
			power-domains = <&sysc R8A7796_PD_CA57_CPU0>;
			next-level-cache = <&L2_CA57>;
			enable-method = "psci";
		};

		L2_CA57: cache-controller@0 {
			compatible = "cache";
			reg = <0>;
			power-domains = <&sysc R8A7796_PD_CA57_SCU>;
			cache-unified;
			cache-level = <2>;
		};
	};

	extal_clk: extal {
		compatible = "fixed-clock";
		#clock-cells = <0>;
		/* This value must be overridden by the board */
		clock-frequency = <0>;
	};

	extalr_clk: extalr {
		compatible = "fixed-clock";
		#clock-cells = <0>;
		/* This value must be overridden by the board */
		clock-frequency = <0>;
	};

	/* External SCIF clock - to be overridden by boards that provide it */
	scif_clk: scif {
		compatible = "fixed-clock";
		#clock-cells = <0>;
		clock-frequency = <0>;
	};

	soc {
		compatible = "simple-bus";
		interrupt-parent = <&gic>;
		#address-cells = <2>;
		#size-cells = <2>;
		ranges;

		gic: interrupt-controller@f1010000 {
			compatible = "arm,gic-400";
			#interrupt-cells = <3>;
			#address-cells = <0>;
			interrupt-controller;
			reg = <0x0 0xf1010000 0 0x1000>,
			      <0x0 0xf1020000 0 0x20000>,
			      <0x0 0xf1040000 0 0x20000>,
			      <0x0 0xf1060000 0 0x20000>;
			interrupts = <GIC_PPI 9
					(GIC_CPU_MASK_SIMPLE(1) | IRQ_TYPE_LEVEL_HIGH)>;
		};

		timer {
			compatible = "arm,armv8-timer";
			interrupts = <GIC_PPI 13
					(GIC_CPU_MASK_SIMPLE(1) | IRQ_TYPE_LEVEL_LOW)>,
				     <GIC_PPI 14
					(GIC_CPU_MASK_SIMPLE(1) | IRQ_TYPE_LEVEL_LOW)>,
				     <GIC_PPI 11
					(GIC_CPU_MASK_SIMPLE(1) | IRQ_TYPE_LEVEL_LOW)>,
				     <GIC_PPI 10
					(GIC_CPU_MASK_SIMPLE(1) | IRQ_TYPE_LEVEL_LOW)>;
		};

		wdt0: watchdog@e6020000 {
			compatible = "renesas,r8a7796-wdt",
				     "renesas,rcar-gen3-wdt";
			reg = <0 0xe6020000 0 0x0c>;
			clocks = <&cpg CPG_MOD 402>;
			power-domains = <&sysc R8A7796_PD_ALWAYS_ON>;
			status = "disabled";
		};

		gpio0: gpio@e6050000 {
			compatible = "renesas,gpio-r8a7796",
				     "renesas,gpio-rcar";
			reg = <0 0xe6050000 0 0x50>;
			interrupts = <GIC_SPI 4 IRQ_TYPE_LEVEL_HIGH>;
			#gpio-cells = <2>;
			gpio-controller;
			gpio-ranges = <&pfc 0 0 16>;
			#interrupt-cells = <2>;
			interrupt-controller;
			clocks = <&cpg CPG_MOD 912>;
			power-domains = <&sysc R8A7796_PD_ALWAYS_ON>;
		};

		gpio1: gpio@e6051000 {
			compatible = "renesas,gpio-r8a7796",
				     "renesas,gpio-rcar";
			reg = <0 0xe6051000 0 0x50>;
			interrupts = <GIC_SPI 5 IRQ_TYPE_LEVEL_HIGH>;
			#gpio-cells = <2>;
			gpio-controller;
			gpio-ranges = <&pfc 0 32 29>;
			#interrupt-cells = <2>;
			interrupt-controller;
			clocks = <&cpg CPG_MOD 911>;
			power-domains = <&sysc R8A7796_PD_ALWAYS_ON>;
		};

		gpio2: gpio@e6052000 {
			compatible = "renesas,gpio-r8a7796",
				     "renesas,gpio-rcar";
			reg = <0 0xe6052000 0 0x50>;
			interrupts = <GIC_SPI 6 IRQ_TYPE_LEVEL_HIGH>;
			#gpio-cells = <2>;
			gpio-controller;
			gpio-ranges = <&pfc 0 64 15>;
			#interrupt-cells = <2>;
			interrupt-controller;
			clocks = <&cpg CPG_MOD 910>;
			power-domains = <&sysc R8A7796_PD_ALWAYS_ON>;
		};

		gpio3: gpio@e6053000 {
			compatible = "renesas,gpio-r8a7796",
				     "renesas,gpio-rcar";
			reg = <0 0xe6053000 0 0x50>;
			interrupts = <GIC_SPI 7 IRQ_TYPE_LEVEL_HIGH>;
			#gpio-cells = <2>;
			gpio-controller;
			gpio-ranges = <&pfc 0 96 16>;
			#interrupt-cells = <2>;
			interrupt-controller;
			clocks = <&cpg CPG_MOD 909>;
			power-domains = <&sysc R8A7796_PD_ALWAYS_ON>;
		};

		gpio4: gpio@e6054000 {
			compatible = "renesas,gpio-r8a7796",
				     "renesas,gpio-rcar";
			reg = <0 0xe6054000 0 0x50>;
			interrupts = <GIC_SPI 8 IRQ_TYPE_LEVEL_HIGH>;
			#gpio-cells = <2>;
			gpio-controller;
			gpio-ranges = <&pfc 0 128 18>;
			#interrupt-cells = <2>;
			interrupt-controller;
			clocks = <&cpg CPG_MOD 908>;
			power-domains = <&sysc R8A7796_PD_ALWAYS_ON>;
		};

		gpio5: gpio@e6055000 {
			compatible = "renesas,gpio-r8a7796",
				     "renesas,gpio-rcar";
			reg = <0 0xe6055000 0 0x50>;
			interrupts = <GIC_SPI 9 IRQ_TYPE_LEVEL_HIGH>;
			#gpio-cells = <2>;
			gpio-controller;
			gpio-ranges = <&pfc 0 160 26>;
			#interrupt-cells = <2>;
			interrupt-controller;
			clocks = <&cpg CPG_MOD 907>;
			power-domains = <&sysc R8A7796_PD_ALWAYS_ON>;
		};

		gpio6: gpio@e6055400 {
			compatible = "renesas,gpio-r8a7796",
				     "renesas,gpio-rcar";
			reg = <0 0xe6055400 0 0x50>;
			interrupts = <GIC_SPI 10 IRQ_TYPE_LEVEL_HIGH>;
			#gpio-cells = <2>;
			gpio-controller;
			gpio-ranges = <&pfc 0 192 32>;
			#interrupt-cells = <2>;
			interrupt-controller;
			clocks = <&cpg CPG_MOD 906>;
			power-domains = <&sysc R8A7796_PD_ALWAYS_ON>;
		};

		gpio7: gpio@e6055800 {
			compatible = "renesas,gpio-r8a7796",
				     "renesas,gpio-rcar";
			reg = <0 0xe6055800 0 0x50>;
			interrupts = <GIC_SPI 11 IRQ_TYPE_LEVEL_HIGH>;
			#gpio-cells = <2>;
			gpio-controller;
			gpio-ranges = <&pfc 0 224 4>;
			#interrupt-cells = <2>;
			interrupt-controller;
			clocks = <&cpg CPG_MOD 905>;
			power-domains = <&sysc R8A7796_PD_ALWAYS_ON>;
		};

		pfc: pin-controller@e6060000 {
			compatible = "renesas,pfc-r8a7796";
			reg = <0 0xe6060000 0 0x50c>;
		};

		cpg: clock-controller@e6150000 {
			compatible = "renesas,r8a7796-cpg-mssr";
			reg = <0 0xe6150000 0 0x1000>;
			clocks = <&extal_clk>, <&extalr_clk>;
			clock-names = "extal", "extalr";
			#clock-cells = <2>;
			#power-domain-cells = <0>;
		};

		sysc: system-controller@e6180000 {
			compatible = "renesas,r8a7796-sysc";
			reg = <0 0xe6180000 0 0x0400>;
			#power-domain-cells = <1>;
		};

<<<<<<< HEAD
		avb: ethernet@e6800000 {
			compatible = "renesas,etheravb-r8a7796",
				     "renesas,etheravb-rcar-gen3";
			reg = <0 0xe6800000 0 0x800>, <0 0xe6a00000 0 0x10000>;
			interrupts = <GIC_SPI 39 IRQ_TYPE_LEVEL_HIGH>,
				     <GIC_SPI 40 IRQ_TYPE_LEVEL_HIGH>,
				     <GIC_SPI 41 IRQ_TYPE_LEVEL_HIGH>,
				     <GIC_SPI 42 IRQ_TYPE_LEVEL_HIGH>,
				     <GIC_SPI 43 IRQ_TYPE_LEVEL_HIGH>,
				     <GIC_SPI 44 IRQ_TYPE_LEVEL_HIGH>,
				     <GIC_SPI 45 IRQ_TYPE_LEVEL_HIGH>,
				     <GIC_SPI 46 IRQ_TYPE_LEVEL_HIGH>,
				     <GIC_SPI 47 IRQ_TYPE_LEVEL_HIGH>,
				     <GIC_SPI 48 IRQ_TYPE_LEVEL_HIGH>,
				     <GIC_SPI 49 IRQ_TYPE_LEVEL_HIGH>,
				     <GIC_SPI 50 IRQ_TYPE_LEVEL_HIGH>,
				     <GIC_SPI 51 IRQ_TYPE_LEVEL_HIGH>,
				     <GIC_SPI 52 IRQ_TYPE_LEVEL_HIGH>,
				     <GIC_SPI 53 IRQ_TYPE_LEVEL_HIGH>,
				     <GIC_SPI 54 IRQ_TYPE_LEVEL_HIGH>,
				     <GIC_SPI 55 IRQ_TYPE_LEVEL_HIGH>,
				     <GIC_SPI 56 IRQ_TYPE_LEVEL_HIGH>,
				     <GIC_SPI 57 IRQ_TYPE_LEVEL_HIGH>,
				     <GIC_SPI 58 IRQ_TYPE_LEVEL_HIGH>,
				     <GIC_SPI 59 IRQ_TYPE_LEVEL_HIGH>,
				     <GIC_SPI 60 IRQ_TYPE_LEVEL_HIGH>,
				     <GIC_SPI 61 IRQ_TYPE_LEVEL_HIGH>,
				     <GIC_SPI 62 IRQ_TYPE_LEVEL_HIGH>,
				     <GIC_SPI 63 IRQ_TYPE_LEVEL_HIGH>;
			interrupt-names = "ch0", "ch1", "ch2", "ch3",
					  "ch4", "ch5", "ch6", "ch7",
					  "ch8", "ch9", "ch10", "ch11",
					  "ch12", "ch13", "ch14", "ch15",
					  "ch16", "ch17", "ch18", "ch19",
					  "ch20", "ch21", "ch22", "ch23",
					  "ch24";
			clocks = <&cpg CPG_MOD 812>;
			power-domains = <&sysc R8A7796_PD_ALWAYS_ON>;
			phy-mode = "rgmii-id";
			#address-cells = <1>;
			#size-cells = <0>;
=======
		i2c0: i2c@e6500000 {
			#address-cells = <1>;
			#size-cells = <0>;
			compatible = "renesas,i2c-r8a7796";
			reg = <0 0xe6500000 0 0x40>;
			interrupts = <GIC_SPI 287 IRQ_TYPE_LEVEL_HIGH>;
			clocks = <&cpg CPG_MOD 931>;
			power-domains = <&sysc R8A7796_PD_ALWAYS_ON>;
			dmas = <&dmac1 0x91>, <&dmac1 0x90>;
			dma-names = "tx", "rx";
			i2c-scl-internal-delay-ns = <110>;
			status = "disabled";
		};

		i2c1: i2c@e6508000 {
			#address-cells = <1>;
			#size-cells = <0>;
			compatible = "renesas,i2c-r8a7796";
			reg = <0 0xe6508000 0 0x40>;
			interrupts = <GIC_SPI 288 IRQ_TYPE_LEVEL_HIGH>;
			clocks = <&cpg CPG_MOD 930>;
			power-domains = <&sysc R8A7796_PD_ALWAYS_ON>;
			dmas = <&dmac1 0x93>, <&dmac1 0x92>;
			dma-names = "tx", "rx";
			i2c-scl-internal-delay-ns = <6>;
			status = "disabled";
		};

		i2c2: i2c@e6510000 {
			#address-cells = <1>;
			#size-cells = <0>;
			compatible = "renesas,i2c-r8a7796";
			reg = <0 0xe6510000 0 0x40>;
			interrupts = <GIC_SPI 286 IRQ_TYPE_LEVEL_HIGH>;
			clocks = <&cpg CPG_MOD 929>;
			power-domains = <&sysc R8A7796_PD_ALWAYS_ON>;
			dmas = <&dmac1 0x95>, <&dmac1 0x94>;
			dma-names = "tx", "rx";
			i2c-scl-internal-delay-ns = <6>;
			status = "disabled";
		};

		i2c3: i2c@e66d0000 {
			#address-cells = <1>;
			#size-cells = <0>;
			compatible = "renesas,i2c-r8a7796";
			reg = <0 0xe66d0000 0 0x40>;
			interrupts = <GIC_SPI 290 IRQ_TYPE_LEVEL_HIGH>;
			clocks = <&cpg CPG_MOD 928>;
			power-domains = <&sysc R8A7796_PD_ALWAYS_ON>;
			dmas = <&dmac0 0x97>, <&dmac0 0x96>;
			dma-names = "tx", "rx";
			i2c-scl-internal-delay-ns = <110>;
			status = "disabled";
		};

		i2c4: i2c@e66d8000 {
			#address-cells = <1>;
			#size-cells = <0>;
			compatible = "renesas,i2c-r8a7796";
			reg = <0 0xe66d8000 0 0x40>;
			interrupts = <GIC_SPI 19 IRQ_TYPE_LEVEL_HIGH>;
			clocks = <&cpg CPG_MOD 927>;
			power-domains = <&sysc R8A7796_PD_ALWAYS_ON>;
			dmas = <&dmac0 0x99>, <&dmac0 0x98>;
			dma-names = "tx", "rx";
			i2c-scl-internal-delay-ns = <110>;
			status = "disabled";
		};

		i2c5: i2c@e66e0000 {
			#address-cells = <1>;
			#size-cells = <0>;
			compatible = "renesas,i2c-r8a7796";
			reg = <0 0xe66e0000 0 0x40>;
			interrupts = <GIC_SPI 20 IRQ_TYPE_LEVEL_HIGH>;
			clocks = <&cpg CPG_MOD 919>;
			power-domains = <&sysc R8A7796_PD_ALWAYS_ON>;
			dmas = <&dmac0 0x9b>, <&dmac0 0x9a>;
			dma-names = "tx", "rx";
			i2c-scl-internal-delay-ns = <110>;
			status = "disabled";
		};

		i2c6: i2c@e66e8000 {
			#address-cells = <1>;
			#size-cells = <0>;
			compatible = "renesas,i2c-r8a7796";
			reg = <0 0xe66e8000 0 0x40>;
			interrupts = <GIC_SPI 21 IRQ_TYPE_LEVEL_HIGH>;
			clocks = <&cpg CPG_MOD 918>;
			power-domains = <&sysc R8A7796_PD_ALWAYS_ON>;
			dmas = <&dmac0 0x9d>, <&dmac0 0x9c>;
			dma-names = "tx", "rx";
			i2c-scl-internal-delay-ns = <6>;
			status = "disabled";
		};

		hscif0: serial@e6540000 {
			compatible = "renesas,hscif-r8a7796",
				     "renesas,rcar-gen3-hscif",
				     "renesas,hscif";
			reg = <0 0xe6540000 0 96>;
			interrupts = <GIC_SPI 154 IRQ_TYPE_LEVEL_HIGH>;
			clocks = <&cpg CPG_MOD 520>,
				 <&cpg CPG_CORE R8A7796_CLK_S3D1>,
				 <&scif_clk>;
			clock-names = "fck", "brg_int", "scif_clk";
			dmas = <&dmac1 0x31>, <&dmac1 0x30>;
			dma-names = "tx", "rx";
			power-domains = <&sysc R8A7796_PD_ALWAYS_ON>;
			status = "disabled";
		};

		hscif1: serial@e6550000 {
			compatible = "renesas,hscif-r8a7796",
				     "renesas,rcar-gen3-hscif",
				     "renesas,hscif";
			reg = <0 0xe6550000 0 96>;
			interrupts = <GIC_SPI 155 IRQ_TYPE_LEVEL_HIGH>;
			clocks = <&cpg CPG_MOD 519>,
				 <&cpg CPG_CORE R8A7796_CLK_S3D1>,
				 <&scif_clk>;
			clock-names = "fck", "brg_int", "scif_clk";
			dmas = <&dmac1 0x33>, <&dmac1 0x32>;
			dma-names = "tx", "rx";
			power-domains = <&sysc R8A7796_PD_ALWAYS_ON>;
			status = "disabled";
		};

		hscif2: serial@e6560000 {
			compatible = "renesas,hscif-r8a7796",
				     "renesas,rcar-gen3-hscif",
				     "renesas,hscif";
			reg = <0 0xe6560000 0 96>;
			interrupts = <GIC_SPI 144 IRQ_TYPE_LEVEL_HIGH>;
			clocks = <&cpg CPG_MOD 518>,
				 <&cpg CPG_CORE R8A7796_CLK_S3D1>,
				 <&scif_clk>;
			clock-names = "fck", "brg_int", "scif_clk";
			dmas = <&dmac1 0x35>, <&dmac1 0x34>;
			dma-names = "tx", "rx";
			power-domains = <&sysc R8A7796_PD_ALWAYS_ON>;
			status = "disabled";
		};

		hscif3: serial@e66a0000 {
			compatible = "renesas,hscif-r8a7796",
				     "renesas,rcar-gen3-hscif",
				     "renesas,hscif";
			reg = <0 0xe66a0000 0 96>;
			interrupts = <GIC_SPI 145 IRQ_TYPE_LEVEL_HIGH>;
			clocks = <&cpg CPG_MOD 517>,
				 <&cpg CPG_CORE R8A7796_CLK_S3D1>,
				 <&scif_clk>;
			clock-names = "fck", "brg_int", "scif_clk";
			dmas = <&dmac0 0x37>, <&dmac0 0x36>;
			dma-names = "tx", "rx";
			power-domains = <&sysc R8A7796_PD_ALWAYS_ON>;
			status = "disabled";
		};

		hscif4: serial@e66b0000 {
			compatible = "renesas,hscif-r8a7796",
				     "renesas,rcar-gen3-hscif",
				     "renesas,hscif";
			reg = <0 0xe66b0000 0 96>;
			interrupts = <GIC_SPI 146 IRQ_TYPE_LEVEL_HIGH>;
			clocks = <&cpg CPG_MOD 516>,
				 <&cpg CPG_CORE R8A7796_CLK_S3D1>,
				 <&scif_clk>;
			clock-names = "fck", "brg_int", "scif_clk";
			dmas = <&dmac0 0x39>, <&dmac0 0x38>;
			dma-names = "tx", "rx";
			power-domains = <&sysc R8A7796_PD_ALWAYS_ON>;
			status = "disabled";
		};

		scif0: serial@e6e60000 {
			compatible = "renesas,scif-r8a7796",
				     "renesas,rcar-gen3-scif", "renesas,scif";
			reg = <0 0xe6e60000 0 64>;
			interrupts = <GIC_SPI 152 IRQ_TYPE_LEVEL_HIGH>;
			clocks = <&cpg CPG_MOD 207>,
				 <&cpg CPG_CORE R8A7796_CLK_S3D1>,
				 <&scif_clk>;
			clock-names = "fck", "brg_int", "scif_clk";
			dmas = <&dmac1 0x51>, <&dmac1 0x50>;
			dma-names = "tx", "rx";
			power-domains = <&sysc R8A7796_PD_ALWAYS_ON>;
			status = "disabled";
		};

		scif1: serial@e6e68000 {
			compatible = "renesas,scif-r8a7796",
				     "renesas,rcar-gen3-scif", "renesas,scif";
			reg = <0 0xe6e68000 0 64>;
			interrupts = <GIC_SPI 153 IRQ_TYPE_LEVEL_HIGH>;
			clocks = <&cpg CPG_MOD 206>,
				 <&cpg CPG_CORE R8A7796_CLK_S3D1>,
				 <&scif_clk>;
			clock-names = "fck", "brg_int", "scif_clk";
			dmas = <&dmac1 0x53>, <&dmac1 0x52>;
			dma-names = "tx", "rx";
			power-domains = <&sysc R8A7796_PD_ALWAYS_ON>;
			status = "disabled";
>>>>>>> 60b8926b
		};

		scif2: serial@e6e88000 {
			compatible = "renesas,scif-r8a7796",
				     "renesas,rcar-gen3-scif", "renesas,scif";
			reg = <0 0xe6e88000 0 64>;
			interrupts = <GIC_SPI 164 IRQ_TYPE_LEVEL_HIGH>;
			clocks = <&cpg CPG_MOD 310>,
				 <&cpg CPG_CORE R8A7796_CLK_S3D1>,
				 <&scif_clk>;
			clock-names = "fck", "brg_int", "scif_clk";
			dmas = <&dmac1 0x13>, <&dmac1 0x12>;
			dma-names = "tx", "rx";
			power-domains = <&sysc R8A7796_PD_ALWAYS_ON>;
			status = "disabled";
		};

		scif3: serial@e6c50000 {
			compatible = "renesas,scif-r8a7796",
				     "renesas,rcar-gen3-scif", "renesas,scif";
			reg = <0 0xe6c50000 0 64>;
			interrupts = <GIC_SPI 23 IRQ_TYPE_LEVEL_HIGH>;
			clocks = <&cpg CPG_MOD 204>,
				 <&cpg CPG_CORE R8A7796_CLK_S3D1>,
				 <&scif_clk>;
			clock-names = "fck", "brg_int", "scif_clk";
			dmas = <&dmac0 0x57>, <&dmac0 0x56>;
			dma-names = "tx", "rx";
			power-domains = <&sysc R8A7796_PD_ALWAYS_ON>;
			status = "disabled";
		};

		scif4: serial@e6c40000 {
			compatible = "renesas,scif-r8a7796",
				     "renesas,rcar-gen3-scif", "renesas,scif";
			reg = <0 0xe6c40000 0 64>;
			interrupts = <GIC_SPI 16 IRQ_TYPE_LEVEL_HIGH>;
			clocks = <&cpg CPG_MOD 203>,
				 <&cpg CPG_CORE R8A7796_CLK_S3D1>,
				 <&scif_clk>;
			clock-names = "fck", "brg_int", "scif_clk";
			dmas = <&dmac0 0x59>, <&dmac0 0x58>;
			dma-names = "tx", "rx";
			power-domains = <&sysc R8A7796_PD_ALWAYS_ON>;
			status = "disabled";
		};

		scif5: serial@e6f30000 {
			compatible = "renesas,scif-r8a7796",
				     "renesas,rcar-gen3-scif", "renesas,scif";
			reg = <0 0xe6f30000 0 64>;
			interrupts = <GIC_SPI 17 IRQ_TYPE_LEVEL_HIGH>;
			clocks = <&cpg CPG_MOD 202>,
				 <&cpg CPG_CORE R8A7796_CLK_S3D1>,
				 <&scif_clk>;
			clock-names = "fck", "brg_int", "scif_clk";
			dmas = <&dmac1 0x5b>, <&dmac1 0x5a>;
			dma-names = "tx", "rx";
			power-domains = <&sysc R8A7796_PD_ALWAYS_ON>;
			status = "disabled";
		};

		dmac0: dma-controller@e6700000 {
			compatible = "renesas,dmac-r8a7796",
				     "renesas,rcar-dmac";
			reg = <0 0xe6700000 0 0x10000>;
			interrupts = <GIC_SPI 199 IRQ_TYPE_LEVEL_HIGH
				      GIC_SPI 200 IRQ_TYPE_LEVEL_HIGH
				      GIC_SPI 201 IRQ_TYPE_LEVEL_HIGH
				      GIC_SPI 202 IRQ_TYPE_LEVEL_HIGH
				      GIC_SPI 203 IRQ_TYPE_LEVEL_HIGH
				      GIC_SPI 204 IRQ_TYPE_LEVEL_HIGH
				      GIC_SPI 205 IRQ_TYPE_LEVEL_HIGH
				      GIC_SPI 206 IRQ_TYPE_LEVEL_HIGH
				      GIC_SPI 207 IRQ_TYPE_LEVEL_HIGH
				      GIC_SPI 208 IRQ_TYPE_LEVEL_HIGH
				      GIC_SPI 209 IRQ_TYPE_LEVEL_HIGH
				      GIC_SPI 210 IRQ_TYPE_LEVEL_HIGH
				      GIC_SPI 211 IRQ_TYPE_LEVEL_HIGH
				      GIC_SPI 212 IRQ_TYPE_LEVEL_HIGH
				      GIC_SPI 213 IRQ_TYPE_LEVEL_HIGH
				      GIC_SPI 214 IRQ_TYPE_LEVEL_HIGH
				      GIC_SPI 215 IRQ_TYPE_LEVEL_HIGH>;
			interrupt-names = "error",
					"ch0", "ch1", "ch2", "ch3",
					"ch4", "ch5", "ch6", "ch7",
					"ch8", "ch9", "ch10", "ch11",
					"ch12", "ch13", "ch14", "ch15";
			clocks = <&cpg CPG_MOD 219>;
			clock-names = "fck";
			power-domains = <&sysc R8A7796_PD_ALWAYS_ON>;
			#dma-cells = <1>;
			dma-channels = <16>;
		};

		dmac1: dma-controller@e7300000 {
			compatible = "renesas,dmac-r8a7796",
				     "renesas,rcar-dmac";
			reg = <0 0xe7300000 0 0x10000>;
			interrupts = <GIC_SPI 220 IRQ_TYPE_LEVEL_HIGH
				      GIC_SPI 216 IRQ_TYPE_LEVEL_HIGH
				      GIC_SPI 217 IRQ_TYPE_LEVEL_HIGH
				      GIC_SPI 218 IRQ_TYPE_LEVEL_HIGH
				      GIC_SPI 219 IRQ_TYPE_LEVEL_HIGH
				      GIC_SPI 308 IRQ_TYPE_LEVEL_HIGH
				      GIC_SPI 309 IRQ_TYPE_LEVEL_HIGH
				      GIC_SPI 310 IRQ_TYPE_LEVEL_HIGH
				      GIC_SPI 311 IRQ_TYPE_LEVEL_HIGH
				      GIC_SPI 312 IRQ_TYPE_LEVEL_HIGH
				      GIC_SPI 313 IRQ_TYPE_LEVEL_HIGH
				      GIC_SPI 314 IRQ_TYPE_LEVEL_HIGH
				      GIC_SPI 315 IRQ_TYPE_LEVEL_HIGH
				      GIC_SPI 316 IRQ_TYPE_LEVEL_HIGH
				      GIC_SPI 317 IRQ_TYPE_LEVEL_HIGH
				      GIC_SPI 318 IRQ_TYPE_LEVEL_HIGH
				      GIC_SPI 319 IRQ_TYPE_LEVEL_HIGH>;
			interrupt-names = "error",
					"ch0", "ch1", "ch2", "ch3",
					"ch4", "ch5", "ch6", "ch7",
					"ch8", "ch9", "ch10", "ch11",
					"ch12", "ch13", "ch14", "ch15";
			clocks = <&cpg CPG_MOD 218>;
			clock-names = "fck";
			power-domains = <&sysc R8A7796_PD_ALWAYS_ON>;
			#dma-cells = <1>;
			dma-channels = <16>;
		};

		dmac2: dma-controller@e7310000 {
			compatible = "renesas,dmac-r8a7796",
				     "renesas,rcar-dmac";
			reg = <0 0xe7310000 0 0x10000>;
			interrupts = <GIC_SPI 416 IRQ_TYPE_LEVEL_HIGH
				      GIC_SPI 417 IRQ_TYPE_LEVEL_HIGH
				      GIC_SPI 418 IRQ_TYPE_LEVEL_HIGH
				      GIC_SPI 419 IRQ_TYPE_LEVEL_HIGH
				      GIC_SPI 420 IRQ_TYPE_LEVEL_HIGH
				      GIC_SPI 421 IRQ_TYPE_LEVEL_HIGH
				      GIC_SPI 422 IRQ_TYPE_LEVEL_HIGH
				      GIC_SPI 423 IRQ_TYPE_LEVEL_HIGH
				      GIC_SPI 424 IRQ_TYPE_LEVEL_HIGH
				      GIC_SPI 425 IRQ_TYPE_LEVEL_HIGH
				      GIC_SPI 426 IRQ_TYPE_LEVEL_HIGH
				      GIC_SPI 427 IRQ_TYPE_LEVEL_HIGH
				      GIC_SPI 428 IRQ_TYPE_LEVEL_HIGH
				      GIC_SPI 429 IRQ_TYPE_LEVEL_HIGH
				      GIC_SPI 430 IRQ_TYPE_LEVEL_HIGH
				      GIC_SPI 431 IRQ_TYPE_LEVEL_HIGH
				      GIC_SPI 397 IRQ_TYPE_LEVEL_HIGH>;
			interrupt-names = "error",
					"ch0", "ch1", "ch2", "ch3",
					"ch4", "ch5", "ch6", "ch7",
					"ch8", "ch9", "ch10", "ch11",
					"ch12", "ch13", "ch14", "ch15";
			clocks = <&cpg CPG_MOD 217>;
			clock-names = "fck";
			power-domains = <&sysc R8A7796_PD_ALWAYS_ON>;
			#dma-cells = <1>;
			dma-channels = <16>;
		};
	};
};<|MERGE_RESOLUTION|>--- conflicted
+++ resolved
@@ -249,7 +249,6 @@
 			#power-domain-cells = <1>;
 		};
 
-<<<<<<< HEAD
 		avb: ethernet@e6800000 {
 			compatible = "renesas,etheravb-r8a7796",
 				     "renesas,etheravb-rcar-gen3";
@@ -291,7 +290,8 @@
 			phy-mode = "rgmii-id";
 			#address-cells = <1>;
 			#size-cells = <0>;
-=======
+		};
+
 		i2c0: i2c@e6500000 {
 			#address-cells = <1>;
 			#size-cells = <0>;
@@ -498,7 +498,6 @@
 			dma-names = "tx", "rx";
 			power-domains = <&sysc R8A7796_PD_ALWAYS_ON>;
 			status = "disabled";
->>>>>>> 60b8926b
 		};
 
 		scif2: serial@e6e88000 {
