--- conflicted
+++ resolved
@@ -749,7 +749,6 @@
 	};
 };
 
-<<<<<<< HEAD
 &msiof0 {
 	pinctrl-0 = <&msiof0_pins>;
 	pinctrl-names = "default";
@@ -855,6 +854,38 @@
 	};
 };
 
+&sdhi0 {
+	pinctrl-0 = <&sdhi0_pins>;
+	pinctrl-names = "default";
+
+	vmmc-supply = <&vcc_sdhi0>;
+	vqmmc-supply = <&vccq_sdhi0>;
+	cd-gpios = <&gpio3 12 GPIO_ACTIVE_LOW>;
+	wp-gpios = <&gpio3 13 GPIO_ACTIVE_HIGH>;
+	status = "okay";
+};
+
+&sdhi3 {
+	pinctrl-0 = <&sdhi3_pins>;
+	pinctrl-names = "default";
+
+	vmmc-supply = <&vcc_sdhi3>;
+	vqmmc-supply = <&vccq_sdhi3>;
+	cd-gpios = <&gpio4 15 GPIO_ACTIVE_LOW>;
+	wp-gpios = <&gpio4 16 GPIO_ACTIVE_HIGH>;
+	status = "okay";
+};
+
+&mmc0 {
+	pinctrl-0 = <&mmc0_pins>;
+	pinctrl-names = "default";
+
+	vmmc-supply = <&fixedregulator1v8>;
+	vqmmc-supply = <&vccq_mmc0>;
+	non-removable;
+	status = "disabled";
+};
+
 &sata {
 	status = "okay";
 };
@@ -949,36 +980,4 @@
 
 &pciec1 {
 	status = "okay";
-=======
-&sdhi0 {
-	pinctrl-0 = <&sdhi0_pins>;
-	pinctrl-names = "default";
-
-	vmmc-supply = <&vcc_sdhi0>;
-	vqmmc-supply = <&vccq_sdhi0>;
-	cd-gpios = <&gpio3 12 GPIO_ACTIVE_LOW>;
-	wp-gpios = <&gpio3 13 GPIO_ACTIVE_HIGH>;
-	status = "okay";
-};
-
-&sdhi3 {
-	pinctrl-0 = <&sdhi3_pins>;
-	pinctrl-names = "default";
-
-	vmmc-supply = <&vcc_sdhi3>;
-	vqmmc-supply = <&vccq_sdhi3>;
-	cd-gpios = <&gpio4 15 GPIO_ACTIVE_LOW>;
-	wp-gpios = <&gpio4 16 GPIO_ACTIVE_HIGH>;
-	status = "okay";
-};
-
-&mmc0 {
-	pinctrl-0 = <&mmc0_pins>;
-	pinctrl-names = "default";
-
-	vmmc-supply = <&fixedregulator1v8>;
-	vqmmc-supply = <&vccq_mmc0>;
-	non-removable;
-	status = "disabled";
->>>>>>> 91f198cd
 };