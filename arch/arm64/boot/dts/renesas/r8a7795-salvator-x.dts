--- conflicted
+++ resolved
@@ -398,10 +398,7 @@
 	wp-gpios = <&gpio3 13 GPIO_ACTIVE_HIGH>;
 	bus-width = <4>;
 	sd-uhs-sdr50;
-<<<<<<< HEAD
-=======
 	sd-uhs-sdr104;
->>>>>>> 4dc6fe95
 	status = "okay";
 };
 
@@ -416,10 +413,7 @@
 	wp-gpios = <&gpio4 16 GPIO_ACTIVE_HIGH>;
 	bus-width = <4>;
 	sd-uhs-sdr50;
-<<<<<<< HEAD
-=======
 	sd-uhs-sdr104;
->>>>>>> 4dc6fe95
 	status = "okay";
 };
 
