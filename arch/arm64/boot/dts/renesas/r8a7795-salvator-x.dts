/*
 * Device Tree Source for the Salvator-X board
 *
 * Copyright (C) 2015 Renesas Electronics Corp.
 *
 * This file is licensed under the terms of the GNU General Public License
 * version 2.  This program is licensed "as is" without any warranty of any
 * kind, whether express or implied.
 */

/*
 * SSI-AK4613
 *
 * This command is required when Playback/Capture
 *
 *	amixer set "DVC Out" 100%
 *	amixer set "DVC In" 100%
 *
 * You can use Mute
 *
 *	amixer set "DVC Out Mute" on
 *	amixer set "DVC In Mute" on
 *
 * You can use Volume Ramp
 *
 *	amixer set "DVC Out Ramp Up Rate"   "0.125 dB/64 steps"
 *	amixer set "DVC Out Ramp Down Rate" "0.125 dB/512 steps"
 *	amixer set "DVC Out Ramp" on
 *	aplay xxx.wav &
 *	amixer set "DVC Out"  80%  // Volume Down
 *	amixer set "DVC Out" 100%  // Volume Up
 */

/dts-v1/;
#include "r8a7795.dtsi"
#include <dt-bindings/gpio/gpio.h>

/ {
	model = "Renesas Salvator-X board based on r8a7795";
	compatible = "renesas,salvator-x", "renesas,r8a7795";

	aliases {
		serial0 = &scif2;
		serial1 = &scif1;
		ethernet0 = &avb;
	};

	chosen {
		bootargs = "ignore_loglevel rw root=/dev/nfs ip=dhcp";
		stdout-path = "serial0:115200n8";
	};

	memory@48000000 {
		device_type = "memory";
		/* first 128MB is reserved for secure area. */
		reg = <0x0 0x48000000 0x0 0x38000000>;
	};

	memory@500000000 {
		device_type = "memory";
		reg = <0x5 0x00000000 0x0 0x40000000>;
	};

	memory@600000000 {
		device_type = "memory";
		reg = <0x6 0x00000000 0x0 0x40000000>;
	};

	memory@700000000 {
		device_type = "memory";
		reg = <0x7 0x00000000 0x0 0x40000000>;
	};

	reserved-memory {
		#address-cells = <2>;
		#size-cells = <2>;
		ranges;

		/* global autoconfigured region for contiguous allocations */
		linux,cma {
			compatible = "shared-dma-pool";
			reusable;
			reg = <0x00000000 0x58000000 0x0 0x18000000>;
			linux,cma-default;
		};

		/* device specific region for contiguous allocations */
		linux,multimedia {
			compatible = "shared-dma-pool";
			reusable;
			reg = <0x00000000 0x70000000 0x0 0x10000000>;
		};
	};

	x12_clk: x12_clk {
		compatible = "fixed-clock";
		#clock-cells = <0>;
		clock-frequency = <24576000>;
	};

	audio_clkout: audio_clkout {
		/*
		 * This is same as <&rcar_sound 0>
		 * but needed to avoid cs2000/rcar_sound probe dead-lock
		 */
		compatible = "fixed-clock";
		#clock-cells = <0>;
		clock-frequency = <11289600>;
	};

	rsnd_ak4613: sound {
		compatible = "simple-audio-card";

		simple-audio-card,format = "left_j";
		simple-audio-card,bitclock-master = <&sndcpu>;
		simple-audio-card,frame-master = <&sndcpu>;

		sndcpu: simple-audio-card,cpu {
			sound-dai = <&rcar_sound>;
		};

		sndcodec: simple-audio-card,codec {
			sound-dai = <&ak4613>;
		};
	};

	vga-encoder {
		compatible = "adi,adv7123";

		ports {
			#address-cells = <1>;
			#size-cells = <0>;

			port@0 {
				reg = <0>;
				adv7123_in: endpoint {
					remote-endpoint = <&du_out_rgb>;
				};
			};
			port@1 {
				reg = <1>;
				adv7123_out: endpoint {
					remote-endpoint = <&vga_in>;
				};
			};
		};
	};

	vga {
		compatible = "vga-connector";

		port {
			vga_in: endpoint {
				remote-endpoint = <&adv7123_out>;
			};
		};
	};

	lvds-encoder {
		compatible = "thine,thc63lvdm83d";

		ports {
			#address-cells = <1>;
			#size-cells = <0>;
			port@0 {
				reg = <0>;
				lvds_enc_in: endpoint {
					remote-endpoint = <&du_out_lvds0>;
				};
			};
			port@1 {
				reg = <1>;
				lvds_enc_out: endpoint {
					remote-endpoint = <&lvds_in>;
				};
			};
		};
	};

	lvds {
		compatible = "lvds-connector";

		width-mm = <210>;
		height-mm = <158>;

		panel-timing {
			/* 1024x768 @60Hz */
			clock-frequency = <65000000>;
			hactive = <1024>;
			vactive = <768>;
			hsync-len = <136>;
			hfront-porch = <20>;
			hback-porch = <160>;
			vfront-porch = <3>;
			vback-porch = <29>;
			vsync-len = <6>;
		};

		port {
			lvds_in: endpoint {
				remote-endpoint = <&lvds_enc_out>;
			};
		};
	};

	hdmi0-encoder {
		compatible = "rockchip,rcar-dw-hdmi";

		ports {
			#address-cells = <1>;
			#size-cells = <0>;
			port@0 {
				reg = <0>;
				rcar_dw_hdmi0_in: endpoint {
					remote-endpoint = <&du_out_hdmi0>;
				};
			};
			port@1 {
				reg = <1>;
				rcar_dw_hdmi0_out: endpoint {
					remote-endpoint = <&hdmi0_con>;
				};
			};
		};
	};

	hdmi0-out {
		compatible = "hdmi-connector";
		type = "a";

		port {
			hdmi0_con: endpoint {
				remote-endpoint = <&rcar_dw_hdmi0_out>;
			};
		};
	};

	hdmi1-encoder {
		compatible = "rockchip,rcar-dw-hdmi";

		ports {
			#address-cells = <1>;
			#size-cells = <0>;
			port@0 {
				reg = <0>;
				rcar_dw_hdmi1_in: endpoint {
					remote-endpoint = <&du_out_hdmi1>;
				};
			};
			port@1 {
				reg = <1>;
				rcar_dw_hdmi1_out: endpoint {
					remote-endpoint = <&hdmi1_con>;
				};
			};
		};
	};

	hdmi1-out {
		compatible = "hdmi-connector";
		type = "a";

		port {
			hdmi1_con: endpoint {
				remote-endpoint = <&rcar_dw_hdmi1_out>;
			};
		};
	};

	dclkin0: programable_clock0 {
		compatible = "fixed-clock";
		#clock-cells = <0>;
		clock-frequency = <148500000>;
	};

	dclkin1: x21-clock {
		compatible = "fixed-clock";
		#clock-cells = <0>;
		clock-frequency = <33000000>;
	};

	dclkin2: x22-clock {
		compatible = "fixed-clock";
		#clock-cells = <0>;
		clock-frequency = <33000000>;
	};

	dclkin3: programable_clock1 {
		compatible = "fixed-clock";
		#clock-cells = <0>;
		clock-frequency = <108000000>;
	};
};

&pwm1 {
	pinctrl-0 = <&pwm1_pins>;
	pinctrl-names = "default";
	status = "okay";
};

&pwm2 {
	pinctrl-0 = <&pwm2_pins>;
	pinctrl-names = "default";
	status = "okay";
};

&du {
	status = "okay";
	backlight-pin = <&gpio6 7 GPIO_ACTIVE_HIGH>;

	ports {
		port@0 {
			endpoint {
				remote-endpoint = <&adv7123_in>;
			};
		};
		port@1 {
			endpoint {
				remote-endpoint = <&rcar_dw_hdmi0_in>;
			};
		};
		port@2 {
			endpoint {
				remote-endpoint = <&rcar_dw_hdmi1_in>;
			};
		};
		port@3 {
			endpoint {
				remote-endpoint = <&lvds_enc_in>;
			};
		};
	};
};

&extal_clk {
	clock-frequency = <16666666>;
};

&pfc {
	pinctrl-0 = <&scif_clk_pins>;
	pinctrl-names = "default";

	pwm1_pins: pwm1 {
		renesas,groups = "pwm1_a", "pwm1_b";
		renesas,function = "pwm1";
	};
	pwm2_pins: pwm2 {
		renesas,groups = "pwm2_a", "pwm2_b";
		renesas,function = "pwm2";
	};

	scif1_pins: scif1 {
		renesas,groups = "scif1_data_a", "scif1_ctrl";
		renesas,function = "scif1";
	};
	scif2_pins: scif2 {
		renesas,groups = "scif2_data_a";
		renesas,function = "scif2";
	};

	scif_clk_pins: scif_clk {
		renesas,groups = "scif_clk_a";
		renesas,function = "scif_clk";
	};

	hscif1_pins: hscif1 {
		renesas,groups = "hscif1_data_a", "hscif1_ctrl_a";
		renesas,function = "hscif1";
	};

	i2c2_pins: i2c2 {
		renesas,groups = "i2c2_a";
		renesas,function = "i2c2";
	};

	usb0_pins: usb0 {
		renesas,groups = "usb0";
		renesas,function = "usb0";
	};

	usb1_pins: usb1 {
		renesas,groups = "usb1";
		renesas,function = "usb1";
	};

	usb2_pins: usb2 {
		renesas,groups = "usb2";
		renesas,function = "usb2";
	};

	avb_pins: avb {
		renesas,groups = "avb_mdc";
		renesas,function = "avb";
	};

	msiof0_pins: spi1 {
		renesas,groups = "msiof0_clk", "msiof0_sync",
				"msiof0_rxd",  "msiof0_txd";
		renesas,function = "msiof0";
	};

	msiof1_pins: spi2 {
		renesas,groups = "msiof1_clk_c", "msiof1_sync_c",
				"msiof1_rxd_c",  "msiof1_txd_c";
		renesas,function = "msiof1";
	};

	msiof2_pins: spi3 {
		renesas,groups = "msiof2_clk_b", "msiof2_sync_b",
				"msiof2_rxd_b",  "msiof2_txd_b";
		renesas,function = "msiof2";
	};

	msiof3_pins: spi4 {
		renesas,groups = "msiof3_clk_d", "msiof3_sync_d",
				"msiof3_rxd_d",  "msiof3_txd_d";
		renesas,function = "msiof3";
	};

	sound_pins: sound {
		renesas,groups = "ssi01239_ctrl", "ssi0_data", "ssi1_data_a";
		renesas,function = "ssi";
	};

	sound_clk_pins: sound_clk {
		renesas,groups = "audio_clk_a_a", "audio_clk_b_a", "audio_clk_c_a",
				 "audio_clkout_a", "audio_clkout3_a";
		renesas,function = "audio_clk";
	};
};

&adsp {
	status = "okay";
};

&scif1 {
	pinctrl-0 = <&scif1_pins>;
	pinctrl-names = "default";
	/* Please use exclusively to the hscif1 node */
	status = "okay";
};

&scif2 {
	pinctrl-0 = <&scif2_pins>;
	pinctrl-names = "default";

	status = "okay";
};

&scif_clk {
	clock-frequency = <14745600>;
	status = "okay";
};

<<<<<<< HEAD
&usb2_phy0 {
	status = "okay";
	pinctrl-0 = <&usb0_pins>;
	pinctrl-names = "default";
};

&usb2_phy1 {
	status = "okay";
	pinctrl-0 = <&usb1_pins>;
	pinctrl-names = "default";
};

&usb2_phy2 {
	status = "okay";
	pinctrl-0 = <&usb2_pins>;
	pinctrl-names = "default";
};

&ehci0 {
	status = "okay";
};

&ehci1 {
	status = "okay";
};

&ehci2 {
	status = "okay";
};

&ohci0 {
	status = "okay";
};

&ohci1 {
	status = "okay";
};

&ohci2 {
	status = "okay";
=======
&hscif1 {
	pinctrl-0 = <&hscif1_pins>;
	pinctrl-names = "default";
	/* Please use exclusively to the scif1 node */
	/* status = "okay"; */
>>>>>>> 1fcd197a
};

&rcar_sound {
	pinctrl-0 = <&sound_pins &sound_clk_pins>;
	pinctrl-names = "default";

	/* Single DAI */
	#sound-dai-cells = <0>;

	/* audio_clkout0/1/2/3 */
	#clock-cells = <1>;
	clock-frequency = <11289600>;

	status = "okay";

	/* update <audio_clk_b> to <cs2000> */
	clocks = <&cpg CPG_MOD 1005>,
		 <&cpg CPG_MOD 1006>, <&cpg CPG_MOD 1007>,
		 <&cpg CPG_MOD 1008>, <&cpg CPG_MOD 1009>,
		 <&cpg CPG_MOD 1010>, <&cpg CPG_MOD 1011>,
		 <&cpg CPG_MOD 1012>, <&cpg CPG_MOD 1013>,
		 <&cpg CPG_MOD 1014>, <&cpg CPG_MOD 1015>,
		 <&cpg CPG_MOD 1022>, <&cpg CPG_MOD 1023>,
		 <&cpg CPG_MOD 1024>, <&cpg CPG_MOD 1025>,
		 <&cpg CPG_MOD 1026>, <&cpg CPG_MOD 1027>,
		 <&cpg CPG_MOD 1028>, <&cpg CPG_MOD 1029>,
		 <&cpg CPG_MOD 1030>, <&cpg CPG_MOD 1031>,
		 <&cpg CPG_MOD 1019>, <&cpg CPG_MOD 1018>,
		 <&audio_clk_a>, <&cs2000>,
		 <&audio_clk_c>,
		 <&cpg CPG_CORE R8A7795_CLK_S0D4>;

	rcar_sound,dai {
		dai0 {
			playback = <&ssi0 &src0 &dvc0>;
			capture  = <&ssi1 &src1 &dvc1>;
		};
	};
};

&ssi1 {
	shared-pin;
};

&audio_clk_a {
	clock-frequency = <22579200>;
};

&i2c2 {
	pinctrl-0 = <&i2c2_pins>;
	pinctrl-names = "default";

	status = "okay";

	clock-frequency = <100000>;

	ak4613: codec@10 {
		compatible = "asahi-kasei,ak4613";
		#sound-dai-cells = <0>;
		reg = <0x10>;
		clocks = <&rcar_sound 3>;

		asahi-kasei,in1-single-end;
		asahi-kasei,in2-single-end;
		asahi-kasei,out1-single-end;
		asahi-kasei,out2-single-end;
		asahi-kasei,out3-single-end;
		asahi-kasei,out4-single-end;
		asahi-kasei,out5-single-end;
		asahi-kasei,out6-single-end;
	};

	cs2000: clk_multiplier@4f {
		#clock-cells = <0>;
		compatible = "cirrus,cs2000-cp";
		reg = <0x4f>;
		clocks = <&audio_clkout>, <&x12_clk>;
		clock-names = "clk_in", "ref_clk";

		assigned-clocks = <&cs2000>;
		assigned-clock-rates = <24576000>; /* 1/1 divide */
	};
};

&i2c4 {
	status = "okay";
	clock-frequency = <400000>;

	composite-in@70 {
		compatible = "adi,adv7482";
		reg = <0x70>;

		adi,virtual-channel = <0>;
		adi,input-interface = "ycbcr422";
		adi,input-hdmi = "on";
		adi,input-sdp = "on";
		adi,sw-reset = "on";
		port {
			adv7482_sdp_in: endpoint {
				clock-lanes = <0>;
				data-lanes = <1>;
				remote-endpoint = <&vin4ep0>;

				adv7482_rxb_out: endpoint {
					remote-endpoint = <&csi2_20_in_ep>;
				};
			};
		};
	};

	hdmi-in@70 {
		compatible = "adi,adv7482";
		reg = <0x34>;

		adi,virtual-channel = <0>;
		adi,input-interface = "rgb888";
		adi,input-hdmi = "on";
		adi,input-sdp = "on";
		adi,sw-reset = "on";
		port {
			adv7482_hdmi_in: endpoint {
				clock-lanes = <0>;
				data-lanes = <1 2 3 4>;
				remote-endpoint = <&vin0ep0>;

				adv7482_rxa_out: endpoint {
					remote-endpoint = <&csi2_40_in_ep>;
				};
			};
		};
	};
};

&avb {
	pinctrl-0 = <&avb_pins>;
	pinctrl-names = "default";
	renesas,no-ether-link;
	phy-handle = <&phy0>;
	status = "okay";
	phy-int-gpio = <&gpio2 11 GPIO_ACTIVE_LOW>;

	phy0: ethernet-phy@0 {
		rxc-skew-ps = <900>;
		rxdv-skew-ps = <0>;
		rxd0-skew-ps = <0>;
		rxd1-skew-ps = <0>;
		rxd2-skew-ps = <0>;
		rxd3-skew-ps = <0>;
		txc-skew-ps = <900>;
		txen-skew-ps = <0>;
		txd0-skew-ps = <0>;
		txd1-skew-ps = <0>;
		txd2-skew-ps = <0>;
		txd3-skew-ps = <0>;
		reg = <0>;
		interrupt-parent = <&gpio2>;
		interrupts = <11 IRQ_TYPE_LEVEL_LOW>;
	};
};

&msiof0 {
	pinctrl-0 = <&msiof0_pins>;
	pinctrl-names = "default";
	/* Please use exclusively to the rcar_sound node */
	/* status = "okay"; */

	spidev@0 {
		compatible = "renesas,sh-msiof";
		reg = <0>;
		spi-max-frequency = <66666666>;
		spi-cpha;
		spi-cpol;
	};
};

&msiof1 {
	pinctrl-0 = <&msiof1_pins>;
	pinctrl-names = "default";
	status = "okay";

	spidev@0 {
		compatible = "renesas,sh-msiof";
		reg = <0>;
		spi-max-frequency = <33333333>;
		spi-cpha;
		spi-cpol;
	};
};

&msiof2 {
	pinctrl-0 = <&msiof2_pins>;
	pinctrl-names = "default";
	/* In case of using this node, please enable this property */
	/* status = "okay"; */

	spidev@0 {
		compatible = "renesas,sh-msiof";
		reg = <0>;
		spi-max-frequency = <66666666>;
		spi-cpha;
		spi-cpol;
	};
};

&msiof3 {
	pinctrl-0 = <&msiof3_pins>;
	pinctrl-names = "default";
	/* In case of using this node, please enable this property */
	/* status = "okay"; */

	spidev@0 {
		compatible = "renesas,sh-msiof";
		reg = <0>;
		spi-max-frequency = <66666666>;
		spi-cpha;
		spi-cpol;
	};
};

&vin0 {
	status = "okay";

	ports {
		#address-cells = <1>;
		#size-cells = <0>;

		port@0 {
			vin0ep0: endpoint {
				csi,select = "csi40";
				virtual,channel = <0>;
				remote-endpoint = <&adv7482_hdmi_in>;
				data-lanes = <1 2 3 4>;
			};
		};
		port@1 {
			csi0ep0: endpoint {
				remote-endpoint = <&csi2_40_ep>;
			};
		};
	};
};

&vin4 {
	status = "okay";

	ports {
		#address-cells = <1>;
		#size-cells = <0>;

		port@0 {
			vin4ep0: endpoint {
				csi,select = "csi20";
				virtual,channel = <0>;
				remote-endpoint = <&adv7482_sdp_in>;
				data-lanes = <1>;
			};
		};
		port@1 {
			csi1ep0: endpoint {
				remote-endpoint = <&csi2_20_ep>;
			};
		};
	};
};

&csi2_40 {
	status = "okay";

	adi,input-interface = "rgb888";

	virtual,channel {
		csi2_vc0 {
			data,type = "rgb888";
			receive,vc = <0>;
		};
		csi2_vc1 {
			data,type = "rgb888";
			receive,vc = <1>;
		};
		csi2_vc2 {
			data,type = "rgb888";
			receive,vc = <2>;
		};
		csi2_vc3 {
			data,type = "rgb888";
			receive,vc = <3>;
		};
	};

	port {
		#address-cells = <1>;
		#size-cells = <0>;

		csi2_40_ep: endpoint@0 {
			remote-endpoint = <&vin0ep0>;
			clock-lanes = <0>;
			data-lanes = <1 2 3 4>;
		};

		csi2_40_in_ep: endpoint@1 {
			remote-endpoint = <&adv7482_rxa_out>;
		};
	};
};

&csi2_20 {
	status = "okay";

	adi,input-interface = "ycbcr422";

	virtual,channel {
		csi2_vc0 {
			data,type = "ycbcr422";
			receive,vc = <0>;
		};
		csi2_vc1 {
			data,type = "ycbcr422";
			receive,vc = <1>;
		};
		csi2_vc2 {
			data,type = "ycbcr422";
			receive,vc = <2>;
		};
		csi2_vc3 {
			data,type = "ycbcr422";
			receive,vc = <3>;
		};
	};

	port {
		#address-cells = <1>;
		#size-cells = <0>;

		csi2_20_ep: endpoint@0 {
			remote-endpoint = <&vin4ep0>;
			clock-lanes = <0>;
			data-lanes = <1>;
		};

		csi2_20_in_ep: endpoint@1 {
			remote-endpoint = <&adv7482_rxb_out>;
		};
	};
};

&pcie_bus_clk {
	status = "okay";
};

&pciec0 {
	status = "okay";
};

&pciec1 {
	status = "okay";
};<|MERGE_RESOLUTION|>--- conflicted
+++ resolved
@@ -452,54 +452,53 @@
 	status = "okay";
 };
 
-<<<<<<< HEAD
-&usb2_phy0 {
-	status = "okay";
-	pinctrl-0 = <&usb0_pins>;
-	pinctrl-names = "default";
-};
-
-&usb2_phy1 {
-	status = "okay";
-	pinctrl-0 = <&usb1_pins>;
-	pinctrl-names = "default";
-};
-
-&usb2_phy2 {
-	status = "okay";
-	pinctrl-0 = <&usb2_pins>;
-	pinctrl-names = "default";
-};
-
-&ehci0 {
-	status = "okay";
-};
-
-&ehci1 {
-	status = "okay";
-};
-
-&ehci2 {
-	status = "okay";
-};
-
-&ohci0 {
-	status = "okay";
-};
-
-&ohci1 {
-	status = "okay";
-};
-
-&ohci2 {
-	status = "okay";
-=======
 &hscif1 {
 	pinctrl-0 = <&hscif1_pins>;
 	pinctrl-names = "default";
 	/* Please use exclusively to the scif1 node */
 	/* status = "okay"; */
->>>>>>> 1fcd197a
+};
+
+&usb2_phy0 {
+	status = "okay";
+	pinctrl-0 = <&usb0_pins>;
+	pinctrl-names = "default";
+};
+
+&usb2_phy1 {
+	status = "okay";
+	pinctrl-0 = <&usb1_pins>;
+	pinctrl-names = "default";
+};
+
+&usb2_phy2 {
+	status = "okay";
+	pinctrl-0 = <&usb2_pins>;
+	pinctrl-names = "default";
+};
+
+&ehci0 {
+	status = "okay";
+};
+
+&ehci1 {
+	status = "okay";
+};
+
+&ehci2 {
+	status = "okay";
+};
+
+&ohci0 {
+	status = "okay";
+};
+
+&ohci1 {
+	status = "okay";
+};
+
+&ohci2 {
+	status = "okay";
 };
 
 &rcar_sound {
