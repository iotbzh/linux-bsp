/*
 * Device Tree Source for the r8a7795 SoC
 *
 * Copyright (C) 2015 Renesas Electronics Corp.
 *
 * This file is licensed under the terms of the GNU General Public License
 * version 2.  This program is licensed "as is" without any warranty of any
 * kind, whether express or implied.
 */

#include <dt-bindings/clock/r8a7795-cpg-mssr.h>
#include <dt-bindings/interrupt-controller/arm-gic.h>

/ {
	compatible = "renesas,r8a7795";
	#address-cells = <2>;
	#size-cells = <2>;

	aliases {
		csi2_20 = &csi2_20;
		csi2_21 = &csi2_21;
		csi2_40 = &csi2_40;
		csi2_41 = &csi2_41;
		i2c0 = &i2c0;
		i2c1 = &i2c1;
		i2c2 = &i2c2;
		i2c3 = &i2c3;
		i2c4 = &i2c4;
		i2c5 = &i2c5;
		i2c6 = &i2c6;
		spi1 = &msiof0;
		spi2 = &msiof1;
		spi3 = &msiof2;
		spi4 = &msiof3;
		vin0 = &vin0;
		vin1 = &vin1;
		vin2 = &vin2;
		vin3 = &vin3;
		vin4 = &vin4;
		vin5 = &vin5;
		vin6 = &vin6;
		vin7 = &vin7;
		tsc0 = &tsc1;
		tsc1 = &tsc2;
		tsc2 = &tsc3;
	};

	psci {
		compatible = "arm,psci-0.2";
		method = "smc";
	};

	psci {
		compatible = "arm,psci-0.2";
		method = "smc";
	};

	cpus {
		#address-cells = <1>;
		#size-cells = <0>;

		a57_0: cpu@0 {
			compatible = "arm,cortex-a57", "arm,armv8";
			reg = <0x0>;
			device_type = "cpu";
			enable-method = "psci";
<<<<<<< HEAD
			clocks =<&cpg CPG_CORE R8A7795_CLK_Z>;
=======
>>>>>>> cc845381
		};

		a57_1: cpu@1 {
			compatible = "arm,cortex-a57","arm,armv8";
			reg = <0x1>;
			device_type = "cpu";
			enable-method = "psci";
		};

		a57_2: cpu@2 {
			compatible = "arm,cortex-a57","arm,armv8";
			reg = <0x2>;
			device_type = "cpu";
			enable-method = "psci";
		};

		a57_3: cpu@3 {
			compatible = "arm,cortex-a57","arm,armv8";
			reg = <0x3>;
			device_type = "cpu";
			enable-method = "psci";
		};

		a53_0: cpu@100 {
			compatible = "arm,cortex-a53", "arm,armv8";
			reg = <0x100>;
			device_type = "cpu";
			enable-method = "psci";
<<<<<<< HEAD
			clocks = <&cpg CPG_CORE R8A7795_CLK_Z2>;
=======
>>>>>>> cc845381
		};

		a53_1: cpu@101 {
			compatible = "arm,cortex-a53","arm,armv8";
			reg = <0x101>;
			device_type = "cpu";
			enable-method = "psci";
		};

		a53_2: cpu@102 {
			compatible = "arm,cortex-a53","arm,armv8";
			reg = <0x102>;
			device_type = "cpu";
			enable-method = "psci";
		};

		a53_3: cpu@103 {
			compatible = "arm,cortex-a53","arm,armv8";
			reg = <0x103>;
			device_type = "cpu";
			enable-method = "psci";
		};
	};

	extal_clk: extal {
		compatible = "fixed-clock";
		#clock-cells = <0>;
		/* This value must be overridden by the board */
		clock-frequency = <0>;
	};

	extalr_clk: extalr {
		compatible = "fixed-clock";
		#clock-cells = <0>;
		/* This value must be overridden by the board */
		clock-frequency = <0>;
	};

	/* External SCIF clock - to be overridden by boards that provide it */
	scif_clk: scif {
		compatible = "fixed-clock";
		#clock-cells = <0>;
		clock-frequency = <0>;
		status = "disabled";
	};

	/*
	 * The external audio clocks are configured as 0 Hz fixed frequency
	 * clocks by default.
	 * Boards that provide audio clocks should override them.
	 */
	audio_clk_a: audio_clk_a {
		compatible = "fixed-clock";
		#clock-cells = <0>;
		clock-frequency = <0>;
	};

	audio_clk_b: audio_clk_b {
		compatible = "fixed-clock";
		#clock-cells = <0>;
		clock-frequency = <0>;
	};

	audio_clk_c: audio_clk_c {
		compatible = "fixed-clock";
		#clock-cells = <0>;
		clock-frequency = <0>;
	};

	/* External PCIe clock - can be overridden by the board */
	pcie_bus_clk: pcie_bus_clk {
		compatible = "fixed-clock";
		#clock-cells = <0>;
		clock-frequency = <100000000>;
		clock-output-names = "pcie_bus";
		status = "disabled";
	};

	soc {
		compatible = "simple-bus";
		interrupt-parent = <&gic>;

		#address-cells = <2>;
		#size-cells = <2>;
		ranges;

		gic: interrupt-controller@0xf1010000 {
			compatible = "arm,gic-400";
			#interrupt-cells = <3>;
			#address-cells = <0>;
			interrupt-controller;
			reg = <0x0 0xf1010000 0 0x1000>,
			      <0x0 0xf1020000 0 0x2000>;
			interrupts = <GIC_PPI 9
					(GIC_CPU_MASK_SIMPLE(8) | IRQ_TYPE_LEVEL_HIGH)>;
		};

		gpio0: gpio@e6050000 {
			compatible = "renesas,gpio-r8a7795",
				     "renesas,gpio-rcar";
			reg = <0 0xe6050000 0 0x50>;
			interrupts = <GIC_SPI 4 IRQ_TYPE_LEVEL_HIGH>;
			#gpio-cells = <2>;
			gpio-controller;
			gpio-ranges = <&pfc 0 0 16>;
			#interrupt-cells = <2>;
			interrupt-controller;
			clocks = <&cpg CPG_MOD 912>;
			power-domains = <&cpg>;
		};

		gpio1: gpio@e6051000 {
			compatible = "renesas,gpio-r8a7795",
				     "renesas,gpio-rcar";
			reg = <0 0xe6051000 0 0x50>;
			interrupts = <GIC_SPI 5 IRQ_TYPE_LEVEL_HIGH>;
			#gpio-cells = <2>;
			gpio-controller;
			gpio-ranges = <&pfc 0 32 28>;
			#interrupt-cells = <2>;
			interrupt-controller;
			clocks = <&cpg CPG_MOD 911>;
			power-domains = <&cpg>;
		};

		gpio2: gpio@e6052000 {
			compatible = "renesas,gpio-r8a7795",
				     "renesas,gpio-rcar";
			reg = <0 0xe6052000 0 0x50>;
			interrupts = <GIC_SPI 6 IRQ_TYPE_LEVEL_HIGH>;
			#gpio-cells = <2>;
			gpio-controller;
			gpio-ranges = <&pfc 0 64 15>;
			#interrupt-cells = <2>;
			interrupt-controller;
			clocks = <&cpg CPG_MOD 910>;
			power-domains = <&cpg>;
		};

		gpio3: gpio@e6053000 {
			compatible = "renesas,gpio-r8a7795",
				     "renesas,gpio-rcar";
			reg = <0 0xe6053000 0 0x50>;
			interrupts = <GIC_SPI 7 IRQ_TYPE_LEVEL_HIGH>;
			#gpio-cells = <2>;
			gpio-controller;
			gpio-ranges = <&pfc 0 96 16>;
			#interrupt-cells = <2>;
			interrupt-controller;
			clocks = <&cpg CPG_MOD 909>;
			power-domains = <&cpg>;
		};

		gpio4: gpio@e6054000 {
			compatible = "renesas,gpio-r8a7795",
				     "renesas,gpio-rcar";
			reg = <0 0xe6054000 0 0x50>;
			interrupts = <GIC_SPI 8 IRQ_TYPE_LEVEL_HIGH>;
			#gpio-cells = <2>;
			gpio-controller;
			gpio-ranges = <&pfc 0 128 18>;
			#interrupt-cells = <2>;
			interrupt-controller;
			clocks = <&cpg CPG_MOD 908>;
			power-domains = <&cpg>;
		};

		gpio5: gpio@e6055000 {
			compatible = "renesas,gpio-r8a7795",
				     "renesas,gpio-rcar";
			reg = <0 0xe6055000 0 0x50>;
			interrupts = <GIC_SPI 9 IRQ_TYPE_LEVEL_HIGH>;
			#gpio-cells = <2>;
			gpio-controller;
			gpio-ranges = <&pfc 0 160 26>;
			#interrupt-cells = <2>;
			interrupt-controller;
			clocks = <&cpg CPG_MOD 907>;
			power-domains = <&cpg>;
		};

		gpio6: gpio@e6055400 {
			compatible = "renesas,gpio-r8a7795",
				     "renesas,gpio-rcar";
			reg = <0 0xe6055400 0 0x50>;
			interrupts = <GIC_SPI 10 IRQ_TYPE_LEVEL_HIGH>;
			#gpio-cells = <2>;
			gpio-controller;
			gpio-ranges = <&pfc 0 192 32>;
			#interrupt-cells = <2>;
			interrupt-controller;
			clocks = <&cpg CPG_MOD 906>;
			power-domains = <&cpg>;
		};

		gpio7: gpio@e6055800 {
			compatible = "renesas,gpio-r8a7795",
				     "renesas,gpio-rcar";
			reg = <0 0xe6055800 0 0x50>;
			interrupts = <GIC_SPI 11 IRQ_TYPE_LEVEL_HIGH>;
			#gpio-cells = <2>;
			gpio-controller;
			gpio-ranges = <&pfc 0 224 4>;
			#interrupt-cells = <2>;
			interrupt-controller;
			clocks = <&cpg CPG_MOD 905>;
			power-domains = <&cpg>;
		};

		pmu {
			compatible = "arm,armv8-pmuv3";
			interrupts = <GIC_SPI 72 IRQ_TYPE_LEVEL_HIGH>,
				     <GIC_SPI 73 IRQ_TYPE_LEVEL_HIGH>,
				     <GIC_SPI 74 IRQ_TYPE_LEVEL_HIGH>,
				     <GIC_SPI 75 IRQ_TYPE_LEVEL_HIGH>,
				     <GIC_SPI 84 IRQ_TYPE_LEVEL_HIGH>,
				     <GIC_SPI 85 IRQ_TYPE_LEVEL_HIGH>,
				     <GIC_SPI 86 IRQ_TYPE_LEVEL_HIGH>,
				     <GIC_SPI 87 IRQ_TYPE_LEVEL_HIGH>;
			interrupt-affinity = <&a57_0>,
					     <&a57_1>,
					     <&a57_2>,
					     <&a57_3>,
					     <&a53_0>,
					     <&a53_1>,
					     <&a53_2>,
					     <&a53_3>;
		};

		timer {
			compatible = "arm,armv8-timer";
			interrupts = <GIC_PPI 13
					(GIC_CPU_MASK_SIMPLE(8) | IRQ_TYPE_LEVEL_LOW)>,
				     <GIC_PPI 14
					(GIC_CPU_MASK_SIMPLE(8) | IRQ_TYPE_LEVEL_LOW)>,
				     <GIC_PPI 11
					(GIC_CPU_MASK_SIMPLE(8) | IRQ_TYPE_LEVEL_LOW)>,
				     <GIC_PPI 10
					(GIC_CPU_MASK_SIMPLE(8) | IRQ_TYPE_LEVEL_LOW)>;
			clock-frequency = <8333333>;
		};

		cpg: clock-controller@e6150000 {
			compatible = "renesas,r8a7795-cpg-mssr";
			reg = <0 0xe6150000 0 0x1000>;
			clocks = <&extal_clk>, <&extalr_clk>;
			clock-names = "extal", "extalr";
			#clock-cells = <2>;
			#power-domain-cells = <0>;
		};

		csi2_20: csi2@fea80000 {
			compatible = "renesas,csi2-r8a7795";
			reg = <0 0xfea80000 0 0x10000>;
			interrupts = <GIC_SPI 184 IRQ_TYPE_LEVEL_HIGH>;
			clocks = <&cpg CPG_MOD 714>;
			power-domains = <&cpg>;
			status = "disabled";
		};

		csi2_21: csi2@fea90000 {
			compatible = "renesas,csi2-r8a7795";
			reg = <0 0xfea90000 0 0x10000>;
			interrupts = <GIC_SPI 185 IRQ_TYPE_LEVEL_HIGH>;
			clocks = <&cpg CPG_MOD 713>;
			power-domains = <&cpg>;
			status = "disabled";
		};

		csi2_40: csi2@feaa0000 {
			compatible = "renesas,csi2-r8a7795";
			reg = <0 0xfeaa0000 0 0x10000>;
			interrupts = <GIC_SPI 246 IRQ_TYPE_LEVEL_HIGH>;
			clocks = <&cpg CPG_MOD 716>;
			power-domains = <&cpg>;
			status = "disabled";
		};

		csi2_41: csi2@feab0000 {
			compatible = "renesas,csi2-r8a7795";
			reg = <0 0xfeab0000 0 0x10000>;
			interrupts = <GIC_SPI 247 IRQ_TYPE_LEVEL_HIGH>;
			clocks = <&cpg CPG_MOD 715>;
			power-domains = <&cpg>;
			status = "disabled";
		};

		audma0: dma-controller@ec700000 {
			compatible = "renesas,rcar-dmac";
			reg = <0 0xec700000 0 0x10000>;
			interrupts =	<0 350 IRQ_TYPE_LEVEL_HIGH
					 0 320 IRQ_TYPE_LEVEL_HIGH
					 0 321 IRQ_TYPE_LEVEL_HIGH
					 0 322 IRQ_TYPE_LEVEL_HIGH
					 0 323 IRQ_TYPE_LEVEL_HIGH
					 0 324 IRQ_TYPE_LEVEL_HIGH
					 0 325 IRQ_TYPE_LEVEL_HIGH
					 0 326 IRQ_TYPE_LEVEL_HIGH
					 0 327 IRQ_TYPE_LEVEL_HIGH
					 0 328 IRQ_TYPE_LEVEL_HIGH
					 0 329 IRQ_TYPE_LEVEL_HIGH
					 0 330 IRQ_TYPE_LEVEL_HIGH
					 0 331 IRQ_TYPE_LEVEL_HIGH
					 0 332 IRQ_TYPE_LEVEL_HIGH
					 0 333 IRQ_TYPE_LEVEL_HIGH
					 0 334 IRQ_TYPE_LEVEL_HIGH
					 0 335 IRQ_TYPE_LEVEL_HIGH>;
			interrupt-names = "error",
					"ch0", "ch1", "ch2", "ch3",
					"ch4", "ch5", "ch6", "ch7",
					"ch8", "ch9", "ch10", "ch11",
					"ch12", "ch13", "ch14", "ch15";
			clocks = <&cpg CPG_MOD 502>;
			clock-names = "fck";
			power-domains = <&cpg>;
			#dma-cells = <1>;
			dma-channels = <16>;
		};

		audma1: dma-controller@ec720000 {
			compatible = "renesas,rcar-dmac";
			reg = <0 0xec720000 0 0x10000>;
			interrupts =	<0 351 IRQ_TYPE_LEVEL_HIGH
					 0 336 IRQ_TYPE_LEVEL_HIGH
					 0 337 IRQ_TYPE_LEVEL_HIGH
					 0 338 IRQ_TYPE_LEVEL_HIGH
					 0 339 IRQ_TYPE_LEVEL_HIGH
					 0 340 IRQ_TYPE_LEVEL_HIGH
					 0 341 IRQ_TYPE_LEVEL_HIGH
					 0 342 IRQ_TYPE_LEVEL_HIGH
					 0 343 IRQ_TYPE_LEVEL_HIGH
					 0 344 IRQ_TYPE_LEVEL_HIGH
					 0 345 IRQ_TYPE_LEVEL_HIGH
					 0 346 IRQ_TYPE_LEVEL_HIGH
					 0 347 IRQ_TYPE_LEVEL_HIGH
					 0 348 IRQ_TYPE_LEVEL_HIGH
					 0 349 IRQ_TYPE_LEVEL_HIGH
					 0 382 IRQ_TYPE_LEVEL_HIGH
					 0 383 IRQ_TYPE_LEVEL_HIGH>;
			interrupt-names = "error",
					"ch0", "ch1", "ch2", "ch3",
					"ch4", "ch5", "ch6", "ch7",
					"ch8", "ch9", "ch10", "ch11",
					"ch12", "ch13", "ch14", "ch15";
			clocks = <&cpg CPG_MOD 501>;
			clock-names = "fck";
			power-domains = <&cpg>;
			#dma-cells = <1>;
			dma-channels = <16>;
		};

		pfc: pfc@e6060000 {
			compatible = "renesas,pfc-r8a7795";
			reg = <0 0xe6060000 0 0x50c>;
		};

		dmac0: dma-controller@e6700000 {
			compatible = "renesas,rcar-dmac";
			reg = <0 0xe6700000 0 0x10000>;
			interrupts = <GIC_SPI 199 IRQ_TYPE_LEVEL_HIGH
				      GIC_SPI 200 IRQ_TYPE_LEVEL_HIGH
				      GIC_SPI 201 IRQ_TYPE_LEVEL_HIGH
				      GIC_SPI 202 IRQ_TYPE_LEVEL_HIGH
				      GIC_SPI 203 IRQ_TYPE_LEVEL_HIGH
				      GIC_SPI 204 IRQ_TYPE_LEVEL_HIGH
				      GIC_SPI 205 IRQ_TYPE_LEVEL_HIGH
				      GIC_SPI 206 IRQ_TYPE_LEVEL_HIGH
				      GIC_SPI 207 IRQ_TYPE_LEVEL_HIGH
				      GIC_SPI 208 IRQ_TYPE_LEVEL_HIGH
				      GIC_SPI 209 IRQ_TYPE_LEVEL_HIGH
				      GIC_SPI 210 IRQ_TYPE_LEVEL_HIGH
				      GIC_SPI 211 IRQ_TYPE_LEVEL_HIGH
				      GIC_SPI 212 IRQ_TYPE_LEVEL_HIGH
				      GIC_SPI 213 IRQ_TYPE_LEVEL_HIGH
				      GIC_SPI 214 IRQ_TYPE_LEVEL_HIGH
				      GIC_SPI 215 IRQ_TYPE_LEVEL_HIGH>;
			interrupt-names = "error",
					"ch0", "ch1", "ch2", "ch3",
					"ch4", "ch5", "ch6", "ch7",
					"ch8", "ch9", "ch10", "ch11",
					"ch12", "ch13", "ch14", "ch15";
			clocks = <&cpg CPG_MOD 219>;
			clock-names = "fck";
			power-domains = <&cpg>;
			#dma-cells = <1>;
			dma-channels = <16>;
		};

		dmac1: dma-controller@e7300000 {
			compatible = "renesas,rcar-dmac";
			reg = <0 0xe7300000 0 0x10000>;
			interrupts = <GIC_SPI 220 IRQ_TYPE_LEVEL_HIGH
				      GIC_SPI 216 IRQ_TYPE_LEVEL_HIGH
				      GIC_SPI 217 IRQ_TYPE_LEVEL_HIGH
				      GIC_SPI 218 IRQ_TYPE_LEVEL_HIGH
				      GIC_SPI 219 IRQ_TYPE_LEVEL_HIGH
				      GIC_SPI 308 IRQ_TYPE_LEVEL_HIGH
				      GIC_SPI 309 IRQ_TYPE_LEVEL_HIGH
				      GIC_SPI 310 IRQ_TYPE_LEVEL_HIGH
				      GIC_SPI 311 IRQ_TYPE_LEVEL_HIGH
				      GIC_SPI 312 IRQ_TYPE_LEVEL_HIGH
				      GIC_SPI 313 IRQ_TYPE_LEVEL_HIGH
				      GIC_SPI 314 IRQ_TYPE_LEVEL_HIGH
				      GIC_SPI 315 IRQ_TYPE_LEVEL_HIGH
				      GIC_SPI 316 IRQ_TYPE_LEVEL_HIGH
				      GIC_SPI 317 IRQ_TYPE_LEVEL_HIGH
				      GIC_SPI 318 IRQ_TYPE_LEVEL_HIGH
				      GIC_SPI 319 IRQ_TYPE_LEVEL_HIGH>;
			interrupt-names = "error",
					"ch0", "ch1", "ch2", "ch3",
					"ch4", "ch5", "ch6", "ch7",
					"ch8", "ch9", "ch10", "ch11",
					"ch12", "ch13", "ch14", "ch15";
			clocks = <&cpg CPG_MOD 218>;
			clock-names = "fck";
			power-domains = <&cpg>;
			#dma-cells = <1>;
			dma-channels = <16>;
		};

		dmac2: dma-controller@e7310000 {
			/* Empty node for now */
		};

		avb: ethernet@e6800000 {
			compatible = "renesas,etheravb-r8a7795";
			reg = <0 0xe6800000 0 0x800>, <0 0xe6a00000 0 0x10000>;
			interrupts = <GIC_SPI 39 IRQ_TYPE_LEVEL_HIGH>,
				     <GIC_SPI 40 IRQ_TYPE_LEVEL_HIGH>,
				     <GIC_SPI 41 IRQ_TYPE_LEVEL_HIGH>,
				     <GIC_SPI 42 IRQ_TYPE_LEVEL_HIGH>,
				     <GIC_SPI 43 IRQ_TYPE_LEVEL_HIGH>,
				     <GIC_SPI 44 IRQ_TYPE_LEVEL_HIGH>,
				     <GIC_SPI 45 IRQ_TYPE_LEVEL_HIGH>,
				     <GIC_SPI 46 IRQ_TYPE_LEVEL_HIGH>,
				     <GIC_SPI 47 IRQ_TYPE_LEVEL_HIGH>,
				     <GIC_SPI 48 IRQ_TYPE_LEVEL_HIGH>,
				     <GIC_SPI 49 IRQ_TYPE_LEVEL_HIGH>,
				     <GIC_SPI 50 IRQ_TYPE_LEVEL_HIGH>,
				     <GIC_SPI 51 IRQ_TYPE_LEVEL_HIGH>,
				     <GIC_SPI 52 IRQ_TYPE_LEVEL_HIGH>,
				     <GIC_SPI 53 IRQ_TYPE_LEVEL_HIGH>,
				     <GIC_SPI 54 IRQ_TYPE_LEVEL_HIGH>,
				     <GIC_SPI 55 IRQ_TYPE_LEVEL_HIGH>,
				     <GIC_SPI 56 IRQ_TYPE_LEVEL_HIGH>,
				     <GIC_SPI 57 IRQ_TYPE_LEVEL_HIGH>,
				     <GIC_SPI 58 IRQ_TYPE_LEVEL_HIGH>,
				     <GIC_SPI 59 IRQ_TYPE_LEVEL_HIGH>,
				     <GIC_SPI 60 IRQ_TYPE_LEVEL_HIGH>,
				     <GIC_SPI 61 IRQ_TYPE_LEVEL_HIGH>,
				     <GIC_SPI 62 IRQ_TYPE_LEVEL_HIGH>,
				     <GIC_SPI 63 IRQ_TYPE_LEVEL_HIGH>;
			interrupt-names = "ch0", "ch1", "ch2", "ch3",
					  "ch4", "ch5", "ch6", "ch7",
					  "ch8", "ch9", "ch10", "ch11",
					  "ch12", "ch13", "ch14", "ch15",
					  "ch16", "ch17", "ch18", "ch19",
					  "ch20", "ch21", "ch22", "ch23",
					  "ch24";
			clocks = <&cpg CPG_MOD 812>;
			power-domains = <&cpg>;
			phy-mode = "rgmii-id";
			#address-cells = <1>;
			#size-cells = <0>;
		};

		pwm0: pwm@e6e30000 {
			compatible = "renesas,pwm-r8a7795", "renesas,pwm-rcar";
			reg = <0 0xe6e30000 0 0x10>;
			#pwm-cells = <2>;
			clocks = <&cpg CPG_MOD 523>;
			status = "disabled";
		};

		pwm1: pwm@e6e31000 {
			compatible = "renesas,pwm-r8a7795", "renesas,pwm-rcar";
			reg = <0 0xe6e31000 0 0x10>;
			#pwm-cells = <2>;
			clocks = <&cpg CPG_MOD 523>;
			status = "disabled";
		};

		pwm2: pwm@e6e32000 {
			compatible = "renesas,pwm-r8a7795", "renesas,pwm-rcar";
			reg = <0 0xe6e32000 0 0x10>;
			#pwm-cells = <2>;
			clocks = <&cpg CPG_MOD 523>;
			status = "disabled";
		};

		pwm3: pwm@e6e33000 {
			compatible = "renesas,pwm-r8a7795", "renesas,pwm-rcar";
			reg = <0 0xe6e33000 0 0x10>;
			#pwm-cells = <2>;
			clocks = <&cpg CPG_MOD 523>;
			status = "disabled";
		};

		pwm4: pwm@e6e34000 {
			compatible = "renesas,pwm-r8a7795", "renesas,pwm-rcar";
			reg = <0 0xe6e34000 0 0x10>;
			#pwm-cells = <2>;
			clocks = <&cpg CPG_MOD 523>;
			status = "disabled";
		};

		pwm5: pwm@e6e35000 {
			compatible = "renesas,pwm-r8a7795", "renesas,pwm-rcar";
			reg = <0 0xe6e35000 0 0x10>;
			#pwm-cells = <2>;
			clocks = <&cpg CPG_MOD 523>;
			status = "disabled";
		};

		pwm6: pwm@e6e36000 {
			compatible = "renesas,pwm-r8a7795", "renesas,pwm-rcar";
			reg = <0 0xe6e36000 0 0x10>;
			#pwm-cells = <2>;
			clocks = <&cpg CPG_MOD 523>;
			status = "disabled";
		};

		hscif0: serial@e6540000 {
			compatible = "renesas,hscif-r8a7795", "renesas,hscif";
			reg = <0 0xe6540000 0 96>;
			interrupts = <GIC_SPI 154 IRQ_TYPE_LEVEL_HIGH>;
			clocks = <&cpg CPG_MOD 520>,
				 <&cpg CPG_CORE R8A7795_CLK_S3D1>,
				 <&scif_clk>;
			clock-names = "fck", "int_clk", "scif_clk";
			dmas = <&dmac1 0x31>, <&dmac1 0x30>;
			dma-names = "tx", "rx";
			power-domains = <&cpg>;
			status = "disabled";
		};

		hscif1: serial@e6550000 {
			compatible = "renesas,hscif-r8a7795", "renesas,hscif";
			reg = <0 0xe6550000 0 96>;
			interrupts = <GIC_SPI 155 IRQ_TYPE_LEVEL_HIGH>;
			clocks = <&cpg CPG_MOD 519>,
				 <&cpg CPG_CORE R8A7795_CLK_S3D1>,
				 <&scif_clk>;
			clock-names = "fck", "int_clk", "scif_clk";
			dmas = <&dmac1 0x33>, <&dmac1 0x32>;
			dma-names = "tx", "rx";
			power-domains = <&cpg>;
			status = "disabled";
		};

		hscif2: serial@e6560000 {
			compatible = "renesas,hscif-r8a7795", "renesas,hscif";
			reg = <0 0xe6560000 0 96>;
			interrupts = <GIC_SPI 144 IRQ_TYPE_LEVEL_HIGH>;
			clocks = <&cpg CPG_MOD 518>,
				 <&cpg CPG_CORE R8A7795_CLK_S3D1>,
				 <&scif_clk>;
			clock-names = "fck", "int_clk", "scif_clk";
			dmas = <&dmac1 0x35>, <&dmac1 0x34>;
			dma-names = "tx", "rx";
			power-domains = <&cpg>;
			status = "disabled";
		};

		hscif3: serial@e66a0000 {
			compatible = "renesas,hscif-r8a7795", "renesas,hscif";
			reg = <0 0xe66a0000 0 96>;
			interrupts = <GIC_SPI 145 IRQ_TYPE_LEVEL_HIGH>;
			clocks = <&cpg CPG_MOD 517>,
				 <&cpg CPG_CORE R8A7795_CLK_S3D1>,
				 <&scif_clk>;
			clock-names = "fck", "int_clk", "scif_clk";
			dmas = <&dmac0 0x37>, <&dmac0 0x36>;
			dma-names = "tx", "rx";
			power-domains = <&cpg>;
			status = "disabled";
		};

		hscif4: serial@e66b0000 {
			compatible = "renesas,hscif-r8a7795", "renesas,hscif";
			reg = <0 0xe66b0000 0 96>;
			interrupts = <GIC_SPI 146 IRQ_TYPE_LEVEL_HIGH>;
			clocks = <&cpg CPG_MOD 516>,
				 <&cpg CPG_CORE R8A7795_CLK_S3D1>,
				 <&scif_clk>;
			clock-names = "fck", "int_clk", "scif_clk";
			dmas = <&dmac0 0x39>, <&dmac0 0x38>;
			dma-names = "tx", "rx";
			power-domains = <&cpg>;
			status = "disabled";
		};

		scif0: serial@e6e60000 {
			compatible = "renesas,scif-r8a7795", "renesas,scif";
			reg = <0 0xe6e60000 0 64>;
			interrupts = <GIC_SPI 152 IRQ_TYPE_LEVEL_HIGH>;
			clocks = <&cpg CPG_MOD 207>,
				 <&cpg CPG_CORE R8A7795_CLK_S3D1>,
				 <&scif_clk>;
			clock-names = "fck", "int_clk", "scif_clk";
			dmas = <&dmac1 0x51>, <&dmac1 0x50>;
			dma-names = "tx", "rx";
			power-domains = <&cpg>;
			status = "disabled";
		};

		scif1: serial@e6e68000 {
			compatible = "renesas,scif-r8a7795", "renesas,scif";
			reg = <0 0xe6e68000 0 64>;
			interrupts = <GIC_SPI 153 IRQ_TYPE_LEVEL_HIGH>;
			clocks = <&cpg CPG_MOD 206>,
				 <&cpg CPG_CORE R8A7795_CLK_S3D1>,
				 <&scif_clk>;
			clock-names = "fck", "int_clk", "scif_clk";
			dmas = <&dmac1 0x53>, <&dmac1 0x52>;
			dma-names = "tx", "rx";
			power-domains = <&cpg>;
			status = "disabled";
		};

		scif2: serial@e6e88000 {
			compatible = "renesas,scif-r8a7795", "renesas,scif";
			reg = <0 0xe6e88000 0 64>;
			interrupts = <GIC_SPI 164 IRQ_TYPE_LEVEL_HIGH>;
			clocks = <&cpg CPG_MOD 310>,
				 <&cpg CPG_CORE R8A7795_CLK_S3D1>,
				 <&scif_clk>;
			clock-names = "fck", "int_clk", "scif_clk";
			dmas = <&dmac1 0x13>, <&dmac1 0x12>;
			dma-names = "tx", "rx";
			power-domains = <&cpg>;
			status = "disabled";
		};

		scif3: serial@e6c50000 {
			compatible = "renesas,scif-r8a7795", "renesas,scif";
			reg = <0 0xe6c50000 0 64>;
			interrupts = <GIC_SPI 23 IRQ_TYPE_LEVEL_HIGH>;
			clocks = <&cpg CPG_MOD 204>,
				 <&cpg CPG_CORE R8A7795_CLK_S3D1>,
				 <&scif_clk>;
			clock-names = "fck", "int_clk", "scif_clk";
			dmas = <&dmac0 0x57>, <&dmac0 0x56>;
			dma-names = "tx", "rx";
			power-domains = <&cpg>;
			status = "disabled";
		};

		scif4: serial@e6c40000 {
			compatible = "renesas,scif-r8a7795", "renesas,scif";
			reg = <0 0xe6c40000 0 64>;
			interrupts = <GIC_SPI 16 IRQ_TYPE_LEVEL_HIGH>;
			clocks = <&cpg CPG_MOD 203>,
				 <&cpg CPG_CORE R8A7795_CLK_S3D1>,
				 <&scif_clk>;
			clock-names = "fck", "int_clk", "scif_clk";
			dmas = <&dmac0 0x59>, <&dmac0 0x58>;
			dma-names = "tx", "rx";
			power-domains = <&cpg>;
			status = "disabled";
		};

		scif5: serial@e6f30000 {
			compatible = "renesas,scif-r8a7795", "renesas,scif";
			reg = <0 0xe6f30000 0 64>;
			interrupts = <GIC_SPI 17 IRQ_TYPE_LEVEL_HIGH>;
			clocks = <&cpg CPG_MOD 202>,
				 <&cpg CPG_CORE R8A7795_CLK_S3D1>,
				 <&scif_clk>;
			clock-names = "fck", "int_clk", "scif_clk";
			dmas = <&dmac1 0x5b>, <&dmac1 0x5a>;
			dma-names = "tx", "rx";
			power-domains = <&cpg>;
			status = "disabled";
		};

		usb2_phy0: usb-phy@ee080200 {
			compatible = "renesas,usb2-phy-r8a7795";
			reg = <0 0xee080200 0 0x6ff>, <0 0xe6590100 0 0x100>;
			reg-names = "usb2", "hsusb";
			clocks = <&cpg CPG_MOD 703>,
				 <&cpg CPG_MOD 704>;
			clock-names = "usb2", "hsusb";
			#phy-cells = <0>;
			status = "disabled";
		};

		usb2_phy1: usb-phy@ee0a0200 {
			compatible = "renesas,usb2-phy-r8a7795";
			reg = <0 0xee0a0200 0 0x6ff>;
			reg-names = "usb2";
			clocks = <&cpg CPG_MOD 702>;
			clock-names = "usb2";
			#phy-cells = <0>;
			status = "disabled";
		};

		usb2_phy2: usb-phy@ee0c0200 {
			compatible = "renesas,usb2-phy-r8a7795";
			reg = <0 0xee0c0200 0 0x6ff>;
			reg-names = "usb2";
			clocks = <&cpg CPG_MOD 701>;
			clock-names = "usb2";
			#phy-cells = <0>;
			status = "disabled";
		};

		ehci0: usb@ee080100 {
			compatible = "renesas,ehci-r8a7795", "generic-ehci";
			reg = <0 0xee080100 0 0xff>;
			interrupts = <GIC_SPI 108 IRQ_TYPE_LEVEL_HIGH>;
			clocks = <&cpg CPG_MOD 703>;
			phys = <&usb2_phy0>;
			phy-names = "usb";
			status = "disabled";
		};

		ehci1: usb@ee0a0100 {
			compatible = "renesas,ehci-r8a7795", "generic-ehci";
			reg = <0 0xee0a0100 0 0xff>;
			interrupts = <GIC_SPI 112 IRQ_TYPE_LEVEL_HIGH>;
			clocks = <&cpg CPG_MOD 702>;
			phys = <&usb2_phy1>;
			phy-names = "usb";
			status = "disabled";
		};

		ehci2: usb@ee0c0100 {
			compatible = "renesas,ehci-r8a7795", "generic-ehci";
			reg = <0 0xee0c0100 0 0xff>;
			interrupts = <GIC_SPI 113 IRQ_TYPE_LEVEL_HIGH>;
			clocks = <&cpg CPG_MOD 701>;
			phys = <&usb2_phy2>;
			phy-names = "usb";
			status = "disabled";
		};

		ohci0: usb@ee080000 {
			compatible = "renesas,ohci-r8a7795", "generic-ohci";
			reg = <0 0xee080000 0 0xff>;
			interrupts = <GIC_SPI 108 IRQ_TYPE_LEVEL_HIGH>;
			clocks = <&cpg CPG_MOD 703>;
			phys = <&usb2_phy0>;
			phy-names = "usb";
			status = "disabled";
		};

		ohci1: usb@ee0a0000 {
			compatible = "renesas,ohci-r8a7795", "generic-ohci";
			reg = <0 0xee0a0000 0 0xff>;
			interrupts = <GIC_SPI 112 IRQ_TYPE_LEVEL_HIGH>;
			clocks = <&cpg CPG_MOD 702>;
			phys = <&usb2_phy1>;
			phy-names = "usb";
			status = "disabled";
		};

		ohci2: usb@ee0c0000 {
			compatible = "renesas,ohci-r8a7795", "generic-ohci";
			reg = <0 0xee0c0000 0 0xff>;
			interrupts = <GIC_SPI 113 IRQ_TYPE_LEVEL_HIGH>;
			clocks = <&cpg CPG_MOD 701>;
			phys = <&usb2_phy2>;
			phy-names = "usb";
			status = "disabled";
		};

		i2c0: i2c@e6500000 {
			#address-cells = <1>;
			#size-cells = <0>;
			compatible = "renesas,i2c-r8a7795";
			reg = <0 0xe6500000 0 0x40>;
			interrupts = <GIC_SPI 287 IRQ_TYPE_LEVEL_HIGH>;
			clocks = <&cpg CPG_MOD 931>;
			power-domains = <&cpg>;
			status = "disabled";
		};

		i2c1: i2c@e6508000 {
			#address-cells = <1>;
			#size-cells = <0>;
			compatible = "renesas,i2c-r8a7795";
			reg = <0 0xe6508000 0 0x40>;
			interrupts = <GIC_SPI 288 IRQ_TYPE_LEVEL_HIGH>;
			clocks = <&cpg CPG_MOD 930>;
			power-domains = <&cpg>;
			status = "disabled";
		};

		i2c2: i2c@e6510000 {
			#address-cells = <1>;
			#size-cells = <0>;
			compatible = "renesas,i2c-r8a7795";
			reg = <0 0xe6510000 0 0x40>;
			interrupts = <GIC_SPI 286 IRQ_TYPE_LEVEL_HIGH>;
			clocks = <&cpg CPG_MOD 929>;
			power-domains = <&cpg>;
			status = "disabled";
		};

		i2c3: i2c@e66d0000 {
			#address-cells = <1>;
			#size-cells = <0>;
			compatible = "renesas,i2c-r8a7795";
			reg = <0 0xe66d0000 0 0x40>;
			interrupts = <GIC_SPI 290 IRQ_TYPE_LEVEL_HIGH>;
			clocks = <&cpg CPG_MOD 928>;
			power-domains = <&cpg>;
			status = "disabled";
		};

		i2c4: i2c@e66d8000 {
			#address-cells = <1>;
			#size-cells = <0>;
			compatible = "renesas,i2c-r8a7795";
			reg = <0 0xe66d8000 0 0x40>;
			interrupts = <GIC_SPI 19 IRQ_TYPE_LEVEL_HIGH>;
			clocks = <&cpg CPG_MOD 927>;
			power-domains = <&cpg>;
			status = "disabled";
		};

		i2c5: i2c@e66e0000 {
			#address-cells = <1>;
			#size-cells = <0>;
			compatible = "renesas,i2c-r8a7795";
			reg = <0 0xe66e0000 0 0x40>;
			interrupts = <GIC_SPI 20 IRQ_TYPE_LEVEL_HIGH>;
			clocks = <&cpg CPG_MOD 919>;
			power-domains = <&cpg>;
			status = "disabled";
		};

		i2c6: i2c@e66e8000 {
			#address-cells = <1>;
			#size-cells = <0>;
			compatible = "renesas,i2c-r8a7795";
			reg = <0 0xe66e8000 0 0x40>;
			interrupts = <GIC_SPI 21 IRQ_TYPE_LEVEL_HIGH>;
			clocks = <&cpg CPG_MOD 918>;
			power-domains = <&cpg>;
			status = "disabled";
		};

		msiof0: spi@e6e90000 {
			#address-cells = <1>;
			#size-cells = <0>;
			compatible = "renesas,msiof-r8a7795";
			reg = <0 0xe6e90000 0 0x64>;
			interrupts = <GIC_SPI 156 IRQ_TYPE_LEVEL_HIGH>;
			clocks = <&cpg CPG_MOD 211>;
			dmas = <&dmac1 0x41>, <&dmac1 0x40>;
			dma-names = "tx", "rx";
			power-domains = <&cpg>;
			status = "disabled";
		};

		msiof1: spi@e6ea0000 {
			#address-cells = <1>;
			#size-cells = <0>;
			compatible = "renesas,msiof-r8a7795";
			reg = <0 0xe6ea0000 0 0x0064>;
			interrupts = <GIC_SPI 157 IRQ_TYPE_LEVEL_HIGH>;
			clocks = <&cpg CPG_MOD 210>;
			dmas = <&dmac1 0x43>, <&dmac1 0x42>;
			dma-names = "tx", "rx";
			power-domains = <&cpg>;
			status = "disabled";
		};

		msiof2: spi@e6c00000 {
			#address-cells = <1>;
			#size-cells = <0>;
			compatible = "renesas,msiof-r8a7795";
			reg = <0 0xe6c00000 0 0x0064>;
			interrupts = <GIC_SPI 158 IRQ_TYPE_LEVEL_HIGH>;
			clocks = <&cpg CPG_MOD 209>;
			dmas = <&dmac0 0x45>, <&dmac0 0x44>;
			dma-names = "tx", "rx";
			power-domains = <&cpg>;
			status = "disabled";
		};

		msiof3: spi@e6c10000 {
			#address-cells = <1>;
			#size-cells = <0>;
			compatible = "renesas,msiof-r8a7795";
			reg = <0 0xe6c10000 0 0x0064>;
			interrupts = <GIC_SPI 159 IRQ_TYPE_LEVEL_HIGH>;
			clocks = <&cpg CPG_MOD 208>;
			dmas = <&dmac0 0x47>, <&dmac0 0x46>;
			dma-names = "tx", "rx";
			power-domains = <&cpg>;
			status = "disabled";
		};

		rcar_sound: sound@ec500000 {
			/*
			 * #sound-dai-cells is required
			 *
			 * Single DAI : #sound-dai-cells = <0>;	<&rcar_sound>;
			 * Multi  DAI : #sound-dai-cells = <1>;	<&rcar_sound N>;
			 */
			/*
			 * #clock-cells is required for audio_clkout0/1/2/3
			 *
			 * clkout	: #clock-cells = <0>;	<&rcar_sound>;
			 * clkout0/1/2/3: #clock-cells = <1>;	<&rcar_sound N>;
			 */
			compatible =  "renesas,rcar_sound-r8a7795", "renesas,rcar_sound-gen3";
			reg =	<0 0xec500000 0 0x1000>, /* SCU */
				<0 0xec5a0000 0 0x100>,  /* ADG */
				<0 0xec540000 0 0x1000>, /* SSIU */
				<0 0xec541000 0 0x280>,  /* SSI */
				<0 0xec740000 0 0x200>;  /* Audio DMAC peri peri*/
			reg-names = "scu", "adg", "ssiu", "ssi", "audmapp";

			clocks = <&cpg CPG_MOD 1005>,
				 <&cpg CPG_MOD 1006>, <&cpg CPG_MOD 1007>,
				 <&cpg CPG_MOD 1008>, <&cpg CPG_MOD 1009>,
				 <&cpg CPG_MOD 1010>, <&cpg CPG_MOD 1011>,
				 <&cpg CPG_MOD 1012>, <&cpg CPG_MOD 1013>,
				 <&cpg CPG_MOD 1014>, <&cpg CPG_MOD 1015>,
				 <&cpg CPG_MOD 1022>, <&cpg CPG_MOD 1023>,
				 <&cpg CPG_MOD 1024>, <&cpg CPG_MOD 1025>,
				 <&cpg CPG_MOD 1026>, <&cpg CPG_MOD 1027>,
				 <&cpg CPG_MOD 1028>, <&cpg CPG_MOD 1029>,
				 <&cpg CPG_MOD 1030>, <&cpg CPG_MOD 1031>,
				 <&cpg CPG_MOD 1019>, <&cpg CPG_MOD 1018>,
				 <&audio_clk_a>, <&audio_clk_b>,
				 <&audio_clk_c>,
				 <&cpg CPG_CORE R8A7795_CLK_S0D4>;
			clock-names = "ssi-all",
				      "ssi.9", "ssi.8", "ssi.7", "ssi.6",
				      "ssi.5", "ssi.4", "ssi.3", "ssi.2",
				      "ssi.1", "ssi.0",
				      "src.9", "src.8", "src.7", "src.6",
				      "src.5", "src.4", "src.3", "src.2",
				      "src.1", "src.0",
				      "dvc.0", "dvc.1",
				      "clk_a", "clk_b", "clk_c", "clk_i";
			power-domains = <&cpg>;
			status = "disabled";

			rcar_sound,dvc {
				dvc0: dvc@0 {
					dmas = <&audma0 0xbc>;
					dma-names = "tx";
				};
				dvc1: dvc@1 {
					dmas = <&audma0 0xbe>;
					dma-names = "tx";
				};
			};

			rcar_sound,src {
				src0: src@0 {
					interrupts = <0 352 IRQ_TYPE_LEVEL_HIGH>;
					dmas = <&audma0 0x85>, <&audma1 0x9a>;
					dma-names = "rx", "tx";
				};
				src1: src@1 {
					interrupts = <0 353 IRQ_TYPE_LEVEL_HIGH>;
					dmas = <&audma0 0x87>, <&audma1 0x9c>;
					dma-names = "rx", "tx";
				};
				src2: src@2 {
					interrupts = <0 354 IRQ_TYPE_LEVEL_HIGH>;
					dmas = <&audma0 0x89>, <&audma1 0x9e>;
					dma-names = "rx", "tx";
				};
				src3: src@3 {
					interrupts = <0 355 IRQ_TYPE_LEVEL_HIGH>;
					dmas = <&audma0 0x8b>, <&audma1 0xa0>;
					dma-names = "rx", "tx";
				};
				src4: src@4 {
					interrupts = <0 356 IRQ_TYPE_LEVEL_HIGH>;
					dmas = <&audma0 0x8d>, <&audma1 0xb0>;
					dma-names = "rx", "tx";
				};
				src5: src@5 {
					interrupts = <0 357 IRQ_TYPE_LEVEL_HIGH>;
					dmas = <&audma0 0x8f>, <&audma1 0xb2>;
					dma-names = "rx", "tx";
				};
				src6: src@6 {
					interrupts = <0 358 IRQ_TYPE_LEVEL_HIGH>;
					dmas = <&audma0 0x91>, <&audma1 0xb4>;
					dma-names = "rx", "tx";
				};
				src7: src@7 {
					interrupts = <0 359 IRQ_TYPE_LEVEL_HIGH>;
					dmas = <&audma0 0x93>, <&audma1 0xb6>;
					dma-names = "rx", "tx";
				};
				src8: src@8 {
					interrupts = <0 360 IRQ_TYPE_LEVEL_HIGH>;
					dmas = <&audma0 0x95>, <&audma1 0xb8>;
					dma-names = "rx", "tx";
				};
				src9: src@9 {
					interrupts = <0 361 IRQ_TYPE_LEVEL_HIGH>;
					dmas = <&audma0 0x97>, <&audma1 0xba>;
					dma-names = "rx", "tx";
				};
			};

			rcar_sound,ssi {
				ssi0: ssi@0 {
					interrupts = <0 370 IRQ_TYPE_LEVEL_HIGH>;
					dmas = <&audma0 0x01>, <&audma1 0x02>, <&audma0 0x15>, <&audma1 0x16>;
					dma-names = "rx", "tx", "rxu", "txu";
				};
				ssi1: ssi@1 {
					 interrupts = <0 371 IRQ_TYPE_LEVEL_HIGH>;
					dmas = <&audma0 0x03>, <&audma1 0x04>, <&audma0 0x49>, <&audma1 0x4a>;
					dma-names = "rx", "tx", "rxu", "txu";
				};
				ssi2: ssi@2 {
					interrupts = <0 372 IRQ_TYPE_LEVEL_HIGH>;
					dmas = <&audma0 0x05>, <&audma1 0x06>, <&audma0 0x63>, <&audma1 0x64>;
					dma-names = "rx", "tx", "rxu", "txu";
				};
				ssi3: ssi@3 {
					interrupts = <0 373 IRQ_TYPE_LEVEL_HIGH>;
					dmas = <&audma0 0x07>, <&audma1 0x08>, <&audma0 0x6f>, <&audma1 0x70>;
					dma-names = "rx", "tx", "rxu", "txu";
				};
				ssi4: ssi@4 {
					interrupts = <0 374 IRQ_TYPE_LEVEL_HIGH>;
					dmas = <&audma0 0x09>, <&audma1 0x0a>, <&audma0 0x71>, <&audma1 0x72>;
					dma-names = "rx", "tx", "rxu", "txu";
				};
				ssi5: ssi@5 {
					interrupts = <0 375 IRQ_TYPE_LEVEL_HIGH>;
					dmas = <&audma0 0x0b>, <&audma1 0x0c>, <&audma0 0x73>, <&audma1 0x74>;
					dma-names = "rx", "tx", "rxu", "txu";
				};
				ssi6: ssi@6 {
					interrupts = <0 376 IRQ_TYPE_LEVEL_HIGH>;
					dmas = <&audma0 0x0d>, <&audma1 0x0e>, <&audma0 0x75>, <&audma1 0x76>;
					dma-names = "rx", "tx", "rxu", "txu";
				};
				ssi7: ssi@7 {
					interrupts = <0 377 IRQ_TYPE_LEVEL_HIGH>;
					dmas = <&audma0 0x0f>, <&audma1 0x10>, <&audma0 0x79>, <&audma1 0x7a>;
					dma-names = "rx", "tx", "rxu", "txu";
				};
				ssi8: ssi@8 {
					interrupts = <0 378 IRQ_TYPE_LEVEL_HIGH>;
					dmas = <&audma0 0x11>, <&audma1 0x12>, <&audma0 0x7b>, <&audma1 0x7c>;
					dma-names = "rx", "tx", "rxu", "txu";
				};
				ssi9: ssi@9 {
					interrupts = <0 379 IRQ_TYPE_LEVEL_HIGH>;
					dmas = <&audma0 0x13>, <&audma1 0x14>, <&audma0 0x7d>, <&audma1 0x7e>;
					dma-names = "rx", "tx", "rxu", "txu";
				};
			};
		};

		gsx: gsx@fd000000 {
			compatible = "renesas,gsx";
			reg = <0 0xfd000000 0 0x3ffff>;
			interrupts = <GIC_SPI 119 IRQ_TYPE_LEVEL_HIGH>;
			clocks = <&cpg CPG_MOD 112>;
		};

		ivdp1c: ivdp1c@fe8d0000 {
			compatible = "renesas,ivdp1c";
			reg = <0 0xfe8d0000 0 0x200>, <0 0xfe8d0200 0 0x200>,
				<0 0xfe8df000 0 0x200>,
				<0 0xfe8a0000 0 0x200>;
			interrupts = <GIC_SPI 380 IRQ_TYPE_LEVEL_HIGH>,
				     <GIC_SPI 381 IRQ_TYPE_LEVEL_HIGH>,
				     <GIC_SPI 223 IRQ_TYPE_LEVEL_HIGH>,
				     <GIC_SPI 160 IRQ_TYPE_LEVEL_HIGH>;
			clocks = <&cpg CPG_MOD 128>, <&cpg CPG_MOD 617>,
				 <&cpg CPG_MOD 104>;
		};

		vcp4: vcp4@fe8f0000 {
			compatible = "renesas,vcp4";
			reg = <0 0xfe910000 0 0x200>,
			      <0 0xfe910200 0 0x200>,
			      <0 0xfe8f0000 0 0x200>,
			      <0 0xfe8f0200 0 0x200>,
			      <0 0xfe900000 0 0x200>,
			      <0 0xfe900200 0 0x200>,
			      <0 0xfe90f000 0 0x200>,
			      <0 0xfe8ff000 0 0x200>;
			interrupts = <GIC_SPI 260 IRQ_TYPE_LEVEL_HIGH>,
				     <GIC_SPI 261 IRQ_TYPE_LEVEL_HIGH>,
				     <GIC_SPI 258 IRQ_TYPE_LEVEL_HIGH>,
				     <GIC_SPI 259 IRQ_TYPE_LEVEL_HIGH>,
				     <GIC_SPI 240 IRQ_TYPE_LEVEL_HIGH>,
				     <GIC_SPI 241 IRQ_TYPE_LEVEL_HIGH>;
		};

		vspbc: vspm@fe920000 {
			compatible = "renesas,vspm";
			reg = <0 0xfe920000 0 0x8000>, <0 0xfe92f000 0 0x200>;
			interrupts = <0 465 IRQ_TYPE_LEVEL_HIGH>;
			clocks = <&cpg CPG_MOD 624>, <&cpg CPG_MOD 606>;

			renesas,#ch = <4>;
			renesas,#rpf = <31>;
			renesas,#rpf_clut = <4>;
			renesas,#wpf_rot = <0>;
			renesas,has-lut;
			renesas,has-clu;
			renesas,has-hgo;
			renesas,has-bru;
			renesas,#read_outstanding = <0>;
		};

		fdp0: fdpm@fe940000 {
			compatible = "renesas,fdpm";
			reg = <0 0xfe940000 0 0x2400>, <0 0xfe950000 0 0x200>;
			interrupts = <0 262 IRQ_TYPE_LEVEL_HIGH>;
			clocks = <&cpg CPG_MOD 119>, <&cpg CPG_MOD 615>;

			renesas,#ch = <0>;
		};

		fdp1: fdpm@fe944000 {
			compatible = "renesas,fdpm";
			reg = <0 0xfe944000 0 0x2400>, <0 0xfe951000 0 0x200>;
			interrupts = <0 263 IRQ_TYPE_LEVEL_HIGH>;
			clocks = <&cpg CPG_MOD 118>, <&cpg CPG_MOD 614>;

			renesas,#ch = <1>;
		};

		fdp2: fdpm@fe948000 {
			compatible = "renesas,fdpm";
			reg = <0 0xfe948000 0 0x2400>, <0 0xfe952000 0 0x200>;
			interrupts = <0 264 IRQ_TYPE_LEVEL_HIGH>;
			clocks = <&cpg CPG_MOD 117>, <&cpg CPG_MOD 613>;

			renesas,#ch = <2>;
		};

		vin0: video@e6ef0000 {
			compatible = "renesas,vin-r8a7795";
			reg = <0 0xe6ef0000 0 0x1000>;
			interrupts = <GIC_SPI 188 IRQ_TYPE_LEVEL_HIGH>;
			clocks = <&cpg CPG_MOD 811>;
			power-domains = <&cpg>;
			status = "disabled";
		};

		vin1: video@e6ef1000 {
			compatible = "renesas,vin-r8a7795";
			reg = <0 0xe6ef1000 0 0x1000>;
			interrupts = <GIC_SPI 189 IRQ_TYPE_LEVEL_HIGH>;
			clocks = <&cpg CPG_MOD 810>;
			power-domains = <&cpg>;
			status = "disabled";
		};

		vin2: video@e6ef2000 {
			compatible = "renesas,vin-r8a7795";
			reg = <0 0xe6ef2000 0 0x1000>;
			interrupts = <GIC_SPI 190 IRQ_TYPE_LEVEL_HIGH>;
			clocks = <&cpg CPG_MOD 809>;
			power-domains = <&cpg>;
			status = "disabled";
		};

		vin3: video@e6ef3000 {
			compatible = "renesas,vin-r8a7795";
			reg = <0 0xe6ef3000 0 0x1000>;
			interrupts = <GIC_SPI 191 IRQ_TYPE_LEVEL_HIGH>;
			clocks = <&cpg CPG_MOD 808>;
			power-domains = <&cpg>;
			status = "disabled";
		};

		vin4: video@e6ef4000 {
			compatible = "renesas,vin-r8a7795";
			reg = <0 0xe6ef4000 0 0x1000>;
			interrupts = <GIC_SPI 174 IRQ_TYPE_LEVEL_HIGH>;
			clocks = <&cpg CPG_MOD 807>;
			power-domains = <&cpg>;
			status = "disabled";
		};

		vin5: video@e6ef5000 {
			compatible = "renesas,vin-r8a7795";
			reg = <0 0xe6ef5000 0 0x1000>;
			interrupts = <GIC_SPI 175 IRQ_TYPE_LEVEL_HIGH>;
			clocks = <&cpg CPG_MOD 806>;
			power-domains = <&cpg>;
			status = "disabled";
		};

		vin6: video@e6ef6000 {
			compatible = "renesas,vin-r8a7795";
			reg = <0 0xe6ef6000 0 0x1000>;
			interrupts = <GIC_SPI 176 IRQ_TYPE_LEVEL_HIGH>;
			clocks = <&cpg CPG_MOD 805>;
			power-domains = <&cpg>;
			status = "disabled";
		};

		vin7: video@e6ef7000 {
			compatible = "renesas,vin-r8a7795";
			reg = <0 0xe6ef7000 0 0x1000>;
			interrupts = <GIC_SPI 171 IRQ_TYPE_LEVEL_HIGH>;
			clocks = <&cpg CPG_MOD 804>;
			power-domains = <&cpg>;
			status = "disabled";
		};

		vspbd: vspm@fe960000 {
			compatible = "renesas,vspm";
			reg = <0 0xfe960000 0 0x8000>, <0 0xfe96f000 0 0x200>;
			interrupts = <0 266 IRQ_TYPE_LEVEL_HIGH>;
			clocks = <&cpg CPG_MOD 626>, <&cpg CPG_MOD 607>;

			renesas,#ch = <3>;
			renesas,#rpf = <31>;
			renesas,#rpf_clut = <4>;
			renesas,#wpf_rot = <0>;
			renesas,has-bru;
			renesas,has-drc;
			renesas,#read_outstanding = <0>;
		};

		vspi0: vspm@fe9a0000 {
			compatible = "renesas,vspm";
			reg = <0 0xfe9a0000 0 0x8000>, <0 0xfe9af000 0 0x200>;
			interrupts = <0 444 IRQ_TYPE_LEVEL_HIGH>;
			clocks = <&cpg CPG_MOD 631>, <&cpg CPG_MOD 611>;

			renesas,#ch = <0>;
			renesas,#rpf = <1>;
			renesas,#rpf_clut = <1>;
			renesas,#wpf_rot = <1>;
			renesas,has-sru;
			renesas,has-uds;
			renesas,has-lut;
			renesas,has-clu;
			renesas,has-hst;
			renesas,has-hsi;
			renesas,has-hgo;
			renesas,has-hgt;
			renesas,has-shp;
			renesas,#read_outstanding = <2>;
		};

		vspi1: vspm@fe9b0000 {
			compatible = "renesas,vspm";
			reg = <0 0xfe9b0000 0 0x8000>, <0 0xfe9bf000 0 0x200>;
			interrupts = <0 445 IRQ_TYPE_LEVEL_HIGH>;
			clocks = <&cpg CPG_MOD 630>, <&cpg CPG_MOD 610>;

			renesas,#ch = <1>;
			renesas,#rpf = <1>;
			renesas,#rpf_clut = <1>;
			renesas,#wpf_rot = <1>;
			renesas,has-sru;
			renesas,has-uds;
			renesas,has-lut;
			renesas,has-clu;
			renesas,has-hst;
			renesas,has-hsi;
			renesas,has-hgo;
			renesas,has-hgt;
			renesas,has-shp;
			renesas,#read_outstanding = <2>;
		};

		vspi2: vspm@fe9c0000 {
			compatible = "renesas,vspm";
			reg = <0 0xfe9c0000 0 0x8000>, <0 0xfe9cf000 0 0x200>;
			interrupts = <0 446 IRQ_TYPE_LEVEL_HIGH>;
			clocks = <&cpg CPG_MOD 629>, <&cpg CPG_MOD 609>;

			renesas,#ch = <2>;
			renesas,#rpf = <1>;
			renesas,#rpf_clut = <1>;
			renesas,#wpf_rot = <1>;
			renesas,has-sru;
			renesas,has-uds;
			renesas,has-lut;
			renesas,has-clu;
			renesas,has-hst;
			renesas,has-hsi;
			renesas,has-hgo;
			renesas,has-hgt;
			renesas,has-shp;
			renesas,#read_outstanding = <2>;
		};

		vspd0: vsp@fea20000 {
			compatible = "renesas,vsp2d";
			reg = <0 0xfea20000 0 0x8000>;
			interrupts = <GIC_SPI 466 IRQ_TYPE_LEVEL_HIGH>;
			clocks = <&cpg CPG_MOD 623>, <&cpg CPG_MOD 603>;

			renesas,has-bru;
			renesas,has-lif;
			renesas,has-lut;
			renesas,#rpf = <5>;
			renesas,#wpf = <2>;
		};

		vspd1: vsp@fea28000 {
			compatible = "renesas,vsp2d";
			reg = <0 0xfea28000 0 0x8000>;
			interrupts = <GIC_SPI 467 IRQ_TYPE_LEVEL_HIGH>;
			clocks = <&cpg CPG_MOD 622>, <&cpg CPG_MOD 602>;

			renesas,has-bru;
			renesas,has-lif;
			renesas,has-lut;
			renesas,#rpf = <5>;
			renesas,#wpf = <2>;
		};

		vspd2: vsp@fea30000 {
			compatible = "renesas,vsp2d";
			reg = <0 0xfea30000 0 0x8000>;
			interrupts = <GIC_SPI 468 IRQ_TYPE_LEVEL_HIGH>;
			clocks = <&cpg CPG_MOD 621>, <&cpg CPG_MOD 601>;

			renesas,has-bru;
			renesas,has-lif;
			renesas,has-lut;
			renesas,#rpf = <5>;
			renesas,#wpf = <2>;
		};

		vspd3: vsp@fea38000 {
			compatible = "renesas,vsp2d";
			reg = <0 0xfea38000 0 0x8000>;
			interrupts = <GIC_SPI 469 IRQ_TYPE_LEVEL_HIGH>;
			clocks = <&cpg CPG_MOD 620>, <&cpg CPG_MOD 600>;

			renesas,has-bru;
			renesas,has-lif;
			renesas,has-lut;
			renesas,#rpf = <5>;
			renesas,#wpf = <2>;
		};

		hdmi0: hdmi@fead0000 {
			compatible = "renesas,hdmi0";
			reg = <0 0xfead0000 0 0x10000>;
			interrupts = <GIC_SPI 389 IRQ_TYPE_LEVEL_HIGH>;
		};

		hdmi1: hdmi@feae0000 {
			compatible = "renesas,hdmi1";
			reg = <0 0xfeae0000 0 0x10000>;
			interrupts = <GIC_SPI 436 IRQ_TYPE_LEVEL_HIGH>;
		};

		du: display@feb00000 {
			compatible = "renesas,du-r8a7795";
			reg = <0 0xfeb00000 0 0x80000>,
			      <0 0xfeb90000 0 0x14>;
			reg-names = "du", "lvds.0";
			interrupts = <0 256 IRQ_TYPE_LEVEL_HIGH>,
				     <0 268 IRQ_TYPE_LEVEL_HIGH>,
				     <0 269 IRQ_TYPE_LEVEL_HIGH>,
				     <0 270 IRQ_TYPE_LEVEL_HIGH>;
			clocks = <&cpg CPG_MOD 724>,
				 <&cpg CPG_MOD 723>,
				 <&cpg CPG_MOD 722>,
				 <&cpg CPG_MOD 721>,
				 <&cpg CPG_MOD 727>,
				 <&cpg CPG_MOD 729>,
				 <&cpg CPG_MOD 728>,
				 <&dclkin0>, <&dclkin1>, <&dclkin2>, <&dclkin3>;
			clock-names = "du.0", "du.1", "du.2", "du.3", "lvds.0",
				      "isfr.0", "isfr.1", "dclkin.0", "dclkin.1",
				      "dclkin.2", "dclkin.3";

			status = "disabled";

			vsps = <&vspd0 &vspd1 &vspd2 &vspd3>;

			hdmi = <&hdmi0 &hdmi1>;
			clock-iahb = <0>;
			hdmi-num = <2>;

			ports {
				#address-cells = <1>;
				#size-cells = <0>;

				port@0 {
					reg = <0>;
					du_out_rgb: endpoint {
					};
				};
				port@1 {
					reg = <1>;
					du_out_hdmi0: endpoint {
					};
				};
				port@2 {
					reg = <2>;
					du_out_hdmi1: endpoint {
					};
				};
				port@3 {
					reg = <3>;
					du_out_lvds0: endpoint {
					};
				};
			};
		};

		tsc1: thermal@0xe6198000 {
			compatible = "renesas,thermal-r8a7795",
				"renesas,rcar-gen3-thermal";
			reg = <0 0xe6198000 0 0x5c>;
			interrupts = <GIC_SPI 67 IRQ_TYPE_LEVEL_HIGH>;
			clocks = <&cpg CPG_MOD 522>;
			#thermal-sensor-cells = <0>;
			status = "okay";
		};

		tsc2: thermal@0xe61A0000 {
			compatible = "renesas,thermal-r8a7795",
				"renesas,rcar-gen3-thermal";
			reg = <0 0xe61A0000 0 0x5c>;
			interrupts = <GIC_SPI 68 IRQ_TYPE_LEVEL_HIGH>;
			clocks = <&cpg CPG_MOD 522>;
			#thermal-sensor-cells = <0>;
			status = "okay";
		};

		tsc3: thermal@0xe61A8000 {
			compatible = "renesas,thermal-r8a7795",
				"renesas,rcar-gen3-thermal";
			reg = <0 0xe61A8000 0 0x5c>;
			interrupts = <GIC_SPI 69 IRQ_TYPE_LEVEL_HIGH>;
			clocks = <&cpg CPG_MOD 522>;
			#thermal-sensor-cells = <0>;
			status = "okay";
		};

		thermal-zones {
			sensor_thermal1: sensor-thermal1 {
				polling-delay-passive = <250>;
				polling-delay = <0>;

				/* sensor ID */
				thermal-sensors = <&tsc1>;

				trips {
					sensor1_crit: sensor1-crit {
						temperature = <90000>;
						hysteresis = <2000>;
						type = "critical";
					};
				};
			};

			sensor_thermal2: sensor-thermal2 {
				polling-delay-passive = <250>;
				polling-delay = <0>;

				/* sensor ID */
				thermal-sensors = <&tsc2>;

				trips {
					sensor2_crit: sensor2-crit {
						temperature = <90000>;
						hysteresis = <2000>;
						type = "critical";
					};
				};
			};

			sensor_thermal3: sensor-thermal3 {
				polling-delay-passive = <250>;
				polling-delay = <0>;

				/* sensor ID */
				thermal-sensors = <&tsc3>;

				trips {
					sensor3_crit: sensor3-crit {
						temperature = <90000>;
						hysteresis = <2000>;
						type = "critical";
					};
				};
			};
		};

		pciec0: pcie@fe000000 {
			compatible = "renesas,pcie-r8a7795";
			reg = <0 0xfe000000 0 0x80000>;
			#address-cells = <3>;
			#size-cells = <2>;
			bus-range = <0x00 0xff>;
			device_type = "pci";
			ranges = <0x01000000 0 0x00000000 0 0xfe100000 0 0x00100000
				0x02000000 0 0xfe200000 0 0xfe200000 0 0x00200000
				0x02000000 0 0x30000000 0 0x30000000 0 0x08000000
				0x42000000 0 0x38000000 0 0x38000000 0 0x08000000>;
			/* Map all possible DDR as inbound ranges */
			dma-ranges = <0x42000000 0 0x40000000 0 0x40000000 0 0x40000000>;
			interrupts = <0 116 IRQ_TYPE_LEVEL_HIGH>,
				<0 117 IRQ_TYPE_LEVEL_HIGH>,
				<0 118 IRQ_TYPE_LEVEL_HIGH>;
			#interrupt-cells = <1>;
			interrupt-map-mask = <0 0 0 0>;
			interrupt-map = <0 0 0 0 &gic 0 116 IRQ_TYPE_LEVEL_HIGH>;
			clocks = <&cpg CPG_MOD 319>, <&pcie_bus_clk>;
			clock-names = "pcie", "pcie_bus";
			power-domains = <&cpg>;
			status = "disabled";
		};

		pciec1: pcie@ee800000 {
			compatible = "renesas,pcie-r8a7795";
			reg = <0 0xee800000 0 0x80000>;
			#address-cells = <3>;
			#size-cells = <2>;
			bus-range = <0x00 0xff>;
			device_type = "pci";
			ranges = <0x01000000 0 0x00000000 0 0xee900000 0 0x00100000
				0x02000000 0 0xeea00000 0 0xeea00000 0 0x00200000
				0x02000000 0 0xc0000000 0 0xc0000000 0 0x08000000
				0x42000000 0 0xc8000000 0 0xc8000000 0 0x08000000>;
			/* Map all possible DDR as inbound ranges */
			dma-ranges = <0x42000000 0 0x40000000 0 0x40000000 0 0x40000000>;
			interrupts = <0 148 IRQ_TYPE_LEVEL_HIGH>,
				<0 149 IRQ_TYPE_LEVEL_HIGH>,
				<0 150 IRQ_TYPE_LEVEL_HIGH>;
			#interrupt-cells = <1>;
			interrupt-map-mask = <0 0 0 0>;
			interrupt-map = <0 0 0 0 &gic 0 148 IRQ_TYPE_LEVEL_HIGH>;
			clocks = <&cpg CPG_MOD 318>, <&pcie_bus_clk>;
			clock-names = "pcie", "pcie_bus";
			power-domains = <&cpg>;
			status = "disabled";
		};
	};

};<|MERGE_RESOLUTION|>--- conflicted
+++ resolved
@@ -50,11 +50,6 @@
 		method = "smc";
 	};
 
-	psci {
-		compatible = "arm,psci-0.2";
-		method = "smc";
-	};
-
 	cpus {
 		#address-cells = <1>;
 		#size-cells = <0>;
@@ -64,10 +59,7 @@
 			reg = <0x0>;
 			device_type = "cpu";
 			enable-method = "psci";
-<<<<<<< HEAD
 			clocks =<&cpg CPG_CORE R8A7795_CLK_Z>;
-=======
->>>>>>> cc845381
 		};
 
 		a57_1: cpu@1 {
@@ -96,10 +88,7 @@
 			reg = <0x100>;
 			device_type = "cpu";
 			enable-method = "psci";
-<<<<<<< HEAD
 			clocks = <&cpg CPG_CORE R8A7795_CLK_Z2>;
-=======
->>>>>>> cc845381
 		};
 
 		a53_1: cpu@101 {
