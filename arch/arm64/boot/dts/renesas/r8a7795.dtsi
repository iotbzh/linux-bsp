/*
 * Device Tree Source for the r8a7795 SoC
 *
 * Copyright (C) 2015 Renesas Electronics Corp.
 *
 * This file is licensed under the terms of the GNU General Public License
 * version 2.  This program is licensed "as is" without any warranty of any
 * kind, whether express or implied.
 */

#include <dt-bindings/clock/r8a7795-cpg-mssr.h>
#include <dt-bindings/interrupt-controller/arm-gic.h>

/ {
	compatible = "renesas,r8a7795";
	#address-cells = <2>;
	#size-cells = <2>;

	aliases {
		csi2_20 = &csi2_20;
		csi2_21 = &csi2_21;
		csi2_40 = &csi2_40;
		csi2_41 = &csi2_41;
		i2c0 = &i2c0;
		i2c1 = &i2c1;
		i2c2 = &i2c2;
		i2c3 = &i2c3;
		i2c4 = &i2c4;
		i2c5 = &i2c5;
		i2c6 = &i2c6;
<<<<<<< HEAD
		spi1 = &msiof0;
		spi2 = &msiof1;
		spi3 = &msiof2;
		spi4 = &msiof3;
		vin0 = &vin0;
		vin1 = &vin1;
		vin2 = &vin2;
		vin3 = &vin3;
		vin4 = &vin4;
		vin5 = &vin5;
		vin6 = &vin6;
		vin7 = &vin7;
=======
		tsc0 = &tsc1;
		tsc1 = &tsc2;
		tsc2 = &tsc3;
>>>>>>> eaa02d8c
	};

	psci {
		compatible = "arm,psci-0.2";
		method = "smc";
	};

	cpus {
		#address-cells = <1>;
		#size-cells = <0>;

		/* 1 core only at this point */
		a57_0: cpu@0 {
			compatible = "arm,cortex-a57", "arm,armv8";
			reg = <0x0>;
			device_type = "cpu";
			enable-method = "psci";
			clocks =<&cpg CPG_CORE R8A7795_CLK_Z>;
		};

		a57_1: cpu@1 {
			compatible = "arm,cortex-a57","arm,armv8";
			reg = <0x1>;
			device_type = "cpu";
			enable-method = "psci";
		};

		a57_2: cpu@2 {
			compatible = "arm,cortex-a57","arm,armv8";
			reg = <0x2>;
			device_type = "cpu";
			enable-method = "psci";
		};

		a57_3: cpu@3 {
			compatible = "arm,cortex-a57","arm,armv8";
			reg = <0x3>;
			device_type = "cpu";
			enable-method = "psci";
		};

		a53_0: cpu@100 {
			compatible = "arm,cortex-a53", "arm,armv8";
			reg = <0x100>;
			device_type = "cpu";
			enable-method = "psci";
			clocks = <&cpg CPG_CORE R8A7795_CLK_Z2>;
		};

		a53_1: cpu@101 {
			compatible = "arm,cortex-a53","arm,armv8";
			reg = <0x101>;
			device_type = "cpu";
			enable-method = "psci";
		};

		a53_2: cpu@102 {
			compatible = "arm,cortex-a53","arm,armv8";
			reg = <0x102>;
			device_type = "cpu";
			enable-method = "psci";
		};

		a53_3: cpu@103 {
			compatible = "arm,cortex-a53","arm,armv8";
			reg = <0x103>;
			device_type = "cpu";
			enable-method = "psci";
		};
	};

	extal_clk: extal {
		compatible = "fixed-clock";
		#clock-cells = <0>;
		/* This value must be overridden by the board */
		clock-frequency = <0>;
	};

	extalr_clk: extalr {
		compatible = "fixed-clock";
		#clock-cells = <0>;
		/* This value must be overridden by the board */
		clock-frequency = <0>;
	};

	/* External SCIF clock - to be overridden by boards that provide it */
	scif_clk: scif {
		compatible = "fixed-clock";
		#clock-cells = <0>;
		clock-frequency = <0>;
		status = "disabled";
	};

	/*
	 * The external audio clocks are configured as 0 Hz fixed frequency
	 * clocks by default.
	 * Boards that provide audio clocks should override them.
	 */
	audio_clk_a: audio_clk_a {
		compatible = "fixed-clock";
		#clock-cells = <0>;
		clock-frequency = <0>;
	};

	audio_clk_b: audio_clk_b {
		compatible = "fixed-clock";
		#clock-cells = <0>;
		clock-frequency = <0>;
	};

	audio_clk_c: audio_clk_c {
		compatible = "fixed-clock";
		#clock-cells = <0>;
		clock-frequency = <0>;
	};

	/* External PCIe clock - can be overridden by the board */
	pcie_bus_clk: pcie_bus_clk {
		compatible = "fixed-clock";
		#clock-cells = <0>;
		clock-frequency = <100000000>;
		clock-output-names = "pcie_bus";
		status = "disabled";
	};

	soc {
		compatible = "simple-bus";
		interrupt-parent = <&gic>;

		#address-cells = <2>;
		#size-cells = <2>;
		ranges;

		gic: interrupt-controller@0xf1010000 {
			compatible = "arm,gic-400";
			#interrupt-cells = <3>;
			#address-cells = <0>;
			interrupt-controller;
			reg = <0x0 0xf1010000 0 0x1000>,
			      <0x0 0xf1020000 0 0x2000>;
			interrupts = <GIC_PPI 9
					(GIC_CPU_MASK_SIMPLE(8) | IRQ_TYPE_LEVEL_HIGH)>;
		};

		gpio0: gpio@e6050000 {
			compatible = "renesas,gpio-r8a7795",
				     "renesas,gpio-rcar";
			reg = <0 0xe6050000 0 0x50>;
			interrupts = <GIC_SPI 4 IRQ_TYPE_LEVEL_HIGH>;
			#gpio-cells = <2>;
			gpio-controller;
			gpio-ranges = <&pfc 0 0 16>;
			#interrupt-cells = <2>;
			interrupt-controller;
			clocks = <&cpg CPG_MOD 912>;
			power-domains = <&cpg>;
		};

		gpio1: gpio@e6051000 {
			compatible = "renesas,gpio-r8a7795",
				     "renesas,gpio-rcar";
			reg = <0 0xe6051000 0 0x50>;
			interrupts = <GIC_SPI 5 IRQ_TYPE_LEVEL_HIGH>;
			#gpio-cells = <2>;
			gpio-controller;
			gpio-ranges = <&pfc 0 32 28>;
			#interrupt-cells = <2>;
			interrupt-controller;
			clocks = <&cpg CPG_MOD 911>;
			power-domains = <&cpg>;
		};

		gpio2: gpio@e6052000 {
			compatible = "renesas,gpio-r8a7795",
				     "renesas,gpio-rcar";
			reg = <0 0xe6052000 0 0x50>;
			interrupts = <GIC_SPI 6 IRQ_TYPE_LEVEL_HIGH>;
			#gpio-cells = <2>;
			gpio-controller;
			gpio-ranges = <&pfc 0 64 15>;
			#interrupt-cells = <2>;
			interrupt-controller;
			clocks = <&cpg CPG_MOD 910>;
			power-domains = <&cpg>;
		};

		gpio3: gpio@e6053000 {
			compatible = "renesas,gpio-r8a7795",
				     "renesas,gpio-rcar";
			reg = <0 0xe6053000 0 0x50>;
			interrupts = <GIC_SPI 7 IRQ_TYPE_LEVEL_HIGH>;
			#gpio-cells = <2>;
			gpio-controller;
			gpio-ranges = <&pfc 0 96 16>;
			#interrupt-cells = <2>;
			interrupt-controller;
			clocks = <&cpg CPG_MOD 909>;
			power-domains = <&cpg>;
		};

		gpio4: gpio@e6054000 {
			compatible = "renesas,gpio-r8a7795",
				     "renesas,gpio-rcar";
			reg = <0 0xe6054000 0 0x50>;
			interrupts = <GIC_SPI 8 IRQ_TYPE_LEVEL_HIGH>;
			#gpio-cells = <2>;
			gpio-controller;
			gpio-ranges = <&pfc 0 128 18>;
			#interrupt-cells = <2>;
			interrupt-controller;
			clocks = <&cpg CPG_MOD 908>;
			power-domains = <&cpg>;
		};

		gpio5: gpio@e6055000 {
			compatible = "renesas,gpio-r8a7795",
				     "renesas,gpio-rcar";
			reg = <0 0xe6055000 0 0x50>;
			interrupts = <GIC_SPI 9 IRQ_TYPE_LEVEL_HIGH>;
			#gpio-cells = <2>;
			gpio-controller;
			gpio-ranges = <&pfc 0 160 26>;
			#interrupt-cells = <2>;
			interrupt-controller;
			clocks = <&cpg CPG_MOD 907>;
			power-domains = <&cpg>;
		};

		gpio6: gpio@e6055400 {
			compatible = "renesas,gpio-r8a7795",
				     "renesas,gpio-rcar";
			reg = <0 0xe6055400 0 0x50>;
			interrupts = <GIC_SPI 10 IRQ_TYPE_LEVEL_HIGH>;
			#gpio-cells = <2>;
			gpio-controller;
			gpio-ranges = <&pfc 0 192 32>;
			#interrupt-cells = <2>;
			interrupt-controller;
			clocks = <&cpg CPG_MOD 906>;
			power-domains = <&cpg>;
		};

		gpio7: gpio@e6055800 {
			compatible = "renesas,gpio-r8a7795",
				     "renesas,gpio-rcar";
			reg = <0 0xe6055800 0 0x50>;
			interrupts = <GIC_SPI 11 IRQ_TYPE_LEVEL_HIGH>;
			#gpio-cells = <2>;
			gpio-controller;
			gpio-ranges = <&pfc 0 224 4>;
			#interrupt-cells = <2>;
			interrupt-controller;
			clocks = <&cpg CPG_MOD 905>;
			power-domains = <&cpg>;
		};

		pmu {
			compatible = "arm,armv8-pmuv3";
			interrupts = <GIC_SPI 72 IRQ_TYPE_LEVEL_HIGH>,
				     <GIC_SPI 73 IRQ_TYPE_LEVEL_HIGH>,
				     <GIC_SPI 74 IRQ_TYPE_LEVEL_HIGH>,
				     <GIC_SPI 75 IRQ_TYPE_LEVEL_HIGH>,
				     <GIC_SPI 84 IRQ_TYPE_LEVEL_HIGH>,
				     <GIC_SPI 85 IRQ_TYPE_LEVEL_HIGH>,
				     <GIC_SPI 86 IRQ_TYPE_LEVEL_HIGH>,
				     <GIC_SPI 87 IRQ_TYPE_LEVEL_HIGH>;
			interrupt-affinity = <&a57_0>,
					     <&a57_1>,
					     <&a57_2>,
					     <&a57_3>,
					     <&a53_0>,
					     <&a53_1>,
					     <&a53_2>,
					     <&a53_3>;
		};

		timer {
			compatible = "arm,armv8-timer";
			interrupts = <GIC_PPI 13
					(GIC_CPU_MASK_SIMPLE(8) | IRQ_TYPE_LEVEL_LOW)>,
				     <GIC_PPI 14
					(GIC_CPU_MASK_SIMPLE(8) | IRQ_TYPE_LEVEL_LOW)>,
				     <GIC_PPI 11
					(GIC_CPU_MASK_SIMPLE(8) | IRQ_TYPE_LEVEL_LOW)>,
				     <GIC_PPI 10
					(GIC_CPU_MASK_SIMPLE(8) | IRQ_TYPE_LEVEL_LOW)>;
			clock-frequency = <8333333>;
		};

		cpg: clock-controller@e6150000 {
			compatible = "renesas,r8a7795-cpg-mssr";
			reg = <0 0xe6150000 0 0x1000>;
			clocks = <&extal_clk>, <&extalr_clk>;
			clock-names = "extal", "extalr";
			#clock-cells = <2>;
			#power-domain-cells = <0>;
		};

		csi2_20: csi2@fea80000 {
			compatible = "renesas,csi2-r8a7795";
			reg = <0 0xfea80000 0 0x10000>;
			interrupts = <GIC_SPI 184 IRQ_TYPE_LEVEL_HIGH>;
			clocks = <&cpg CPG_MOD 714>;
			power-domains = <&cpg>;
			status = "disabled";
		};

		csi2_21: csi2@fea90000 {
			compatible = "renesas,csi2-r8a7795";
			reg = <0 0xfea90000 0 0x10000>;
			interrupts = <GIC_SPI 185 IRQ_TYPE_LEVEL_HIGH>;
			clocks = <&cpg CPG_MOD 713>;
			power-domains = <&cpg>;
			status = "disabled";
		};

		csi2_40: csi2@feaa0000 {
			compatible = "renesas,csi2-r8a7795";
			reg = <0 0xfeaa0000 0 0x10000>;
			interrupts = <GIC_SPI 246 IRQ_TYPE_LEVEL_HIGH>;
			clocks = <&cpg CPG_MOD 716>;
			power-domains = <&cpg>;
			status = "disabled";
		};

		csi2_41: csi2@feab0000 {
			compatible = "renesas,csi2-r8a7795";
			reg = <0 0xfeab0000 0 0x10000>;
			interrupts = <GIC_SPI 247 IRQ_TYPE_LEVEL_HIGH>;
			clocks = <&cpg CPG_MOD 715>;
			power-domains = <&cpg>;
			status = "disabled";
		};

		audma0: dma-controller@ec700000 {
			compatible = "renesas,rcar-dmac";
			reg = <0 0xec700000 0 0x10000>;
			interrupts =	<0 350 IRQ_TYPE_LEVEL_HIGH
					 0 320 IRQ_TYPE_LEVEL_HIGH
					 0 321 IRQ_TYPE_LEVEL_HIGH
					 0 322 IRQ_TYPE_LEVEL_HIGH
					 0 323 IRQ_TYPE_LEVEL_HIGH
					 0 324 IRQ_TYPE_LEVEL_HIGH
					 0 325 IRQ_TYPE_LEVEL_HIGH
					 0 326 IRQ_TYPE_LEVEL_HIGH
					 0 327 IRQ_TYPE_LEVEL_HIGH
					 0 328 IRQ_TYPE_LEVEL_HIGH
					 0 329 IRQ_TYPE_LEVEL_HIGH
					 0 330 IRQ_TYPE_LEVEL_HIGH
					 0 331 IRQ_TYPE_LEVEL_HIGH
					 0 332 IRQ_TYPE_LEVEL_HIGH
					 0 333 IRQ_TYPE_LEVEL_HIGH
					 0 334 IRQ_TYPE_LEVEL_HIGH
					 0 335 IRQ_TYPE_LEVEL_HIGH>;
			interrupt-names = "error",
					"ch0", "ch1", "ch2", "ch3",
					"ch4", "ch5", "ch6", "ch7",
					"ch8", "ch9", "ch10", "ch11",
					"ch12", "ch13", "ch14", "ch15";
			clocks = <&cpg CPG_MOD 502>;
			clock-names = "fck";
			power-domains = <&cpg>;
			#dma-cells = <1>;
			dma-channels = <16>;
		};

		audma1: dma-controller@ec720000 {
			compatible = "renesas,rcar-dmac";
			reg = <0 0xec720000 0 0x10000>;
			interrupts =	<0 351 IRQ_TYPE_LEVEL_HIGH
					 0 336 IRQ_TYPE_LEVEL_HIGH
					 0 337 IRQ_TYPE_LEVEL_HIGH
					 0 338 IRQ_TYPE_LEVEL_HIGH
					 0 339 IRQ_TYPE_LEVEL_HIGH
					 0 340 IRQ_TYPE_LEVEL_HIGH
					 0 341 IRQ_TYPE_LEVEL_HIGH
					 0 342 IRQ_TYPE_LEVEL_HIGH
					 0 343 IRQ_TYPE_LEVEL_HIGH
					 0 344 IRQ_TYPE_LEVEL_HIGH
					 0 345 IRQ_TYPE_LEVEL_HIGH
					 0 346 IRQ_TYPE_LEVEL_HIGH
					 0 347 IRQ_TYPE_LEVEL_HIGH
					 0 348 IRQ_TYPE_LEVEL_HIGH
					 0 349 IRQ_TYPE_LEVEL_HIGH
					 0 382 IRQ_TYPE_LEVEL_HIGH
					 0 383 IRQ_TYPE_LEVEL_HIGH>;
			interrupt-names = "error",
					"ch0", "ch1", "ch2", "ch3",
					"ch4", "ch5", "ch6", "ch7",
					"ch8", "ch9", "ch10", "ch11",
					"ch12", "ch13", "ch14", "ch15";
			clocks = <&cpg CPG_MOD 501>;
			clock-names = "fck";
			power-domains = <&cpg>;
			#dma-cells = <1>;
			dma-channels = <16>;
		};

		pfc: pfc@e6060000 {
			compatible = "renesas,pfc-r8a7795";
			reg = <0 0xe6060000 0 0x50c>;
		};

		dmac0: dma-controller@e6700000 {
			compatible = "renesas,rcar-dmac";
			reg = <0 0xe6700000 0 0x10000>;
			interrupts = <GIC_SPI 199 IRQ_TYPE_LEVEL_HIGH
				      GIC_SPI 200 IRQ_TYPE_LEVEL_HIGH
				      GIC_SPI 201 IRQ_TYPE_LEVEL_HIGH
				      GIC_SPI 202 IRQ_TYPE_LEVEL_HIGH
				      GIC_SPI 203 IRQ_TYPE_LEVEL_HIGH
				      GIC_SPI 204 IRQ_TYPE_LEVEL_HIGH
				      GIC_SPI 205 IRQ_TYPE_LEVEL_HIGH
				      GIC_SPI 206 IRQ_TYPE_LEVEL_HIGH
				      GIC_SPI 207 IRQ_TYPE_LEVEL_HIGH
				      GIC_SPI 208 IRQ_TYPE_LEVEL_HIGH
				      GIC_SPI 209 IRQ_TYPE_LEVEL_HIGH
				      GIC_SPI 210 IRQ_TYPE_LEVEL_HIGH
				      GIC_SPI 211 IRQ_TYPE_LEVEL_HIGH
				      GIC_SPI 212 IRQ_TYPE_LEVEL_HIGH
				      GIC_SPI 213 IRQ_TYPE_LEVEL_HIGH
				      GIC_SPI 214 IRQ_TYPE_LEVEL_HIGH
				      GIC_SPI 215 IRQ_TYPE_LEVEL_HIGH>;
			interrupt-names = "error",
					"ch0", "ch1", "ch2", "ch3",
					"ch4", "ch5", "ch6", "ch7",
					"ch8", "ch9", "ch10", "ch11",
					"ch12", "ch13", "ch14", "ch15";
			clocks = <&cpg CPG_MOD 219>;
			clock-names = "fck";
			power-domains = <&cpg>;
			#dma-cells = <1>;
			dma-channels = <16>;
		};

		dmac1: dma-controller@e7300000 {
			compatible = "renesas,rcar-dmac";
			reg = <0 0xe7300000 0 0x10000>;
			interrupts = <GIC_SPI 220 IRQ_TYPE_LEVEL_HIGH
				      GIC_SPI 216 IRQ_TYPE_LEVEL_HIGH
				      GIC_SPI 217 IRQ_TYPE_LEVEL_HIGH
				      GIC_SPI 218 IRQ_TYPE_LEVEL_HIGH
				      GIC_SPI 219 IRQ_TYPE_LEVEL_HIGH
				      GIC_SPI 308 IRQ_TYPE_LEVEL_HIGH
				      GIC_SPI 309 IRQ_TYPE_LEVEL_HIGH
				      GIC_SPI 310 IRQ_TYPE_LEVEL_HIGH
				      GIC_SPI 311 IRQ_TYPE_LEVEL_HIGH
				      GIC_SPI 312 IRQ_TYPE_LEVEL_HIGH
				      GIC_SPI 313 IRQ_TYPE_LEVEL_HIGH
				      GIC_SPI 314 IRQ_TYPE_LEVEL_HIGH
				      GIC_SPI 315 IRQ_TYPE_LEVEL_HIGH
				      GIC_SPI 316 IRQ_TYPE_LEVEL_HIGH
				      GIC_SPI 317 IRQ_TYPE_LEVEL_HIGH
				      GIC_SPI 318 IRQ_TYPE_LEVEL_HIGH
				      GIC_SPI 319 IRQ_TYPE_LEVEL_HIGH>;
			interrupt-names = "error",
					"ch0", "ch1", "ch2", "ch3",
					"ch4", "ch5", "ch6", "ch7",
					"ch8", "ch9", "ch10", "ch11",
					"ch12", "ch13", "ch14", "ch15";
			clocks = <&cpg CPG_MOD 218>;
			clock-names = "fck";
			power-domains = <&cpg>;
			#dma-cells = <1>;
			dma-channels = <16>;
		};

		dmac2: dma-controller@e7310000 {
			/* Empty node for now */
		};

		avb: ethernet@e6800000 {
			compatible = "renesas,etheravb-r8a7795";
			reg = <0 0xe6800000 0 0x800>, <0 0xe6a00000 0 0x10000>;
			interrupts = <GIC_SPI 39 IRQ_TYPE_LEVEL_HIGH>,
				     <GIC_SPI 40 IRQ_TYPE_LEVEL_HIGH>,
				     <GIC_SPI 41 IRQ_TYPE_LEVEL_HIGH>,
				     <GIC_SPI 42 IRQ_TYPE_LEVEL_HIGH>,
				     <GIC_SPI 43 IRQ_TYPE_LEVEL_HIGH>,
				     <GIC_SPI 44 IRQ_TYPE_LEVEL_HIGH>,
				     <GIC_SPI 45 IRQ_TYPE_LEVEL_HIGH>,
				     <GIC_SPI 46 IRQ_TYPE_LEVEL_HIGH>,
				     <GIC_SPI 47 IRQ_TYPE_LEVEL_HIGH>,
				     <GIC_SPI 48 IRQ_TYPE_LEVEL_HIGH>,
				     <GIC_SPI 49 IRQ_TYPE_LEVEL_HIGH>,
				     <GIC_SPI 50 IRQ_TYPE_LEVEL_HIGH>,
				     <GIC_SPI 51 IRQ_TYPE_LEVEL_HIGH>,
				     <GIC_SPI 52 IRQ_TYPE_LEVEL_HIGH>,
				     <GIC_SPI 53 IRQ_TYPE_LEVEL_HIGH>,
				     <GIC_SPI 54 IRQ_TYPE_LEVEL_HIGH>,
				     <GIC_SPI 55 IRQ_TYPE_LEVEL_HIGH>,
				     <GIC_SPI 56 IRQ_TYPE_LEVEL_HIGH>,
				     <GIC_SPI 57 IRQ_TYPE_LEVEL_HIGH>,
				     <GIC_SPI 58 IRQ_TYPE_LEVEL_HIGH>,
				     <GIC_SPI 59 IRQ_TYPE_LEVEL_HIGH>,
				     <GIC_SPI 60 IRQ_TYPE_LEVEL_HIGH>,
				     <GIC_SPI 61 IRQ_TYPE_LEVEL_HIGH>,
				     <GIC_SPI 62 IRQ_TYPE_LEVEL_HIGH>,
				     <GIC_SPI 63 IRQ_TYPE_LEVEL_HIGH>;
			interrupt-names = "ch0", "ch1", "ch2", "ch3",
					  "ch4", "ch5", "ch6", "ch7",
					  "ch8", "ch9", "ch10", "ch11",
					  "ch12", "ch13", "ch14", "ch15",
					  "ch16", "ch17", "ch18", "ch19",
					  "ch20", "ch21", "ch22", "ch23",
					  "ch24";
			clocks = <&cpg CPG_MOD 812>;
			power-domains = <&cpg>;
			phy-mode = "rgmii-id";
			#address-cells = <1>;
			#size-cells = <0>;
		};

		pwm0: pwm@e6e30000 {
			compatible = "renesas,pwm-r8a7795", "renesas,pwm-rcar";
			reg = <0 0xe6e30000 0 0x10>;
			#pwm-cells = <2>;
			clocks = <&cpg CPG_MOD 523>;
			status = "disabled";
		};

		pwm1: pwm@e6e31000 {
			compatible = "renesas,pwm-r8a7795", "renesas,pwm-rcar";
			reg = <0 0xe6e31000 0 0x10>;
			#pwm-cells = <2>;
			clocks = <&cpg CPG_MOD 523>;
			status = "disabled";
		};

		pwm2: pwm@e6e32000 {
			compatible = "renesas,pwm-r8a7795", "renesas,pwm-rcar";
			reg = <0 0xe6e32000 0 0x10>;
			#pwm-cells = <2>;
			clocks = <&cpg CPG_MOD 523>;
			status = "disabled";
		};

		pwm3: pwm@e6e33000 {
			compatible = "renesas,pwm-r8a7795", "renesas,pwm-rcar";
			reg = <0 0xe6e33000 0 0x10>;
			#pwm-cells = <2>;
			clocks = <&cpg CPG_MOD 523>;
			status = "disabled";
		};

		pwm4: pwm@e6e34000 {
			compatible = "renesas,pwm-r8a7795", "renesas,pwm-rcar";
			reg = <0 0xe6e34000 0 0x10>;
			#pwm-cells = <2>;
			clocks = <&cpg CPG_MOD 523>;
			status = "disabled";
		};

		pwm5: pwm@e6e35000 {
			compatible = "renesas,pwm-r8a7795", "renesas,pwm-rcar";
			reg = <0 0xe6e35000 0 0x10>;
			#pwm-cells = <2>;
			clocks = <&cpg CPG_MOD 523>;
			status = "disabled";
		};

		pwm6: pwm@e6e36000 {
			compatible = "renesas,pwm-r8a7795", "renesas,pwm-rcar";
			reg = <0 0xe6e36000 0 0x10>;
			#pwm-cells = <2>;
			clocks = <&cpg CPG_MOD 523>;
			status = "disabled";
		};

		hscif0: serial@e6540000 {
			compatible = "renesas,hscif-r8a7795", "renesas,hscif";
			reg = <0 0xe6540000 0 96>;
			interrupts = <GIC_SPI 154 IRQ_TYPE_LEVEL_HIGH>;
			clocks = <&cpg CPG_MOD 520>,
				 <&cpg CPG_CORE R8A7795_CLK_S3D1>,
				 <&scif_clk>;
			clock-names = "fck", "int_clk", "scif_clk";
			dmas = <&dmac1 0x31>, <&dmac1 0x30>;
			dma-names = "tx", "rx";
			power-domains = <&cpg>;
			status = "disabled";
		};

		hscif1: serial@e6550000 {
			compatible = "renesas,hscif-r8a7795", "renesas,hscif";
			reg = <0 0xe6550000 0 96>;
			interrupts = <GIC_SPI 155 IRQ_TYPE_LEVEL_HIGH>;
			clocks = <&cpg CPG_MOD 519>,
				 <&cpg CPG_CORE R8A7795_CLK_S3D1>,
				 <&scif_clk>;
			clock-names = "fck", "int_clk", "scif_clk";
			dmas = <&dmac1 0x33>, <&dmac1 0x32>;
			dma-names = "tx", "rx";
			power-domains = <&cpg>;
			status = "disabled";
		};

		hscif2: serial@e6560000 {
			compatible = "renesas,hscif-r8a7795", "renesas,hscif";
			reg = <0 0xe6560000 0 96>;
			interrupts = <GIC_SPI 144 IRQ_TYPE_LEVEL_HIGH>;
			clocks = <&cpg CPG_MOD 518>,
				 <&cpg CPG_CORE R8A7795_CLK_S3D1>,
				 <&scif_clk>;
			clock-names = "fck", "int_clk", "scif_clk";
			dmas = <&dmac1 0x35>, <&dmac1 0x34>;
			dma-names = "tx", "rx";
			power-domains = <&cpg>;
			status = "disabled";
		};

		hscif3: serial@e66a0000 {
			compatible = "renesas,hscif-r8a7795", "renesas,hscif";
			reg = <0 0xe66a0000 0 96>;
			interrupts = <GIC_SPI 145 IRQ_TYPE_LEVEL_HIGH>;
			clocks = <&cpg CPG_MOD 517>,
				 <&cpg CPG_CORE R8A7795_CLK_S3D1>,
				 <&scif_clk>;
			clock-names = "fck", "int_clk", "scif_clk";
			dmas = <&dmac0 0x37>, <&dmac0 0x36>;
			dma-names = "tx", "rx";
			power-domains = <&cpg>;
			status = "disabled";
		};

		hscif4: serial@e66b0000 {
			compatible = "renesas,hscif-r8a7795", "renesas,hscif";
			reg = <0 0xe66b0000 0 96>;
			interrupts = <GIC_SPI 146 IRQ_TYPE_LEVEL_HIGH>;
			clocks = <&cpg CPG_MOD 516>,
				 <&cpg CPG_CORE R8A7795_CLK_S3D1>,
				 <&scif_clk>;
			clock-names = "fck", "int_clk", "scif_clk";
			dmas = <&dmac0 0x39>, <&dmac0 0x38>;
			dma-names = "tx", "rx";
			power-domains = <&cpg>;
			status = "disabled";
		};

		scif0: serial@e6e60000 {
			compatible = "renesas,scif-r8a7795", "renesas,scif";
			reg = <0 0xe6e60000 0 64>;
			interrupts = <GIC_SPI 152 IRQ_TYPE_LEVEL_HIGH>;
			clocks = <&cpg CPG_MOD 207>,
				 <&cpg CPG_CORE R8A7795_CLK_S3D1>,
				 <&scif_clk>;
			clock-names = "fck", "int_clk", "scif_clk";
			dmas = <&dmac1 0x51>, <&dmac1 0x50>;
			dma-names = "tx", "rx";
			power-domains = <&cpg>;
			status = "disabled";
		};

		scif1: serial@e6e68000 {
			compatible = "renesas,scif-r8a7795", "renesas,scif";
			reg = <0 0xe6e68000 0 64>;
			interrupts = <GIC_SPI 153 IRQ_TYPE_LEVEL_HIGH>;
			clocks = <&cpg CPG_MOD 206>,
				 <&cpg CPG_CORE R8A7795_CLK_S3D1>,
				 <&scif_clk>;
			clock-names = "fck", "int_clk", "scif_clk";
			dmas = <&dmac1 0x53>, <&dmac1 0x52>;
			dma-names = "tx", "rx";
			power-domains = <&cpg>;
			status = "disabled";
		};

		scif2: serial@e6e88000 {
			compatible = "renesas,scif-r8a7795", "renesas,scif";
			reg = <0 0xe6e88000 0 64>;
			interrupts = <GIC_SPI 164 IRQ_TYPE_LEVEL_HIGH>;
			clocks = <&cpg CPG_MOD 310>,
				 <&cpg CPG_CORE R8A7795_CLK_S3D1>,
				 <&scif_clk>;
			clock-names = "fck", "int_clk", "scif_clk";
			dmas = <&dmac1 0x13>, <&dmac1 0x12>;
			dma-names = "tx", "rx";
			power-domains = <&cpg>;
			status = "disabled";
		};

		scif3: serial@e6c50000 {
			compatible = "renesas,scif-r8a7795", "renesas,scif";
			reg = <0 0xe6c50000 0 64>;
			interrupts = <GIC_SPI 23 IRQ_TYPE_LEVEL_HIGH>;
			clocks = <&cpg CPG_MOD 204>,
				 <&cpg CPG_CORE R8A7795_CLK_S3D1>,
				 <&scif_clk>;
			clock-names = "fck", "int_clk", "scif_clk";
			dmas = <&dmac0 0x57>, <&dmac0 0x56>;
			dma-names = "tx", "rx";
			power-domains = <&cpg>;
			status = "disabled";
		};

		scif4: serial@e6c40000 {
			compatible = "renesas,scif-r8a7795", "renesas,scif";
			reg = <0 0xe6c40000 0 64>;
			interrupts = <GIC_SPI 16 IRQ_TYPE_LEVEL_HIGH>;
			clocks = <&cpg CPG_MOD 203>,
				 <&cpg CPG_CORE R8A7795_CLK_S3D1>,
				 <&scif_clk>;
			clock-names = "fck", "int_clk", "scif_clk";
			dmas = <&dmac0 0x59>, <&dmac0 0x58>;
			dma-names = "tx", "rx";
			power-domains = <&cpg>;
			status = "disabled";
		};

		scif5: serial@e6f30000 {
			compatible = "renesas,scif-r8a7795", "renesas,scif";
			reg = <0 0xe6f30000 0 64>;
			interrupts = <GIC_SPI 17 IRQ_TYPE_LEVEL_HIGH>;
			clocks = <&cpg CPG_MOD 202>,
				 <&cpg CPG_CORE R8A7795_CLK_S3D1>,
				 <&scif_clk>;
			clock-names = "fck", "int_clk", "scif_clk";
			dmas = <&dmac1 0x5b>, <&dmac1 0x5a>;
			dma-names = "tx", "rx";
			power-domains = <&cpg>;
			status = "disabled";
		};

		usb2_phy0: usb-phy@ee080200 {
			compatible = "renesas,usb2-phy-r8a7795";
			reg = <0 0xee080200 0 0x6ff>, <0 0xe6590100 0 0x100>;
			reg-names = "usb2", "hsusb";
			clocks = <&cpg CPG_MOD 703>,
				 <&cpg CPG_MOD 704>;
			clock-names = "usb2", "hsusb";
			#phy-cells = <0>;
			status = "disabled";
		};

		usb2_phy1: usb-phy@ee0a0200 {
			compatible = "renesas,usb2-phy-r8a7795";
			reg = <0 0xee0a0200 0 0x6ff>;
			reg-names = "usb2";
			clocks = <&cpg CPG_MOD 702>;
			clock-names = "usb2";
			#phy-cells = <0>;
			status = "disabled";
		};

		usb2_phy2: usb-phy@ee0c0200 {
			compatible = "renesas,usb2-phy-r8a7795";
			reg = <0 0xee0c0200 0 0x6ff>;
			reg-names = "usb2";
			clocks = <&cpg CPG_MOD 701>;
			clock-names = "usb2";
			#phy-cells = <0>;
			status = "disabled";
		};

		ehci0: usb@ee080100 {
			compatible = "renesas,ehci-r8a7795", "generic-ehci";
			reg = <0 0xee080100 0 0xff>;
			interrupts = <GIC_SPI 108 IRQ_TYPE_LEVEL_HIGH>;
			clocks = <&cpg CPG_MOD 703>;
			phys = <&usb2_phy0>;
			phy-names = "usb";
			status = "disabled";
		};

		ehci1: usb@ee0a0100 {
			compatible = "renesas,ehci-r8a7795", "generic-ehci";
			reg = <0 0xee0a0100 0 0xff>;
			interrupts = <GIC_SPI 112 IRQ_TYPE_LEVEL_HIGH>;
			clocks = <&cpg CPG_MOD 702>;
			phys = <&usb2_phy1>;
			phy-names = "usb";
			status = "disabled";
		};

		ehci2: usb@ee0c0100 {
			compatible = "renesas,ehci-r8a7795", "generic-ehci";
			reg = <0 0xee0c0100 0 0xff>;
			interrupts = <GIC_SPI 113 IRQ_TYPE_LEVEL_HIGH>;
			clocks = <&cpg CPG_MOD 701>;
			phys = <&usb2_phy2>;
			phy-names = "usb";
			status = "disabled";
		};

		ohci0: usb@ee080000 {
			compatible = "renesas,ohci-r8a7795", "generic-ohci";
			reg = <0 0xee080000 0 0xff>;
			interrupts = <GIC_SPI 108 IRQ_TYPE_LEVEL_HIGH>;
			clocks = <&cpg CPG_MOD 703>;
			phys = <&usb2_phy0>;
			phy-names = "usb";
			status = "disabled";
		};

		ohci1: usb@ee0a0000 {
			compatible = "renesas,ohci-r8a7795", "generic-ohci";
			reg = <0 0xee0a0000 0 0xff>;
			interrupts = <GIC_SPI 112 IRQ_TYPE_LEVEL_HIGH>;
			clocks = <&cpg CPG_MOD 702>;
			phys = <&usb2_phy1>;
			phy-names = "usb";
			status = "disabled";
		};

		ohci2: usb@ee0c0000 {
			compatible = "renesas,ohci-r8a7795", "generic-ohci";
			reg = <0 0xee0c0000 0 0xff>;
			interrupts = <GIC_SPI 113 IRQ_TYPE_LEVEL_HIGH>;
			clocks = <&cpg CPG_MOD 701>;
			phys = <&usb2_phy2>;
			phy-names = "usb";
			status = "disabled";
		};

		i2c0: i2c@e6500000 {
			#address-cells = <1>;
			#size-cells = <0>;
			compatible = "renesas,i2c-r8a7795";
			reg = <0 0xe6500000 0 0x40>;
			interrupts = <GIC_SPI 287 IRQ_TYPE_LEVEL_HIGH>;
			clocks = <&cpg CPG_MOD 931>;
			power-domains = <&cpg>;
			status = "disabled";
		};

		i2c1: i2c@e6508000 {
			#address-cells = <1>;
			#size-cells = <0>;
			compatible = "renesas,i2c-r8a7795";
			reg = <0 0xe6508000 0 0x40>;
			interrupts = <GIC_SPI 288 IRQ_TYPE_LEVEL_HIGH>;
			clocks = <&cpg CPG_MOD 930>;
			power-domains = <&cpg>;
			status = "disabled";
		};

		i2c2: i2c@e6510000 {
			#address-cells = <1>;
			#size-cells = <0>;
			compatible = "renesas,i2c-r8a7795";
			reg = <0 0xe6510000 0 0x40>;
			interrupts = <GIC_SPI 286 IRQ_TYPE_LEVEL_HIGH>;
			clocks = <&cpg CPG_MOD 929>;
			power-domains = <&cpg>;
			status = "disabled";
		};

		i2c3: i2c@e66d0000 {
			#address-cells = <1>;
			#size-cells = <0>;
			compatible = "renesas,i2c-r8a7795";
			reg = <0 0xe66d0000 0 0x40>;
			interrupts = <GIC_SPI 290 IRQ_TYPE_LEVEL_HIGH>;
			clocks = <&cpg CPG_MOD 928>;
			power-domains = <&cpg>;
			status = "disabled";
		};

		i2c4: i2c@e66d8000 {
			#address-cells = <1>;
			#size-cells = <0>;
			compatible = "renesas,i2c-r8a7795";
			reg = <0 0xe66d8000 0 0x40>;
			interrupts = <GIC_SPI 19 IRQ_TYPE_LEVEL_HIGH>;
			clocks = <&cpg CPG_MOD 927>;
			power-domains = <&cpg>;
			status = "disabled";
		};

		i2c5: i2c@e66e0000 {
			#address-cells = <1>;
			#size-cells = <0>;
			compatible = "renesas,i2c-r8a7795";
			reg = <0 0xe66e0000 0 0x40>;
			interrupts = <GIC_SPI 20 IRQ_TYPE_LEVEL_HIGH>;
			clocks = <&cpg CPG_MOD 919>;
			power-domains = <&cpg>;
			status = "disabled";
		};

		i2c6: i2c@e66e8000 {
			#address-cells = <1>;
			#size-cells = <0>;
			compatible = "renesas,i2c-r8a7795";
			reg = <0 0xe66e8000 0 0x40>;
			interrupts = <GIC_SPI 21 IRQ_TYPE_LEVEL_HIGH>;
			clocks = <&cpg CPG_MOD 918>;
			power-domains = <&cpg>;
			status = "disabled";
		};

		msiof0: spi@e6e90000 {
			#address-cells = <1>;
			#size-cells = <0>;
			compatible = "renesas,msiof-r8a7795";
			reg = <0 0xe6e90000 0 0x64>;
			interrupts = <GIC_SPI 156 IRQ_TYPE_LEVEL_HIGH>;
			clocks = <&cpg CPG_MOD 211>;
			dmas = <&dmac1 0x41>, <&dmac1 0x40>;
			dma-names = "tx", "rx";
			power-domains = <&cpg>;
			status = "disabled";
		};

		msiof1: spi@e6ea0000 {
			#address-cells = <1>;
			#size-cells = <0>;
			compatible = "renesas,msiof-r8a7795";
			reg = <0 0xe6ea0000 0 0x0064>;
			interrupts = <GIC_SPI 157 IRQ_TYPE_LEVEL_HIGH>;
			clocks = <&cpg CPG_MOD 210>;
			dmas = <&dmac1 0x43>, <&dmac1 0x42>;
			dma-names = "tx", "rx";
			power-domains = <&cpg>;
			status = "disabled";
		};

		msiof2: spi@e6c00000 {
			#address-cells = <1>;
			#size-cells = <0>;
			compatible = "renesas,msiof-r8a7795";
			reg = <0 0xe6c00000 0 0x0064>;
			interrupts = <GIC_SPI 158 IRQ_TYPE_LEVEL_HIGH>;
			clocks = <&cpg CPG_MOD 209>;
			dmas = <&dmac0 0x45>, <&dmac0 0x44>;
			dma-names = "tx", "rx";
			power-domains = <&cpg>;
			status = "disabled";
		};

		msiof3: spi@e6c10000 {
			#address-cells = <1>;
			#size-cells = <0>;
			compatible = "renesas,msiof-r8a7795";
			reg = <0 0xe6c10000 0 0x0064>;
			interrupts = <GIC_SPI 159 IRQ_TYPE_LEVEL_HIGH>;
			clocks = <&cpg CPG_MOD 208>;
			dmas = <&dmac0 0x47>, <&dmac0 0x46>;
			dma-names = "tx", "rx";
			power-domains = <&cpg>;
			status = "disabled";
		};

		rcar_sound: sound@ec500000 {
			/*
			 * #sound-dai-cells is required
			 *
			 * Single DAI : #sound-dai-cells = <0>;	<&rcar_sound>;
			 * Multi  DAI : #sound-dai-cells = <1>;	<&rcar_sound N>;
			 */
			/*
			 * #clock-cells is required for audio_clkout0/1/2/3
			 *
			 * clkout	: #clock-cells = <0>;	<&rcar_sound>;
			 * clkout0/1/2/3: #clock-cells = <1>;	<&rcar_sound N>;
			 */
			compatible =  "renesas,rcar_sound-r8a7795", "renesas,rcar_sound-gen3";
			reg =	<0 0xec500000 0 0x1000>, /* SCU */
				<0 0xec5a0000 0 0x100>,  /* ADG */
				<0 0xec540000 0 0x1000>, /* SSIU */
				<0 0xec541000 0 0x280>,  /* SSI */
				<0 0xec740000 0 0x200>;  /* Audio DMAC peri peri*/
			reg-names = "scu", "adg", "ssiu", "ssi", "audmapp";

			clocks = <&cpg CPG_MOD 1005>,
				 <&cpg CPG_MOD 1006>, <&cpg CPG_MOD 1007>,
				 <&cpg CPG_MOD 1008>, <&cpg CPG_MOD 1009>,
				 <&cpg CPG_MOD 1010>, <&cpg CPG_MOD 1011>,
				 <&cpg CPG_MOD 1012>, <&cpg CPG_MOD 1013>,
				 <&cpg CPG_MOD 1014>, <&cpg CPG_MOD 1015>,
				 <&cpg CPG_MOD 1022>, <&cpg CPG_MOD 1023>,
				 <&cpg CPG_MOD 1024>, <&cpg CPG_MOD 1025>,
				 <&cpg CPG_MOD 1026>, <&cpg CPG_MOD 1027>,
				 <&cpg CPG_MOD 1028>, <&cpg CPG_MOD 1029>,
				 <&cpg CPG_MOD 1030>, <&cpg CPG_MOD 1031>,
				 <&cpg CPG_MOD 1019>, <&cpg CPG_MOD 1018>,
				 <&audio_clk_a>, <&audio_clk_b>,
				 <&audio_clk_c>,
				 <&cpg CPG_CORE R8A7795_CLK_S0D4>;
			clock-names = "ssi-all",
				      "ssi.9", "ssi.8", "ssi.7", "ssi.6",
				      "ssi.5", "ssi.4", "ssi.3", "ssi.2",
				      "ssi.1", "ssi.0",
				      "src.9", "src.8", "src.7", "src.6",
				      "src.5", "src.4", "src.3", "src.2",
				      "src.1", "src.0",
				      "dvc.0", "dvc.1",
				      "clk_a", "clk_b", "clk_c", "clk_i";
			power-domains = <&cpg>;
			status = "disabled";

			rcar_sound,dvc {
				dvc0: dvc@0 {
					dmas = <&audma0 0xbc>;
					dma-names = "tx";
				};
				dvc1: dvc@1 {
					dmas = <&audma0 0xbe>;
					dma-names = "tx";
				};
			};

			rcar_sound,src {
				src0: src@0 {
					interrupts = <0 352 IRQ_TYPE_LEVEL_HIGH>;
					dmas = <&audma0 0x85>, <&audma1 0x9a>;
					dma-names = "rx", "tx";
				};
				src1: src@1 {
					interrupts = <0 353 IRQ_TYPE_LEVEL_HIGH>;
					dmas = <&audma0 0x87>, <&audma1 0x9c>;
					dma-names = "rx", "tx";
				};
				src2: src@2 {
					interrupts = <0 354 IRQ_TYPE_LEVEL_HIGH>;
					dmas = <&audma0 0x89>, <&audma1 0x9e>;
					dma-names = "rx", "tx";
				};
				src3: src@3 {
					interrupts = <0 355 IRQ_TYPE_LEVEL_HIGH>;
					dmas = <&audma0 0x8b>, <&audma1 0xa0>;
					dma-names = "rx", "tx";
				};
				src4: src@4 {
					interrupts = <0 356 IRQ_TYPE_LEVEL_HIGH>;
					dmas = <&audma0 0x8d>, <&audma1 0xb0>;
					dma-names = "rx", "tx";
				};
				src5: src@5 {
					interrupts = <0 357 IRQ_TYPE_LEVEL_HIGH>;
					dmas = <&audma0 0x8f>, <&audma1 0xb2>;
					dma-names = "rx", "tx";
				};
				src6: src@6 {
					interrupts = <0 358 IRQ_TYPE_LEVEL_HIGH>;
					dmas = <&audma0 0x91>, <&audma1 0xb4>;
					dma-names = "rx", "tx";
				};
				src7: src@7 {
					interrupts = <0 359 IRQ_TYPE_LEVEL_HIGH>;
					dmas = <&audma0 0x93>, <&audma1 0xb6>;
					dma-names = "rx", "tx";
				};
				src8: src@8 {
					interrupts = <0 360 IRQ_TYPE_LEVEL_HIGH>;
					dmas = <&audma0 0x95>, <&audma1 0xb8>;
					dma-names = "rx", "tx";
				};
				src9: src@9 {
					interrupts = <0 361 IRQ_TYPE_LEVEL_HIGH>;
					dmas = <&audma0 0x97>, <&audma1 0xba>;
					dma-names = "rx", "tx";
				};
			};

			rcar_sound,ssi {
				ssi0: ssi@0 {
					interrupts = <0 370 IRQ_TYPE_LEVEL_HIGH>;
					dmas = <&audma0 0x01>, <&audma1 0x02>, <&audma0 0x15>, <&audma1 0x16>;
					dma-names = "rx", "tx", "rxu", "txu";
				};
				ssi1: ssi@1 {
					 interrupts = <0 371 IRQ_TYPE_LEVEL_HIGH>;
					dmas = <&audma0 0x03>, <&audma1 0x04>, <&audma0 0x49>, <&audma1 0x4a>;
					dma-names = "rx", "tx", "rxu", "txu";
				};
				ssi2: ssi@2 {
					interrupts = <0 372 IRQ_TYPE_LEVEL_HIGH>;
					dmas = <&audma0 0x05>, <&audma1 0x06>, <&audma0 0x63>, <&audma1 0x64>;
					dma-names = "rx", "tx", "rxu", "txu";
				};
				ssi3: ssi@3 {
					interrupts = <0 373 IRQ_TYPE_LEVEL_HIGH>;
					dmas = <&audma0 0x07>, <&audma1 0x08>, <&audma0 0x6f>, <&audma1 0x70>;
					dma-names = "rx", "tx", "rxu", "txu";
				};
				ssi4: ssi@4 {
					interrupts = <0 374 IRQ_TYPE_LEVEL_HIGH>;
					dmas = <&audma0 0x09>, <&audma1 0x0a>, <&audma0 0x71>, <&audma1 0x72>;
					dma-names = "rx", "tx", "rxu", "txu";
				};
				ssi5: ssi@5 {
					interrupts = <0 375 IRQ_TYPE_LEVEL_HIGH>;
					dmas = <&audma0 0x0b>, <&audma1 0x0c>, <&audma0 0x73>, <&audma1 0x74>;
					dma-names = "rx", "tx", "rxu", "txu";
				};
				ssi6: ssi@6 {
					interrupts = <0 376 IRQ_TYPE_LEVEL_HIGH>;
					dmas = <&audma0 0x0d>, <&audma1 0x0e>, <&audma0 0x75>, <&audma1 0x76>;
					dma-names = "rx", "tx", "rxu", "txu";
				};
				ssi7: ssi@7 {
					interrupts = <0 377 IRQ_TYPE_LEVEL_HIGH>;
					dmas = <&audma0 0x0f>, <&audma1 0x10>, <&audma0 0x79>, <&audma1 0x7a>;
					dma-names = "rx", "tx", "rxu", "txu";
				};
				ssi8: ssi@8 {
					interrupts = <0 378 IRQ_TYPE_LEVEL_HIGH>;
					dmas = <&audma0 0x11>, <&audma1 0x12>, <&audma0 0x7b>, <&audma1 0x7c>;
					dma-names = "rx", "tx", "rxu", "txu";
				};
				ssi9: ssi@9 {
					interrupts = <0 379 IRQ_TYPE_LEVEL_HIGH>;
					dmas = <&audma0 0x13>, <&audma1 0x14>, <&audma0 0x7d>, <&audma1 0x7e>;
					dma-names = "rx", "tx", "rxu", "txu";
				};
			};
		};

		gsx: gsx@fd000000 {
			compatible = "renesas,gsx";
			reg = <0 0xfd000000 0 0x3ffff>;
			interrupts = <GIC_SPI 119 IRQ_TYPE_LEVEL_HIGH>;
			clocks = <&cpg CPG_MOD 112>;
		};

		ivdp1c: ivdp1c@fe8d0000 {
			compatible = "renesas,ivdp1c";
			reg = <0 0xfe8d0000 0 0x200>, <0 0xfe8d0200 0 0x200>,
				<0 0xfe8df000 0 0x200>,
				<0 0xfe8a0000 0 0x200>;
			interrupts = <GIC_SPI 380 IRQ_TYPE_LEVEL_HIGH>,
				     <GIC_SPI 381 IRQ_TYPE_LEVEL_HIGH>,
				     <GIC_SPI 223 IRQ_TYPE_LEVEL_HIGH>,
				     <GIC_SPI 160 IRQ_TYPE_LEVEL_HIGH>;
			clocks = <&cpg CPG_MOD 128>, <&cpg CPG_MOD 617>,
				 <&cpg CPG_MOD 104>;
		};

		vcp4: vcp4@fe8f0000 {
			compatible = "renesas,vcp4";
			reg = <0 0xfe910000 0 0x200>,
			      <0 0xfe910200 0 0x200>,
			      <0 0xfe8f0000 0 0x200>,
			      <0 0xfe8f0200 0 0x200>,
			      <0 0xfe900000 0 0x200>,
			      <0 0xfe900200 0 0x200>,
			      <0 0xfe90f000 0 0x200>,
			      <0 0xfe8ff000 0 0x200>;
			interrupts = <GIC_SPI 260 IRQ_TYPE_LEVEL_HIGH>,
				     <GIC_SPI 261 IRQ_TYPE_LEVEL_HIGH>,
				     <GIC_SPI 258 IRQ_TYPE_LEVEL_HIGH>,
				     <GIC_SPI 259 IRQ_TYPE_LEVEL_HIGH>,
				     <GIC_SPI 240 IRQ_TYPE_LEVEL_HIGH>,
				     <GIC_SPI 241 IRQ_TYPE_LEVEL_HIGH>;
		};

		vspbc: vspm@fe920000 {
			compatible = "renesas,vspm";
			reg = <0 0xfe920000 0 0x8000>, <0 0xfe92f000 0 0x200>;
			interrupts = <0 465 IRQ_TYPE_LEVEL_HIGH>;
			clocks = <&cpg CPG_MOD 624>, <&cpg CPG_MOD 606>;

			renesas,#ch = <4>;
			renesas,#rpf = <31>;
			renesas,#rpf_clut = <4>;
			renesas,#wpf_rot = <0>;
			renesas,has-lut;
			renesas,has-clu;
			renesas,has-hgo;
			renesas,has-bru;
			renesas,#read_outstanding = <0>;
		};

		fdp0: fdpm@fe940000 {
			compatible = "renesas,fdpm";
			reg = <0 0xfe940000 0 0x2400>, <0 0xfe950000 0 0x200>;
			interrupts = <0 262 IRQ_TYPE_LEVEL_HIGH>;
			clocks = <&cpg CPG_MOD 119>, <&cpg CPG_MOD 615>;

			renesas,#ch = <0>;
		};

		fdp1: fdpm@fe944000 {
			compatible = "renesas,fdpm";
			reg = <0 0xfe944000 0 0x2400>, <0 0xfe951000 0 0x200>;
			interrupts = <0 263 IRQ_TYPE_LEVEL_HIGH>;
			clocks = <&cpg CPG_MOD 118>, <&cpg CPG_MOD 614>;

			renesas,#ch = <1>;
		};

		fdp2: fdpm@fe948000 {
			compatible = "renesas,fdpm";
			reg = <0 0xfe948000 0 0x2400>, <0 0xfe952000 0 0x200>;
			interrupts = <0 264 IRQ_TYPE_LEVEL_HIGH>;
			clocks = <&cpg CPG_MOD 117>, <&cpg CPG_MOD 613>;

			renesas,#ch = <2>;
		};

		vin0: video@e6ef0000 {
			compatible = "renesas,vin-r8a7795";
			reg = <0 0xe6ef0000 0 0x1000>;
			interrupts = <GIC_SPI 188 IRQ_TYPE_LEVEL_HIGH>;
			clocks = <&cpg CPG_MOD 811>;
			power-domains = <&cpg>;
			status = "disabled";
		};

		vin1: video@e6ef1000 {
			compatible = "renesas,vin-r8a7795";
			reg = <0 0xe6ef1000 0 0x1000>;
			interrupts = <GIC_SPI 189 IRQ_TYPE_LEVEL_HIGH>;
			clocks = <&cpg CPG_MOD 810>;
			power-domains = <&cpg>;
			status = "disabled";
		};

		vin2: video@e6ef2000 {
			compatible = "renesas,vin-r8a7795";
			reg = <0 0xe6ef2000 0 0x1000>;
			interrupts = <GIC_SPI 190 IRQ_TYPE_LEVEL_HIGH>;
			clocks = <&cpg CPG_MOD 809>;
			power-domains = <&cpg>;
			status = "disabled";
		};

		vin3: video@e6ef3000 {
			compatible = "renesas,vin-r8a7795";
			reg = <0 0xe6ef3000 0 0x1000>;
			interrupts = <GIC_SPI 191 IRQ_TYPE_LEVEL_HIGH>;
			clocks = <&cpg CPG_MOD 808>;
			power-domains = <&cpg>;
			status = "disabled";
		};

		vin4: video@e6ef4000 {
			compatible = "renesas,vin-r8a7795";
			reg = <0 0xe6ef4000 0 0x1000>;
			interrupts = <GIC_SPI 174 IRQ_TYPE_LEVEL_HIGH>;
			clocks = <&cpg CPG_MOD 807>;
			power-domains = <&cpg>;
			status = "disabled";
		};

		vin5: video@e6ef5000 {
			compatible = "renesas,vin-r8a7795";
			reg = <0 0xe6ef5000 0 0x1000>;
			interrupts = <GIC_SPI 175 IRQ_TYPE_LEVEL_HIGH>;
			clocks = <&cpg CPG_MOD 806>;
			power-domains = <&cpg>;
			status = "disabled";
		};

		vin6: video@e6ef6000 {
			compatible = "renesas,vin-r8a7795";
			reg = <0 0xe6ef6000 0 0x1000>;
			interrupts = <GIC_SPI 176 IRQ_TYPE_LEVEL_HIGH>;
			clocks = <&cpg CPG_MOD 805>;
			power-domains = <&cpg>;
			status = "disabled";
		};

		vin7: video@e6ef7000 {
			compatible = "renesas,vin-r8a7795";
			reg = <0 0xe6ef7000 0 0x1000>;
			interrupts = <GIC_SPI 171 IRQ_TYPE_LEVEL_HIGH>;
			clocks = <&cpg CPG_MOD 804>;
			power-domains = <&cpg>;
			status = "disabled";
		};

		vspbd: vspm@fe960000 {
			compatible = "renesas,vspm";
			reg = <0 0xfe960000 0 0x8000>, <0 0xfe96f000 0 0x200>;
			interrupts = <0 266 IRQ_TYPE_LEVEL_HIGH>;
			clocks = <&cpg CPG_MOD 626>, <&cpg CPG_MOD 607>;

			renesas,#ch = <3>;
			renesas,#rpf = <31>;
			renesas,#rpf_clut = <4>;
			renesas,#wpf_rot = <0>;
			renesas,has-bru;
			renesas,has-drc;
			renesas,#read_outstanding = <0>;
		};

		vspi0: vspm@fe9a0000 {
			compatible = "renesas,vspm";
			reg = <0 0xfe9a0000 0 0x8000>, <0 0xfe9af000 0 0x200>;
			interrupts = <0 444 IRQ_TYPE_LEVEL_HIGH>;
			clocks = <&cpg CPG_MOD 631>, <&cpg CPG_MOD 611>;

			renesas,#ch = <0>;
			renesas,#rpf = <1>;
			renesas,#rpf_clut = <1>;
			renesas,#wpf_rot = <1>;
			renesas,has-sru;
			renesas,has-uds;
			renesas,has-lut;
			renesas,has-clu;
			renesas,has-hst;
			renesas,has-hsi;
			renesas,has-hgo;
			renesas,has-hgt;
			renesas,has-shp;
			renesas,#read_outstanding = <2>;
		};

		vspi1: vspm@fe9b0000 {
			compatible = "renesas,vspm";
			reg = <0 0xfe9b0000 0 0x8000>, <0 0xfe9bf000 0 0x200>;
			interrupts = <0 445 IRQ_TYPE_LEVEL_HIGH>;
			clocks = <&cpg CPG_MOD 630>, <&cpg CPG_MOD 610>;

			renesas,#ch = <1>;
			renesas,#rpf = <1>;
			renesas,#rpf_clut = <1>;
			renesas,#wpf_rot = <1>;
			renesas,has-sru;
			renesas,has-uds;
			renesas,has-lut;
			renesas,has-clu;
			renesas,has-hst;
			renesas,has-hsi;
			renesas,has-hgo;
			renesas,has-hgt;
			renesas,has-shp;
			renesas,#read_outstanding = <2>;
		};

		vspi2: vspm@fe9c0000 {
			compatible = "renesas,vspm";
			reg = <0 0xfe9c0000 0 0x8000>, <0 0xfe9cf000 0 0x200>;
			interrupts = <0 446 IRQ_TYPE_LEVEL_HIGH>;
			clocks = <&cpg CPG_MOD 629>, <&cpg CPG_MOD 609>;

			renesas,#ch = <2>;
			renesas,#rpf = <1>;
			renesas,#rpf_clut = <1>;
			renesas,#wpf_rot = <1>;
			renesas,has-sru;
			renesas,has-uds;
			renesas,has-lut;
			renesas,has-clu;
			renesas,has-hst;
			renesas,has-hsi;
			renesas,has-hgo;
			renesas,has-hgt;
			renesas,has-shp;
			renesas,#read_outstanding = <2>;
		};

		vspd0: vsp@fea20000 {
			compatible = "renesas,vsp2d";
			reg = <0 0xfea20000 0 0x8000>;
			interrupts = <GIC_SPI 466 IRQ_TYPE_LEVEL_HIGH>;
			clocks = <&cpg CPG_MOD 623>, <&cpg CPG_MOD 603>;

			renesas,has-bru;
			renesas,has-lif;
			renesas,has-lut;
			renesas,#rpf = <5>;
			renesas,#wpf = <2>;
		};

		vspd1: vsp@fea28000 {
			compatible = "renesas,vsp2d";
			reg = <0 0xfea28000 0 0x8000>;
			interrupts = <GIC_SPI 467 IRQ_TYPE_LEVEL_HIGH>;
			clocks = <&cpg CPG_MOD 622>, <&cpg CPG_MOD 602>;

			renesas,has-bru;
			renesas,has-lif;
			renesas,has-lut;
			renesas,#rpf = <5>;
			renesas,#wpf = <2>;
		};

		vspd2: vsp@fea30000 {
			compatible = "renesas,vsp2d";
			reg = <0 0xfea30000 0 0x8000>;
			interrupts = <GIC_SPI 468 IRQ_TYPE_LEVEL_HIGH>;
			clocks = <&cpg CPG_MOD 621>, <&cpg CPG_MOD 601>;

			renesas,has-bru;
			renesas,has-lif;
			renesas,has-lut;
			renesas,#rpf = <5>;
			renesas,#wpf = <2>;
		};

		vspd3: vsp@fea38000 {
			compatible = "renesas,vsp2d";
			reg = <0 0xfea38000 0 0x8000>;
			interrupts = <GIC_SPI 469 IRQ_TYPE_LEVEL_HIGH>;
			clocks = <&cpg CPG_MOD 620>, <&cpg CPG_MOD 600>;

			renesas,has-bru;
			renesas,has-lif;
			renesas,has-lut;
			renesas,#rpf = <5>;
			renesas,#wpf = <2>;
		};

		hdmi0: hdmi@fead0000 {
			compatible = "renesas,hdmi0";
			reg = <0 0xfead0000 0 0x10000>;
			interrupts = <GIC_SPI 389 IRQ_TYPE_LEVEL_HIGH>;
		};

		hdmi1: hdmi@feae0000 {
			compatible = "renesas,hdmi1";
			reg = <0 0xfeae0000 0 0x10000>;
			interrupts = <GIC_SPI 436 IRQ_TYPE_LEVEL_HIGH>;
		};

		du: display@feb00000 {
			compatible = "renesas,du-r8a7795";
			reg = <0 0xfeb00000 0 0x80000>,
			      <0 0xfeb90000 0 0x14>;
			reg-names = "du", "lvds.0";
			interrupts = <0 256 IRQ_TYPE_LEVEL_HIGH>,
				     <0 268 IRQ_TYPE_LEVEL_HIGH>,
				     <0 269 IRQ_TYPE_LEVEL_HIGH>,
				     <0 270 IRQ_TYPE_LEVEL_HIGH>;
			clocks = <&cpg CPG_MOD 724>,
				 <&cpg CPG_MOD 723>,
				 <&cpg CPG_MOD 722>,
				 <&cpg CPG_MOD 721>,
				 <&cpg CPG_MOD 727>,
				 <&cpg CPG_MOD 729>,
				 <&cpg CPG_MOD 728>,
				 <&dclkin0>, <&dclkin1>, <&dclkin2>, <&dclkin3>;
			clock-names = "du.0", "du.1", "du.2", "du.3", "lvds.0",
				      "isfr.0", "isfr.1", "dclkin.0", "dclkin.1",
				      "dclkin.2", "dclkin.3";

			status = "disabled";

			vsps = <&vspd0 &vspd1 &vspd2 &vspd3>;

			hdmi = <&hdmi0 &hdmi1>;
			clock-iahb = <0>;
			hdmi-num = <2>;

			ports {
				#address-cells = <1>;
				#size-cells = <0>;

				port@0 {
					reg = <0>;
					du_out_rgb: endpoint {
					};
				};
				port@1 {
					reg = <1>;
					du_out_hdmi0: endpoint {
					};
				};
				port@2 {
					reg = <2>;
					du_out_hdmi1: endpoint {
					};
				};
				port@3 {
					reg = <3>;
					du_out_lvds0: endpoint {
					};
				};
			};
		};

<<<<<<< HEAD
		pciec0: pcie@fe000000 {
			compatible = "renesas,pcie-r8a7795";
			reg = <0 0xfe000000 0 0x80000>;
			#address-cells = <3>;
			#size-cells = <2>;
			bus-range = <0x00 0xff>;
			device_type = "pci";
			ranges = <0x01000000 0 0x00000000 0 0xfe100000 0 0x00100000
				0x02000000 0 0xfe200000 0 0xfe200000 0 0x00200000
				0x02000000 0 0x30000000 0 0x30000000 0 0x08000000
				0x42000000 0 0x38000000 0 0x38000000 0 0x08000000>;
			/* Map all possible DDR as inbound ranges */
			dma-ranges = <0x42000000 0 0x40000000 0 0x40000000 0 0x40000000>;
			interrupts = <0 116 IRQ_TYPE_LEVEL_HIGH>,
				<0 117 IRQ_TYPE_LEVEL_HIGH>,
				<0 118 IRQ_TYPE_LEVEL_HIGH>;
			#interrupt-cells = <1>;
			interrupt-map-mask = <0 0 0 0>;
			interrupt-map = <0 0 0 0 &gic 0 116 IRQ_TYPE_LEVEL_HIGH>;
			clocks = <&cpg CPG_MOD 319>, <&pcie_bus_clk>;
			clock-names = "pcie", "pcie_bus";
			power-domains = <&cpg>;
			status = "disabled";
		};

		pciec1: pcie@ee800000 {
			compatible = "renesas,pcie-r8a7795";
			reg = <0 0xee800000 0 0x80000>;
			#address-cells = <3>;
			#size-cells = <2>;
			bus-range = <0x00 0xff>;
			device_type = "pci";
			ranges = <0x01000000 0 0x00000000 0 0xee900000 0 0x00100000
				0x02000000 0 0xeea00000 0 0xeea00000 0 0x00200000
				0x02000000 0 0xc0000000 0 0xc0000000 0 0x08000000
				0x42000000 0 0xc8000000 0 0xc8000000 0 0x08000000>;
			/* Map all possible DDR as inbound ranges */
			dma-ranges = <0x42000000 0 0x40000000 0 0x40000000 0 0x40000000>;
			interrupts = <0 148 IRQ_TYPE_LEVEL_HIGH>,
				<0 149 IRQ_TYPE_LEVEL_HIGH>,
				<0 150 IRQ_TYPE_LEVEL_HIGH>;
			#interrupt-cells = <1>;
			interrupt-map-mask = <0 0 0 0>;
			interrupt-map = <0 0 0 0 &gic 0 148 IRQ_TYPE_LEVEL_HIGH>;
			clocks = <&cpg CPG_MOD 318>, <&pcie_bus_clk>;
			clock-names = "pcie", "pcie_bus";
			power-domains = <&cpg>;
			status = "disabled";
		};
=======
		tsc1: thermal@0xe6198000 {
			compatible = "renesas,thermal-r8a7795",
				"renesas,rcar-gen3-thermal";
			reg = <0 0xe6198000 0 0x5c>;
			interrupts = <GIC_SPI 67 IRQ_TYPE_LEVEL_HIGH>;
			clocks = <&cpg CPG_MOD 522>;
			#thermal-sensor-cells = <0>;
			status = "okay";
		};

		tsc2: thermal@0xe61A0000 {
			compatible = "renesas,thermal-r8a7795",
				"renesas,rcar-gen3-thermal";
			reg = <0 0xe61A0000 0 0x5c>;
			interrupts = <GIC_SPI 68 IRQ_TYPE_LEVEL_HIGH>;
			clocks = <&cpg CPG_MOD 522>;
			#thermal-sensor-cells = <0>;
			status = "okay";
		};

		tsc3: thermal@0xe61A8000 {
			compatible = "renesas,thermal-r8a7795",
				"renesas,rcar-gen3-thermal";
			reg = <0 0xe61A8000 0 0x5c>;
			interrupts = <GIC_SPI 69 IRQ_TYPE_LEVEL_HIGH>;
			clocks = <&cpg CPG_MOD 522>;
			#thermal-sensor-cells = <0>;
			status = "okay";
		};

		thermal-zones {
			sensor_thermal1: sensor-thermal1 {
				polling-delay-passive = <250>;
				polling-delay = <0>;

				/* sensor ID */
				thermal-sensors = <&tsc1>;

				trips {
					sensor1_crit: sensor1-crit {
						temperature = <90000>;
						hysteresis = <2000>;
						type = "critical";
					};
				};
			};

			sensor_thermal2: sensor-thermal2 {
				polling-delay-passive = <250>;
				polling-delay = <0>;

				/* sensor ID */
				thermal-sensors = <&tsc2>;

				trips {
					sensor2_crit: sensor2-crit {
						temperature = <90000>;
						hysteresis = <2000>;
						type = "critical";
					};
				};
			};

			sensor_thermal3: sensor-thermal3 {
				polling-delay-passive = <250>;
				polling-delay = <0>;

				/* sensor ID */
				thermal-sensors = <&tsc3>;

				trips {
					sensor3_crit: sensor3-crit {
						temperature = <90000>;
						hysteresis = <2000>;
						type = "critical";
					};
				};
			};
		};

>>>>>>> eaa02d8c
	};

};<|MERGE_RESOLUTION|>--- conflicted
+++ resolved
@@ -28,7 +28,6 @@
 		i2c4 = &i2c4;
 		i2c5 = &i2c5;
 		i2c6 = &i2c6;
-<<<<<<< HEAD
 		spi1 = &msiof0;
 		spi2 = &msiof1;
 		spi3 = &msiof2;
@@ -41,11 +40,9 @@
 		vin5 = &vin5;
 		vin6 = &vin6;
 		vin7 = &vin7;
-=======
 		tsc0 = &tsc1;
 		tsc1 = &tsc2;
 		tsc2 = &tsc3;
->>>>>>> eaa02d8c
 	};
 
 	psci {
@@ -1510,7 +1507,86 @@
 			};
 		};
 
-<<<<<<< HEAD
+		tsc1: thermal@0xe6198000 {
+			compatible = "renesas,thermal-r8a7795",
+				"renesas,rcar-gen3-thermal";
+			reg = <0 0xe6198000 0 0x5c>;
+			interrupts = <GIC_SPI 67 IRQ_TYPE_LEVEL_HIGH>;
+			clocks = <&cpg CPG_MOD 522>;
+			#thermal-sensor-cells = <0>;
+			status = "okay";
+		};
+
+		tsc2: thermal@0xe61A0000 {
+			compatible = "renesas,thermal-r8a7795",
+				"renesas,rcar-gen3-thermal";
+			reg = <0 0xe61A0000 0 0x5c>;
+			interrupts = <GIC_SPI 68 IRQ_TYPE_LEVEL_HIGH>;
+			clocks = <&cpg CPG_MOD 522>;
+			#thermal-sensor-cells = <0>;
+			status = "okay";
+		};
+
+		tsc3: thermal@0xe61A8000 {
+			compatible = "renesas,thermal-r8a7795",
+				"renesas,rcar-gen3-thermal";
+			reg = <0 0xe61A8000 0 0x5c>;
+			interrupts = <GIC_SPI 69 IRQ_TYPE_LEVEL_HIGH>;
+			clocks = <&cpg CPG_MOD 522>;
+			#thermal-sensor-cells = <0>;
+			status = "okay";
+		};
+
+		thermal-zones {
+			sensor_thermal1: sensor-thermal1 {
+				polling-delay-passive = <250>;
+				polling-delay = <0>;
+
+				/* sensor ID */
+				thermal-sensors = <&tsc1>;
+
+				trips {
+					sensor1_crit: sensor1-crit {
+						temperature = <90000>;
+						hysteresis = <2000>;
+						type = "critical";
+					};
+				};
+			};
+
+			sensor_thermal2: sensor-thermal2 {
+				polling-delay-passive = <250>;
+				polling-delay = <0>;
+
+				/* sensor ID */
+				thermal-sensors = <&tsc2>;
+
+				trips {
+					sensor2_crit: sensor2-crit {
+						temperature = <90000>;
+						hysteresis = <2000>;
+						type = "critical";
+					};
+				};
+			};
+
+			sensor_thermal3: sensor-thermal3 {
+				polling-delay-passive = <250>;
+				polling-delay = <0>;
+
+				/* sensor ID */
+				thermal-sensors = <&tsc3>;
+
+				trips {
+					sensor3_crit: sensor3-crit {
+						temperature = <90000>;
+						hysteresis = <2000>;
+						type = "critical";
+					};
+				};
+			};
+		};
+
 		pciec0: pcie@fe000000 {
 			compatible = "renesas,pcie-r8a7795";
 			reg = <0 0xfe000000 0 0x80000>;
@@ -1560,88 +1636,6 @@
 			power-domains = <&cpg>;
 			status = "disabled";
 		};
-=======
-		tsc1: thermal@0xe6198000 {
-			compatible = "renesas,thermal-r8a7795",
-				"renesas,rcar-gen3-thermal";
-			reg = <0 0xe6198000 0 0x5c>;
-			interrupts = <GIC_SPI 67 IRQ_TYPE_LEVEL_HIGH>;
-			clocks = <&cpg CPG_MOD 522>;
-			#thermal-sensor-cells = <0>;
-			status = "okay";
-		};
-
-		tsc2: thermal@0xe61A0000 {
-			compatible = "renesas,thermal-r8a7795",
-				"renesas,rcar-gen3-thermal";
-			reg = <0 0xe61A0000 0 0x5c>;
-			interrupts = <GIC_SPI 68 IRQ_TYPE_LEVEL_HIGH>;
-			clocks = <&cpg CPG_MOD 522>;
-			#thermal-sensor-cells = <0>;
-			status = "okay";
-		};
-
-		tsc3: thermal@0xe61A8000 {
-			compatible = "renesas,thermal-r8a7795",
-				"renesas,rcar-gen3-thermal";
-			reg = <0 0xe61A8000 0 0x5c>;
-			interrupts = <GIC_SPI 69 IRQ_TYPE_LEVEL_HIGH>;
-			clocks = <&cpg CPG_MOD 522>;
-			#thermal-sensor-cells = <0>;
-			status = "okay";
-		};
-
-		thermal-zones {
-			sensor_thermal1: sensor-thermal1 {
-				polling-delay-passive = <250>;
-				polling-delay = <0>;
-
-				/* sensor ID */
-				thermal-sensors = <&tsc1>;
-
-				trips {
-					sensor1_crit: sensor1-crit {
-						temperature = <90000>;
-						hysteresis = <2000>;
-						type = "critical";
-					};
-				};
-			};
-
-			sensor_thermal2: sensor-thermal2 {
-				polling-delay-passive = <250>;
-				polling-delay = <0>;
-
-				/* sensor ID */
-				thermal-sensors = <&tsc2>;
-
-				trips {
-					sensor2_crit: sensor2-crit {
-						temperature = <90000>;
-						hysteresis = <2000>;
-						type = "critical";
-					};
-				};
-			};
-
-			sensor_thermal3: sensor-thermal3 {
-				polling-delay-passive = <250>;
-				polling-delay = <0>;
-
-				/* sensor ID */
-				thermal-sensors = <&tsc3>;
-
-				trips {
-					sensor3_crit: sensor3-crit {
-						temperature = <90000>;
-						hysteresis = <2000>;
-						type = "critical";
-					};
-				};
-			};
-		};
-
->>>>>>> eaa02d8c
 	};
 
 };