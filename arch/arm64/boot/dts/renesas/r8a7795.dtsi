/*
 * Device Tree Source for the r8a7795 SoC
 *
 * Copyright (C) 2015 Renesas Electronics Corp.
 *
 * This file is licensed under the terms of the GNU General Public License
 * version 2.  This program is licensed "as is" without any warranty of any
 * kind, whether express or implied.
 */

#include <dt-bindings/clock/r8a7795-cpg-mssr.h>
#include <dt-bindings/interrupt-controller/arm-gic.h>

/ {
	compatible = "renesas,r8a7795";
	#address-cells = <2>;
	#size-cells = <2>;

	aliases {
		i2c0 = &i2c0;
		i2c1 = &i2c1;
		i2c2 = &i2c2;
		i2c3 = &i2c3;
		i2c4 = &i2c4;
		i2c5 = &i2c5;
		i2c6 = &i2c6;
<<<<<<< HEAD
		spi1 = &msiof0;
		spi2 = &msiof1;
		spi3 = &msiof2;
		spi4 = &msiof3;
=======
		vin0 = &vin0;
		vin1 = &vin1;
		vin2 = &vin2;
		vin3 = &vin3;
		vin4 = &vin4;
		vin5 = &vin5;
		vin6 = &vin6;
		vin7 = &vin7;
>>>>>>> 32bff8ae
	};

	psci {
		compatible = "arm,psci-0.2";
		method = "smc";
	};

	cpus {
		#address-cells = <1>;
		#size-cells = <0>;

		/* 1 core only at this point */
		a57_0: cpu@0 {
			compatible = "arm,cortex-a57", "arm,armv8";
			reg = <0x0>;
			device_type = "cpu";
			enable-method = "psci";
			clocks =<&cpg CPG_CORE R8A7795_CLK_Z>;
		};

		a57_1: cpu@1 {
			compatible = "arm,cortex-a57","arm,armv8";
			reg = <0x1>;
			device_type = "cpu";
			enable-method = "psci";
		};

		a57_2: cpu@2 {
			compatible = "arm,cortex-a57","arm,armv8";
			reg = <0x2>;
			device_type = "cpu";
			enable-method = "psci";
		};

		a57_3: cpu@3 {
			compatible = "arm,cortex-a57","arm,armv8";
			reg = <0x3>;
			device_type = "cpu";
			enable-method = "psci";
		};

		a53_0: cpu@100 {
			compatible = "arm,cortex-a53", "arm,armv8";
			reg = <0x100>;
			device_type = "cpu";
			enable-method = "psci";
			clocks = <&cpg CPG_CORE R8A7795_CLK_Z2>;
		};

		a53_1: cpu@101 {
			compatible = "arm,cortex-a53","arm,armv8";
			reg = <0x101>;
			device_type = "cpu";
			enable-method = "psci";
		};

		a53_2: cpu@102 {
			compatible = "arm,cortex-a53","arm,armv8";
			reg = <0x102>;
			device_type = "cpu";
			enable-method = "psci";
		};

		a53_3: cpu@103 {
			compatible = "arm,cortex-a53","arm,armv8";
			reg = <0x103>;
			device_type = "cpu";
			enable-method = "psci";
		};
	};

	extal_clk: extal {
		compatible = "fixed-clock";
		#clock-cells = <0>;
		/* This value must be overridden by the board */
		clock-frequency = <0>;
	};

	extalr_clk: extalr {
		compatible = "fixed-clock";
		#clock-cells = <0>;
		/* This value must be overridden by the board */
		clock-frequency = <0>;
	};

	/* External SCIF clock - to be overridden by boards that provide it */
	scif_clk: scif {
		compatible = "fixed-clock";
		#clock-cells = <0>;
		clock-frequency = <0>;
		status = "disabled";
	};

	/*
	 * The external audio clocks are configured as 0 Hz fixed frequency
	 * clocks by default.
	 * Boards that provide audio clocks should override them.
	 */
	audio_clk_a: audio_clk_a {
		compatible = "fixed-clock";
		#clock-cells = <0>;
		clock-frequency = <0>;
	};

	audio_clk_b: audio_clk_b {
		compatible = "fixed-clock";
		#clock-cells = <0>;
		clock-frequency = <0>;
	};

	audio_clk_c: audio_clk_c {
		compatible = "fixed-clock";
		#clock-cells = <0>;
		clock-frequency = <0>;
	};

	soc {
		compatible = "simple-bus";
		interrupt-parent = <&gic>;

		#address-cells = <2>;
		#size-cells = <2>;
		ranges;

		gic: interrupt-controller@0xf1010000 {
			compatible = "arm,gic-400";
			#interrupt-cells = <3>;
			#address-cells = <0>;
			interrupt-controller;
			reg = <0x0 0xf1010000 0 0x1000>,
			      <0x0 0xf1020000 0 0x2000>;
			interrupts = <GIC_PPI 9
					(GIC_CPU_MASK_SIMPLE(8) | IRQ_TYPE_LEVEL_HIGH)>;
		};

		gpio0: gpio@e6050000 {
			compatible = "renesas,gpio-r8a7795",
				     "renesas,gpio-rcar";
			reg = <0 0xe6050000 0 0x50>;
			interrupts = <GIC_SPI 4 IRQ_TYPE_LEVEL_HIGH>;
			#gpio-cells = <2>;
			gpio-controller;
			gpio-ranges = <&pfc 0 0 16>;
			#interrupt-cells = <2>;
			interrupt-controller;
			clocks = <&cpg CPG_MOD 912>;
			power-domains = <&cpg>;
		};

		gpio1: gpio@e6051000 {
			compatible = "renesas,gpio-r8a7795",
				     "renesas,gpio-rcar";
			reg = <0 0xe6051000 0 0x50>;
			interrupts = <GIC_SPI 5 IRQ_TYPE_LEVEL_HIGH>;
			#gpio-cells = <2>;
			gpio-controller;
			gpio-ranges = <&pfc 0 32 28>;
			#interrupt-cells = <2>;
			interrupt-controller;
			clocks = <&cpg CPG_MOD 911>;
			power-domains = <&cpg>;
		};

		gpio2: gpio@e6052000 {
			compatible = "renesas,gpio-r8a7795",
				     "renesas,gpio-rcar";
			reg = <0 0xe6052000 0 0x50>;
			interrupts = <GIC_SPI 6 IRQ_TYPE_LEVEL_HIGH>;
			#gpio-cells = <2>;
			gpio-controller;
			gpio-ranges = <&pfc 0 64 15>;
			#interrupt-cells = <2>;
			interrupt-controller;
			clocks = <&cpg CPG_MOD 910>;
			power-domains = <&cpg>;
		};

		gpio3: gpio@e6053000 {
			compatible = "renesas,gpio-r8a7795",
				     "renesas,gpio-rcar";
			reg = <0 0xe6053000 0 0x50>;
			interrupts = <GIC_SPI 7 IRQ_TYPE_LEVEL_HIGH>;
			#gpio-cells = <2>;
			gpio-controller;
			gpio-ranges = <&pfc 0 96 16>;
			#interrupt-cells = <2>;
			interrupt-controller;
			clocks = <&cpg CPG_MOD 909>;
			power-domains = <&cpg>;
		};

		gpio4: gpio@e6054000 {
			compatible = "renesas,gpio-r8a7795",
				     "renesas,gpio-rcar";
			reg = <0 0xe6054000 0 0x50>;
			interrupts = <GIC_SPI 8 IRQ_TYPE_LEVEL_HIGH>;
			#gpio-cells = <2>;
			gpio-controller;
			gpio-ranges = <&pfc 0 128 18>;
			#interrupt-cells = <2>;
			interrupt-controller;
			clocks = <&cpg CPG_MOD 908>;
			power-domains = <&cpg>;
		};

		gpio5: gpio@e6055000 {
			compatible = "renesas,gpio-r8a7795",
				     "renesas,gpio-rcar";
			reg = <0 0xe6055000 0 0x50>;
			interrupts = <GIC_SPI 9 IRQ_TYPE_LEVEL_HIGH>;
			#gpio-cells = <2>;
			gpio-controller;
			gpio-ranges = <&pfc 0 160 26>;
			#interrupt-cells = <2>;
			interrupt-controller;
			clocks = <&cpg CPG_MOD 907>;
			power-domains = <&cpg>;
		};

		gpio6: gpio@e6055400 {
			compatible = "renesas,gpio-r8a7795",
				     "renesas,gpio-rcar";
			reg = <0 0xe6055400 0 0x50>;
			interrupts = <GIC_SPI 10 IRQ_TYPE_LEVEL_HIGH>;
			#gpio-cells = <2>;
			gpio-controller;
			gpio-ranges = <&pfc 0 192 32>;
			#interrupt-cells = <2>;
			interrupt-controller;
			clocks = <&cpg CPG_MOD 906>;
			power-domains = <&cpg>;
		};

		gpio7: gpio@e6055800 {
			compatible = "renesas,gpio-r8a7795",
				     "renesas,gpio-rcar";
			reg = <0 0xe6055800 0 0x50>;
			interrupts = <GIC_SPI 11 IRQ_TYPE_LEVEL_HIGH>;
			#gpio-cells = <2>;
			gpio-controller;
			gpio-ranges = <&pfc 0 224 4>;
			#interrupt-cells = <2>;
			interrupt-controller;
			clocks = <&cpg CPG_MOD 905>;
			power-domains = <&cpg>;
		};

		pmu {
			compatible = "arm,armv8-pmuv3";
			interrupts = <GIC_SPI 72 IRQ_TYPE_LEVEL_HIGH>,
				     <GIC_SPI 73 IRQ_TYPE_LEVEL_HIGH>,
				     <GIC_SPI 74 IRQ_TYPE_LEVEL_HIGH>,
				     <GIC_SPI 75 IRQ_TYPE_LEVEL_HIGH>,
				     <GIC_SPI 84 IRQ_TYPE_LEVEL_HIGH>,
				     <GIC_SPI 85 IRQ_TYPE_LEVEL_HIGH>,
				     <GIC_SPI 86 IRQ_TYPE_LEVEL_HIGH>,
				     <GIC_SPI 87 IRQ_TYPE_LEVEL_HIGH>;
			interrupt-affinity = <&a57_0>,
					     <&a57_1>,
					     <&a57_2>,
					     <&a57_3>,
					     <&a53_0>,
					     <&a53_1>,
					     <&a53_2>,
					     <&a53_3>;
		};

		timer {
			compatible = "arm,armv8-timer";
			interrupts = <GIC_PPI 13
					(GIC_CPU_MASK_SIMPLE(8) | IRQ_TYPE_LEVEL_LOW)>,
				     <GIC_PPI 14
					(GIC_CPU_MASK_SIMPLE(8) | IRQ_TYPE_LEVEL_LOW)>,
				     <GIC_PPI 11
					(GIC_CPU_MASK_SIMPLE(8) | IRQ_TYPE_LEVEL_LOW)>,
				     <GIC_PPI 10
					(GIC_CPU_MASK_SIMPLE(8) | IRQ_TYPE_LEVEL_LOW)>;
			clock-frequency = <8333333>;
		};

		cpg: clock-controller@e6150000 {
			compatible = "renesas,r8a7795-cpg-mssr";
			reg = <0 0xe6150000 0 0x1000>;
			clocks = <&extal_clk>, <&extalr_clk>;
			clock-names = "extal", "extalr";
			#clock-cells = <2>;
			#power-domain-cells = <0>;
		};

		audma0: dma-controller@ec700000 {
			compatible = "renesas,rcar-dmac";
			reg = <0 0xec700000 0 0x10000>;
			interrupts =	<0 350 IRQ_TYPE_LEVEL_HIGH
					 0 320 IRQ_TYPE_LEVEL_HIGH
					 0 321 IRQ_TYPE_LEVEL_HIGH
					 0 322 IRQ_TYPE_LEVEL_HIGH
					 0 323 IRQ_TYPE_LEVEL_HIGH
					 0 324 IRQ_TYPE_LEVEL_HIGH
					 0 325 IRQ_TYPE_LEVEL_HIGH
					 0 326 IRQ_TYPE_LEVEL_HIGH
					 0 327 IRQ_TYPE_LEVEL_HIGH
					 0 328 IRQ_TYPE_LEVEL_HIGH
					 0 329 IRQ_TYPE_LEVEL_HIGH
					 0 330 IRQ_TYPE_LEVEL_HIGH
					 0 331 IRQ_TYPE_LEVEL_HIGH
					 0 332 IRQ_TYPE_LEVEL_HIGH
					 0 333 IRQ_TYPE_LEVEL_HIGH
					 0 334 IRQ_TYPE_LEVEL_HIGH
					 0 335 IRQ_TYPE_LEVEL_HIGH>;
			interrupt-names = "error",
					"ch0", "ch1", "ch2", "ch3",
					"ch4", "ch5", "ch6", "ch7",
					"ch8", "ch9", "ch10", "ch11",
					"ch12", "ch13", "ch14", "ch15";
			clocks = <&cpg CPG_MOD 502>;
			clock-names = "fck";
			power-domains = <&cpg>;
			#dma-cells = <1>;
			dma-channels = <16>;
		};

		audma1: dma-controller@ec720000 {
			compatible = "renesas,rcar-dmac";
			reg = <0 0xec720000 0 0x10000>;
			interrupts =	<0 351 IRQ_TYPE_LEVEL_HIGH
					 0 336 IRQ_TYPE_LEVEL_HIGH
					 0 337 IRQ_TYPE_LEVEL_HIGH
					 0 338 IRQ_TYPE_LEVEL_HIGH
					 0 339 IRQ_TYPE_LEVEL_HIGH
					 0 340 IRQ_TYPE_LEVEL_HIGH
					 0 341 IRQ_TYPE_LEVEL_HIGH
					 0 342 IRQ_TYPE_LEVEL_HIGH
					 0 343 IRQ_TYPE_LEVEL_HIGH
					 0 344 IRQ_TYPE_LEVEL_HIGH
					 0 345 IRQ_TYPE_LEVEL_HIGH
					 0 346 IRQ_TYPE_LEVEL_HIGH
					 0 347 IRQ_TYPE_LEVEL_HIGH
					 0 348 IRQ_TYPE_LEVEL_HIGH
					 0 349 IRQ_TYPE_LEVEL_HIGH
					 0 382 IRQ_TYPE_LEVEL_HIGH
					 0 383 IRQ_TYPE_LEVEL_HIGH>;
			interrupt-names = "error",
					"ch0", "ch1", "ch2", "ch3",
					"ch4", "ch5", "ch6", "ch7",
					"ch8", "ch9", "ch10", "ch11",
					"ch12", "ch13", "ch14", "ch15";
			clocks = <&cpg CPG_MOD 501>;
			clock-names = "fck";
			power-domains = <&cpg>;
			#dma-cells = <1>;
			dma-channels = <16>;
		};

		pfc: pfc@e6060000 {
			compatible = "renesas,pfc-r8a7795";
			reg = <0 0xe6060000 0 0x50c>;
		};

		dmac0: dma-controller@e6700000 {
			compatible = "renesas,rcar-dmac";
			reg = <0 0xe6700000 0 0x10000>;
			interrupts = <GIC_SPI 199 IRQ_TYPE_LEVEL_HIGH
				      GIC_SPI 200 IRQ_TYPE_LEVEL_HIGH
				      GIC_SPI 201 IRQ_TYPE_LEVEL_HIGH
				      GIC_SPI 202 IRQ_TYPE_LEVEL_HIGH
				      GIC_SPI 203 IRQ_TYPE_LEVEL_HIGH
				      GIC_SPI 204 IRQ_TYPE_LEVEL_HIGH
				      GIC_SPI 205 IRQ_TYPE_LEVEL_HIGH
				      GIC_SPI 206 IRQ_TYPE_LEVEL_HIGH
				      GIC_SPI 207 IRQ_TYPE_LEVEL_HIGH
				      GIC_SPI 208 IRQ_TYPE_LEVEL_HIGH
				      GIC_SPI 209 IRQ_TYPE_LEVEL_HIGH
				      GIC_SPI 210 IRQ_TYPE_LEVEL_HIGH
				      GIC_SPI 211 IRQ_TYPE_LEVEL_HIGH
				      GIC_SPI 212 IRQ_TYPE_LEVEL_HIGH
				      GIC_SPI 213 IRQ_TYPE_LEVEL_HIGH
				      GIC_SPI 214 IRQ_TYPE_LEVEL_HIGH
				      GIC_SPI 215 IRQ_TYPE_LEVEL_HIGH>;
			interrupt-names = "error",
					"ch0", "ch1", "ch2", "ch3",
					"ch4", "ch5", "ch6", "ch7",
					"ch8", "ch9", "ch10", "ch11",
					"ch12", "ch13", "ch14", "ch15";
			clocks = <&cpg CPG_MOD 219>;
			clock-names = "fck";
			power-domains = <&cpg>;
			#dma-cells = <1>;
			dma-channels = <16>;
		};

		dmac1: dma-controller@e7300000 {
			compatible = "renesas,rcar-dmac";
			reg = <0 0xe7300000 0 0x10000>;
			interrupts = <GIC_SPI 220 IRQ_TYPE_LEVEL_HIGH
				      GIC_SPI 216 IRQ_TYPE_LEVEL_HIGH
				      GIC_SPI 217 IRQ_TYPE_LEVEL_HIGH
				      GIC_SPI 218 IRQ_TYPE_LEVEL_HIGH
				      GIC_SPI 219 IRQ_TYPE_LEVEL_HIGH
				      GIC_SPI 308 IRQ_TYPE_LEVEL_HIGH
				      GIC_SPI 309 IRQ_TYPE_LEVEL_HIGH
				      GIC_SPI 310 IRQ_TYPE_LEVEL_HIGH
				      GIC_SPI 311 IRQ_TYPE_LEVEL_HIGH
				      GIC_SPI 312 IRQ_TYPE_LEVEL_HIGH
				      GIC_SPI 313 IRQ_TYPE_LEVEL_HIGH
				      GIC_SPI 314 IRQ_TYPE_LEVEL_HIGH
				      GIC_SPI 315 IRQ_TYPE_LEVEL_HIGH
				      GIC_SPI 316 IRQ_TYPE_LEVEL_HIGH
				      GIC_SPI 317 IRQ_TYPE_LEVEL_HIGH
				      GIC_SPI 318 IRQ_TYPE_LEVEL_HIGH
				      GIC_SPI 319 IRQ_TYPE_LEVEL_HIGH>;
			interrupt-names = "error",
					"ch0", "ch1", "ch2", "ch3",
					"ch4", "ch5", "ch6", "ch7",
					"ch8", "ch9", "ch10", "ch11",
					"ch12", "ch13", "ch14", "ch15";
			clocks = <&cpg CPG_MOD 218>;
			clock-names = "fck";
			power-domains = <&cpg>;
			#dma-cells = <1>;
			dma-channels = <16>;
		};

		dmac2: dma-controller@e7310000 {
			/* Empty node for now */
		};

		avb: ethernet@e6800000 {
			compatible = "renesas,etheravb-r8a7795";
			reg = <0 0xe6800000 0 0x800>, <0 0xe6a00000 0 0x10000>;
			interrupts = <GIC_SPI 39 IRQ_TYPE_LEVEL_HIGH>,
				     <GIC_SPI 40 IRQ_TYPE_LEVEL_HIGH>,
				     <GIC_SPI 41 IRQ_TYPE_LEVEL_HIGH>,
				     <GIC_SPI 42 IRQ_TYPE_LEVEL_HIGH>,
				     <GIC_SPI 43 IRQ_TYPE_LEVEL_HIGH>,
				     <GIC_SPI 44 IRQ_TYPE_LEVEL_HIGH>,
				     <GIC_SPI 45 IRQ_TYPE_LEVEL_HIGH>,
				     <GIC_SPI 46 IRQ_TYPE_LEVEL_HIGH>,
				     <GIC_SPI 47 IRQ_TYPE_LEVEL_HIGH>,
				     <GIC_SPI 48 IRQ_TYPE_LEVEL_HIGH>,
				     <GIC_SPI 49 IRQ_TYPE_LEVEL_HIGH>,
				     <GIC_SPI 50 IRQ_TYPE_LEVEL_HIGH>,
				     <GIC_SPI 51 IRQ_TYPE_LEVEL_HIGH>,
				     <GIC_SPI 52 IRQ_TYPE_LEVEL_HIGH>,
				     <GIC_SPI 53 IRQ_TYPE_LEVEL_HIGH>,
				     <GIC_SPI 54 IRQ_TYPE_LEVEL_HIGH>,
				     <GIC_SPI 55 IRQ_TYPE_LEVEL_HIGH>,
				     <GIC_SPI 56 IRQ_TYPE_LEVEL_HIGH>,
				     <GIC_SPI 57 IRQ_TYPE_LEVEL_HIGH>,
				     <GIC_SPI 58 IRQ_TYPE_LEVEL_HIGH>,
				     <GIC_SPI 59 IRQ_TYPE_LEVEL_HIGH>,
				     <GIC_SPI 60 IRQ_TYPE_LEVEL_HIGH>,
				     <GIC_SPI 61 IRQ_TYPE_LEVEL_HIGH>,
				     <GIC_SPI 62 IRQ_TYPE_LEVEL_HIGH>,
				     <GIC_SPI 63 IRQ_TYPE_LEVEL_HIGH>;
			interrupt-names = "ch0", "ch1", "ch2", "ch3",
					  "ch4", "ch5", "ch6", "ch7",
					  "ch8", "ch9", "ch10", "ch11",
					  "ch12", "ch13", "ch14", "ch15",
					  "ch16", "ch17", "ch18", "ch19",
					  "ch20", "ch21", "ch22", "ch23",
					  "ch24";
			clocks = <&cpg CPG_MOD 812>;
			power-domains = <&cpg>;
			phy-mode = "rgmii-id";
			#address-cells = <1>;
			#size-cells = <0>;
		};

		hscif0: serial@e6540000 {
			compatible = "renesas,hscif-r8a7795", "renesas,hscif";
			reg = <0 0xe6540000 0 96>;
			interrupts = <GIC_SPI 154 IRQ_TYPE_LEVEL_HIGH>;
			clocks = <&cpg CPG_MOD 520>,
				 <&cpg CPG_CORE R8A7795_CLK_S3D1>,
				 <&scif_clk>;
			clock-names = "fck", "int_clk", "scif_clk";
			dmas = <&dmac1 0x31>, <&dmac1 0x30>;
			dma-names = "tx", "rx";
			power-domains = <&cpg>;
			status = "disabled";
		};

		hscif1: serial@e6550000 {
			compatible = "renesas,hscif-r8a7795", "renesas,hscif";
			reg = <0 0xe6550000 0 96>;
			interrupts = <GIC_SPI 155 IRQ_TYPE_LEVEL_HIGH>;
			clocks = <&cpg CPG_MOD 519>,
				 <&cpg CPG_CORE R8A7795_CLK_S3D1>,
				 <&scif_clk>;
			clock-names = "fck", "int_clk", "scif_clk";
			dmas = <&dmac1 0x33>, <&dmac1 0x32>;
			dma-names = "tx", "rx";
			power-domains = <&cpg>;
			status = "disabled";
		};

		hscif2: serial@e6560000 {
			compatible = "renesas,hscif-r8a7795", "renesas,hscif";
			reg = <0 0xe6560000 0 96>;
			interrupts = <GIC_SPI 144 IRQ_TYPE_LEVEL_HIGH>;
			clocks = <&cpg CPG_MOD 518>,
				 <&cpg CPG_CORE R8A7795_CLK_S3D1>,
				 <&scif_clk>;
			clock-names = "fck", "int_clk", "scif_clk";
			dmas = <&dmac1 0x35>, <&dmac1 0x34>;
			dma-names = "tx", "rx";
			power-domains = <&cpg>;
			status = "disabled";
		};

		hscif3: serial@e66a0000 {
			compatible = "renesas,hscif-r8a7795", "renesas,hscif";
			reg = <0 0xe66a0000 0 96>;
			interrupts = <GIC_SPI 145 IRQ_TYPE_LEVEL_HIGH>;
			clocks = <&cpg CPG_MOD 517>,
				 <&cpg CPG_CORE R8A7795_CLK_S3D1>,
				 <&scif_clk>;
			clock-names = "fck", "int_clk", "scif_clk";
			dmas = <&dmac0 0x37>, <&dmac0 0x36>;
			dma-names = "tx", "rx";
			power-domains = <&cpg>;
			status = "disabled";
		};

		hscif4: serial@e66b0000 {
			compatible = "renesas,hscif-r8a7795", "renesas,hscif";
			reg = <0 0xe66b0000 0 96>;
			interrupts = <GIC_SPI 146 IRQ_TYPE_LEVEL_HIGH>;
			clocks = <&cpg CPG_MOD 516>,
				 <&cpg CPG_CORE R8A7795_CLK_S3D1>,
				 <&scif_clk>;
			clock-names = "fck", "int_clk", "scif_clk";
			dmas = <&dmac0 0x39>, <&dmac0 0x38>;
			dma-names = "tx", "rx";
			power-domains = <&cpg>;
			status = "disabled";
		};

		scif0: serial@e6e60000 {
			compatible = "renesas,scif-r8a7795", "renesas,scif";
			reg = <0 0xe6e60000 0 64>;
			interrupts = <GIC_SPI 152 IRQ_TYPE_LEVEL_HIGH>;
			clocks = <&cpg CPG_MOD 207>,
				 <&cpg CPG_CORE R8A7795_CLK_S3D1>,
				 <&scif_clk>;
			clock-names = "fck", "int_clk", "scif_clk";
			dmas = <&dmac1 0x51>, <&dmac1 0x50>;
			dma-names = "tx", "rx";
			power-domains = <&cpg>;
			status = "disabled";
		};

		scif1: serial@e6e68000 {
			compatible = "renesas,scif-r8a7795", "renesas,scif";
			reg = <0 0xe6e68000 0 64>;
			interrupts = <GIC_SPI 153 IRQ_TYPE_LEVEL_HIGH>;
			clocks = <&cpg CPG_MOD 206>,
				 <&cpg CPG_CORE R8A7795_CLK_S3D1>,
				 <&scif_clk>;
			clock-names = "fck", "int_clk", "scif_clk";
			dmas = <&dmac1 0x53>, <&dmac1 0x52>;
			dma-names = "tx", "rx";
			power-domains = <&cpg>;
			status = "disabled";
		};

		scif2: serial@e6e88000 {
			compatible = "renesas,scif-r8a7795", "renesas,scif";
			reg = <0 0xe6e88000 0 64>;
			interrupts = <GIC_SPI 164 IRQ_TYPE_LEVEL_HIGH>;
			clocks = <&cpg CPG_MOD 310>,
				 <&cpg CPG_CORE R8A7795_CLK_S3D1>,
				 <&scif_clk>;
			clock-names = "fck", "int_clk", "scif_clk";
			dmas = <&dmac1 0x13>, <&dmac1 0x12>;
			dma-names = "tx", "rx";
			power-domains = <&cpg>;
			status = "disabled";
		};

		scif3: serial@e6c50000 {
			compatible = "renesas,scif-r8a7795", "renesas,scif";
			reg = <0 0xe6c50000 0 64>;
			interrupts = <GIC_SPI 23 IRQ_TYPE_LEVEL_HIGH>;
			clocks = <&cpg CPG_MOD 204>,
				 <&cpg CPG_CORE R8A7795_CLK_S3D1>,
				 <&scif_clk>;
			clock-names = "fck", "int_clk", "scif_clk";
			dmas = <&dmac0 0x57>, <&dmac0 0x56>;
			dma-names = "tx", "rx";
			power-domains = <&cpg>;
			status = "disabled";
		};

		scif4: serial@e6c40000 {
			compatible = "renesas,scif-r8a7795", "renesas,scif";
			reg = <0 0xe6c40000 0 64>;
			interrupts = <GIC_SPI 16 IRQ_TYPE_LEVEL_HIGH>;
			clocks = <&cpg CPG_MOD 203>,
				 <&cpg CPG_CORE R8A7795_CLK_S3D1>,
				 <&scif_clk>;
			clock-names = "fck", "int_clk", "scif_clk";
			dmas = <&dmac0 0x59>, <&dmac0 0x58>;
			dma-names = "tx", "rx";
			power-domains = <&cpg>;
			status = "disabled";
		};

		scif5: serial@e6f30000 {
			compatible = "renesas,scif-r8a7795", "renesas,scif";
			reg = <0 0xe6f30000 0 64>;
			interrupts = <GIC_SPI 17 IRQ_TYPE_LEVEL_HIGH>;
			clocks = <&cpg CPG_MOD 202>,
				 <&cpg CPG_CORE R8A7795_CLK_S3D1>,
				 <&scif_clk>;
			clock-names = "fck", "int_clk", "scif_clk";
			dmas = <&dmac1 0x5b>, <&dmac1 0x5a>;
			dma-names = "tx", "rx";
			power-domains = <&cpg>;
			status = "disabled";
		};

		usb2_phy0: usb-phy@ee080200 {
			compatible = "renesas,usb2-phy-r8a7795";
			reg = <0 0xee080200 0 0x6ff>, <0 0xe6590100 0 0x100>;
			reg-names = "usb2", "hsusb";
			clocks = <&cpg CPG_MOD 703>,
				 <&cpg CPG_MOD 704>;
			clock-names = "usb2", "hsusb";
			#phy-cells = <0>;
			status = "disabled";
		};

		usb2_phy1: usb-phy@ee0a0200 {
			compatible = "renesas,usb2-phy-r8a7795";
			reg = <0 0xee0a0200 0 0x6ff>;
			reg-names = "usb2";
			clocks = <&cpg CPG_MOD 702>;
			clock-names = "usb2";
			#phy-cells = <0>;
			status = "disabled";
		};

		usb2_phy2: usb-phy@ee0c0200 {
			compatible = "renesas,usb2-phy-r8a7795";
			reg = <0 0xee0c0200 0 0x6ff>;
			reg-names = "usb2";
			clocks = <&cpg CPG_MOD 701>;
			clock-names = "usb2";
			#phy-cells = <0>;
			status = "disabled";
		};

		ehci0: usb@ee080100 {
			compatible = "renesas,ehci-r8a7795", "generic-ehci";
			reg = <0 0xee080100 0 0xff>;
			interrupts = <GIC_SPI 108 IRQ_TYPE_LEVEL_HIGH>;
			clocks = <&cpg CPG_MOD 703>;
			phys = <&usb2_phy0>;
			phy-names = "usb";
			status = "disabled";
		};

		ehci1: usb@ee0a0100 {
			compatible = "renesas,ehci-r8a7795", "generic-ehci";
			reg = <0 0xee0a0100 0 0xff>;
			interrupts = <GIC_SPI 112 IRQ_TYPE_LEVEL_HIGH>;
			clocks = <&cpg CPG_MOD 702>;
			phys = <&usb2_phy1>;
			phy-names = "usb";
			status = "disabled";
		};

		ehci2: usb@ee0c0100 {
			compatible = "renesas,ehci-r8a7795", "generic-ehci";
			reg = <0 0xee0c0100 0 0xff>;
			interrupts = <GIC_SPI 113 IRQ_TYPE_LEVEL_HIGH>;
			clocks = <&cpg CPG_MOD 701>;
			phys = <&usb2_phy2>;
			phy-names = "usb";
			status = "disabled";
		};

		ohci0: usb@ee080000 {
			compatible = "renesas,ohci-r8a7795", "generic-ohci";
			reg = <0 0xee080000 0 0xff>;
			interrupts = <GIC_SPI 108 IRQ_TYPE_LEVEL_HIGH>;
			clocks = <&cpg CPG_MOD 703>;
			phys = <&usb2_phy0>;
			phy-names = "usb";
			status = "disabled";
		};

		ohci1: usb@ee0a0000 {
			compatible = "renesas,ohci-r8a7795", "generic-ohci";
			reg = <0 0xee0a0000 0 0xff>;
			interrupts = <GIC_SPI 112 IRQ_TYPE_LEVEL_HIGH>;
			clocks = <&cpg CPG_MOD 702>;
			phys = <&usb2_phy1>;
			phy-names = "usb";
			status = "disabled";
		};

		ohci2: usb@ee0c0000 {
			compatible = "renesas,ohci-r8a7795", "generic-ohci";
			reg = <0 0xee0c0000 0 0xff>;
			interrupts = <GIC_SPI 113 IRQ_TYPE_LEVEL_HIGH>;
			clocks = <&cpg CPG_MOD 701>;
			phys = <&usb2_phy2>;
			phy-names = "usb";
			status = "disabled";
		};

		i2c0: i2c@e6500000 {
			#address-cells = <1>;
			#size-cells = <0>;
			compatible = "renesas,i2c-r8a7795";
			reg = <0 0xe6500000 0 0x40>;
			interrupts = <GIC_SPI 287 IRQ_TYPE_LEVEL_HIGH>;
			clocks = <&cpg CPG_MOD 931>;
			power-domains = <&cpg>;
			status = "disabled";
		};

		i2c1: i2c@e6508000 {
			#address-cells = <1>;
			#size-cells = <0>;
			compatible = "renesas,i2c-r8a7795";
			reg = <0 0xe6508000 0 0x40>;
			interrupts = <GIC_SPI 288 IRQ_TYPE_LEVEL_HIGH>;
			clocks = <&cpg CPG_MOD 930>;
			power-domains = <&cpg>;
			status = "disabled";
		};

		i2c2: i2c@e6510000 {
			#address-cells = <1>;
			#size-cells = <0>;
			compatible = "renesas,i2c-r8a7795";
			reg = <0 0xe6510000 0 0x40>;
			interrupts = <GIC_SPI 286 IRQ_TYPE_LEVEL_HIGH>;
			clocks = <&cpg CPG_MOD 929>;
			power-domains = <&cpg>;
			status = "disabled";
		};

		i2c3: i2c@e66d0000 {
			#address-cells = <1>;
			#size-cells = <0>;
			compatible = "renesas,i2c-r8a7795";
			reg = <0 0xe66d0000 0 0x40>;
			interrupts = <GIC_SPI 290 IRQ_TYPE_LEVEL_HIGH>;
			clocks = <&cpg CPG_MOD 928>;
			power-domains = <&cpg>;
			status = "disabled";
		};

		i2c4: i2c@e66d8000 {
			#address-cells = <1>;
			#size-cells = <0>;
			compatible = "renesas,i2c-r8a7795";
			reg = <0 0xe66d8000 0 0x40>;
			interrupts = <GIC_SPI 19 IRQ_TYPE_LEVEL_HIGH>;
			clocks = <&cpg CPG_MOD 927>;
			power-domains = <&cpg>;
			status = "disabled";
		};

		i2c5: i2c@e66e0000 {
			#address-cells = <1>;
			#size-cells = <0>;
			compatible = "renesas,i2c-r8a7795";
			reg = <0 0xe66e0000 0 0x40>;
			interrupts = <GIC_SPI 20 IRQ_TYPE_LEVEL_HIGH>;
			clocks = <&cpg CPG_MOD 919>;
			power-domains = <&cpg>;
			status = "disabled";
		};

		i2c6: i2c@e66e8000 {
			#address-cells = <1>;
			#size-cells = <0>;
			compatible = "renesas,i2c-r8a7795";
			reg = <0 0xe66e8000 0 0x40>;
			interrupts = <GIC_SPI 21 IRQ_TYPE_LEVEL_HIGH>;
			clocks = <&cpg CPG_MOD 918>;
			power-domains = <&cpg>;
			status = "disabled";
		};

		msiof0: spi@e6e90000 {
			#address-cells = <1>;
			#size-cells = <0>;
			compatible = "renesas,msiof-r8a7795";
			reg = <0 0xe6e90000 0 0x64>;
			interrupts = <GIC_SPI 156 IRQ_TYPE_LEVEL_HIGH>;
			clocks = <&cpg CPG_MOD 211>;
			dmas = <&dmac1 0x41>, <&dmac1 0x40>;
			dma-names = "tx", "rx";
			power-domains = <&cpg>;
			status = "disabled";
		};

		msiof1: spi@e6ea0000 {
			#address-cells = <1>;
			#size-cells = <0>;
			compatible = "renesas,msiof-r8a7795";
			reg = <0 0xe6ea0000 0 0x0064>;
			interrupts = <GIC_SPI 157 IRQ_TYPE_LEVEL_HIGH>;
			clocks = <&cpg CPG_MOD 210>;
			dmas = <&dmac1 0x43>, <&dmac1 0x42>;
			dma-names = "tx", "rx";
			power-domains = <&cpg>;
			status = "disabled";
		};

		msiof2: spi@e6c00000 {
			#address-cells = <1>;
			#size-cells = <0>;
			compatible = "renesas,msiof-r8a7795";
			reg = <0 0xe6c00000 0 0x0064>;
			interrupts = <GIC_SPI 158 IRQ_TYPE_LEVEL_HIGH>;
			clocks = <&cpg CPG_MOD 209>;
			dmas = <&dmac0 0x45>, <&dmac0 0x44>;
			dma-names = "tx", "rx";
			power-domains = <&cpg>;
			status = "disabled";
		};

		msiof3: spi@e6c10000 {
			#address-cells = <1>;
			#size-cells = <0>;
			compatible = "renesas,msiof-r8a7795";
			reg = <0 0xe6c10000 0 0x0064>;
			interrupts = <GIC_SPI 159 IRQ_TYPE_LEVEL_HIGH>;
			clocks = <&cpg CPG_MOD 208>;
			dmas = <&dmac0 0x47>, <&dmac0 0x46>;
			dma-names = "tx", "rx";
			power-domains = <&cpg>;
			status = "disabled";
		};

		rcar_sound: sound@ec500000 {
			/*
			 * #sound-dai-cells is required
			 *
			 * Single DAI : #sound-dai-cells = <0>;	<&rcar_sound>;
			 * Multi  DAI : #sound-dai-cells = <1>;	<&rcar_sound N>;
			 */
			/*
			 * #clock-cells is required for audio_clkout0/1/2/3
			 *
			 * clkout	: #clock-cells = <0>;	<&rcar_sound>;
			 * clkout0/1/2/3: #clock-cells = <1>;	<&rcar_sound N>;
			 */
			compatible =  "renesas,rcar_sound-r8a7795", "renesas,rcar_sound-gen3";
			reg =	<0 0xec500000 0 0x1000>, /* SCU */
				<0 0xec5a0000 0 0x100>,  /* ADG */
				<0 0xec540000 0 0x1000>, /* SSIU */
				<0 0xec541000 0 0x280>,  /* SSI */
				<0 0xec740000 0 0x200>;  /* Audio DMAC peri peri*/
			reg-names = "scu", "adg", "ssiu", "ssi", "audmapp";

			clocks = <&cpg CPG_MOD 1005>,
				 <&cpg CPG_MOD 1006>, <&cpg CPG_MOD 1007>,
				 <&cpg CPG_MOD 1008>, <&cpg CPG_MOD 1009>,
				 <&cpg CPG_MOD 1010>, <&cpg CPG_MOD 1011>,
				 <&cpg CPG_MOD 1012>, <&cpg CPG_MOD 1013>,
				 <&cpg CPG_MOD 1014>, <&cpg CPG_MOD 1015>,
				 <&cpg CPG_MOD 1022>, <&cpg CPG_MOD 1023>,
				 <&cpg CPG_MOD 1024>, <&cpg CPG_MOD 1025>,
				 <&cpg CPG_MOD 1026>, <&cpg CPG_MOD 1027>,
				 <&cpg CPG_MOD 1028>, <&cpg CPG_MOD 1029>,
				 <&cpg CPG_MOD 1030>, <&cpg CPG_MOD 1031>,
				 <&cpg CPG_MOD 1019>, <&cpg CPG_MOD 1018>,
				 <&audio_clk_a>, <&audio_clk_b>,
				 <&audio_clk_c>,
				 <&cpg CPG_CORE R8A7795_CLK_S0D4>;
			clock-names = "ssi-all",
				      "ssi.9", "ssi.8", "ssi.7", "ssi.6",
				      "ssi.5", "ssi.4", "ssi.3", "ssi.2",
				      "ssi.1", "ssi.0",
				      "src.9", "src.8", "src.7", "src.6",
				      "src.5", "src.4", "src.3", "src.2",
				      "src.1", "src.0",
				      "dvc.0", "dvc.1",
				      "clk_a", "clk_b", "clk_c", "clk_i";
			power-domains = <&cpg>;
			status = "disabled";

			rcar_sound,dvc {
				dvc0: dvc@0 {
					dmas = <&audma0 0xbc>;
					dma-names = "tx";
				};
				dvc1: dvc@1 {
					dmas = <&audma0 0xbe>;
					dma-names = "tx";
				};
			};

			rcar_sound,src {
				src0: src@0 {
					interrupts = <0 352 IRQ_TYPE_LEVEL_HIGH>;
					dmas = <&audma0 0x85>, <&audma1 0x9a>;
					dma-names = "rx", "tx";
				};
				src1: src@1 {
					interrupts = <0 353 IRQ_TYPE_LEVEL_HIGH>;
					dmas = <&audma0 0x87>, <&audma1 0x9c>;
					dma-names = "rx", "tx";
				};
				src2: src@2 {
					interrupts = <0 354 IRQ_TYPE_LEVEL_HIGH>;
					dmas = <&audma0 0x89>, <&audma1 0x9e>;
					dma-names = "rx", "tx";
				};
				src3: src@3 {
					interrupts = <0 355 IRQ_TYPE_LEVEL_HIGH>;
					dmas = <&audma0 0x8b>, <&audma1 0xa0>;
					dma-names = "rx", "tx";
				};
				src4: src@4 {
					interrupts = <0 356 IRQ_TYPE_LEVEL_HIGH>;
					dmas = <&audma0 0x8d>, <&audma1 0xb0>;
					dma-names = "rx", "tx";
				};
				src5: src@5 {
					interrupts = <0 357 IRQ_TYPE_LEVEL_HIGH>;
					dmas = <&audma0 0x8f>, <&audma1 0xb2>;
					dma-names = "rx", "tx";
				};
				src6: src@6 {
					interrupts = <0 358 IRQ_TYPE_LEVEL_HIGH>;
					dmas = <&audma0 0x91>, <&audma1 0xb4>;
					dma-names = "rx", "tx";
				};
				src7: src@7 {
					interrupts = <0 359 IRQ_TYPE_LEVEL_HIGH>;
					dmas = <&audma0 0x93>, <&audma1 0xb6>;
					dma-names = "rx", "tx";
				};
				src8: src@8 {
					interrupts = <0 360 IRQ_TYPE_LEVEL_HIGH>;
					dmas = <&audma0 0x95>, <&audma1 0xb8>;
					dma-names = "rx", "tx";
				};
				src9: src@9 {
					interrupts = <0 361 IRQ_TYPE_LEVEL_HIGH>;
					dmas = <&audma0 0x97>, <&audma1 0xba>;
					dma-names = "rx", "tx";
				};
			};

			rcar_sound,ssi {
				ssi0: ssi@0 {
					interrupts = <0 370 IRQ_TYPE_LEVEL_HIGH>;
					dmas = <&audma0 0x01>, <&audma1 0x02>, <&audma0 0x15>, <&audma1 0x16>;
					dma-names = "rx", "tx", "rxu", "txu";
				};
				ssi1: ssi@1 {
					 interrupts = <0 371 IRQ_TYPE_LEVEL_HIGH>;
					dmas = <&audma0 0x03>, <&audma1 0x04>, <&audma0 0x49>, <&audma1 0x4a>;
					dma-names = "rx", "tx", "rxu", "txu";
				};
				ssi2: ssi@2 {
					interrupts = <0 372 IRQ_TYPE_LEVEL_HIGH>;
					dmas = <&audma0 0x05>, <&audma1 0x06>, <&audma0 0x63>, <&audma1 0x64>;
					dma-names = "rx", "tx", "rxu", "txu";
				};
				ssi3: ssi@3 {
					interrupts = <0 373 IRQ_TYPE_LEVEL_HIGH>;
					dmas = <&audma0 0x07>, <&audma1 0x08>, <&audma0 0x6f>, <&audma1 0x70>;
					dma-names = "rx", "tx", "rxu", "txu";
				};
				ssi4: ssi@4 {
					interrupts = <0 374 IRQ_TYPE_LEVEL_HIGH>;
					dmas = <&audma0 0x09>, <&audma1 0x0a>, <&audma0 0x71>, <&audma1 0x72>;
					dma-names = "rx", "tx", "rxu", "txu";
				};
				ssi5: ssi@5 {
					interrupts = <0 375 IRQ_TYPE_LEVEL_HIGH>;
					dmas = <&audma0 0x0b>, <&audma1 0x0c>, <&audma0 0x73>, <&audma1 0x74>;
					dma-names = "rx", "tx", "rxu", "txu";
				};
				ssi6: ssi@6 {
					interrupts = <0 376 IRQ_TYPE_LEVEL_HIGH>;
					dmas = <&audma0 0x0d>, <&audma1 0x0e>, <&audma0 0x75>, <&audma1 0x76>;
					dma-names = "rx", "tx", "rxu", "txu";
				};
				ssi7: ssi@7 {
					interrupts = <0 377 IRQ_TYPE_LEVEL_HIGH>;
					dmas = <&audma0 0x0f>, <&audma1 0x10>, <&audma0 0x79>, <&audma1 0x7a>;
					dma-names = "rx", "tx", "rxu", "txu";
				};
				ssi8: ssi@8 {
					interrupts = <0 378 IRQ_TYPE_LEVEL_HIGH>;
					dmas = <&audma0 0x11>, <&audma1 0x12>, <&audma0 0x7b>, <&audma1 0x7c>;
					dma-names = "rx", "tx", "rxu", "txu";
				};
				ssi9: ssi@9 {
					interrupts = <0 379 IRQ_TYPE_LEVEL_HIGH>;
					dmas = <&audma0 0x13>, <&audma1 0x14>, <&audma0 0x7d>, <&audma1 0x7e>;
					dma-names = "rx", "tx", "rxu", "txu";
				};
			};
		};

		gsx: gsx@fd000000 {
			compatible = "renesas,gsx";
			reg = <0 0xfd000000 0 0x3ffff>;
			interrupts = <GIC_SPI 119 IRQ_TYPE_LEVEL_HIGH>;
			clocks = <&cpg CPG_MOD 112>;
		};

		ivdp1c: ivdp1c@fe8d0000 {
			compatible = "renesas,ivdp1c";
			reg = <0 0xfe8d0000 0 0x200>, <0 0xfe8d0200 0 0x200>,
				<0 0xfe8df000 0 0x200>,
				<0 0xfe8a0000 0 0x200>;
			interrupts = <GIC_SPI 380 IRQ_TYPE_LEVEL_HIGH>,
				     <GIC_SPI 381 IRQ_TYPE_LEVEL_HIGH>,
				     <GIC_SPI 223 IRQ_TYPE_LEVEL_HIGH>,
				     <GIC_SPI 160 IRQ_TYPE_LEVEL_HIGH>;
			clocks = <&cpg CPG_MOD 128>, <&cpg CPG_MOD 617>,
				 <&cpg CPG_MOD 104>;
		};

		vcp4: vcp4@fe8f0000 {
			compatible = "renesas,vcp4";
			reg = <0 0xfe910000 0 0x200>,
			      <0 0xfe910200 0 0x200>,
			      <0 0xfe8f0000 0 0x200>,
			      <0 0xfe8f0200 0 0x200>,
			      <0 0xfe900000 0 0x200>,
			      <0 0xfe900200 0 0x200>,
			      <0 0xfe90f000 0 0x200>,
			      <0 0xfe8ff000 0 0x200>;
			interrupts = <GIC_SPI 260 IRQ_TYPE_LEVEL_HIGH>,
				     <GIC_SPI 261 IRQ_TYPE_LEVEL_HIGH>,
				     <GIC_SPI 258 IRQ_TYPE_LEVEL_HIGH>,
				     <GIC_SPI 259 IRQ_TYPE_LEVEL_HIGH>,
				     <GIC_SPI 240 IRQ_TYPE_LEVEL_HIGH>,
				     <GIC_SPI 241 IRQ_TYPE_LEVEL_HIGH>;
		};

		vspbc: vspm@fe920000 {
			compatible = "renesas,vspm";
			reg = <0 0xfe920000 0 0x8000>, <0 0xfe92f000 0 0x200>;
			interrupts = <0 465 IRQ_TYPE_LEVEL_HIGH>;
			clocks = <&cpg CPG_MOD 624>, <&cpg CPG_MOD 606>;

			renesas,#ch = <4>;
			renesas,#rpf = <31>;
			renesas,#rpf_clut = <4>;
			renesas,#wpf_rot = <0>;
			renesas,has-lut;
			renesas,has-clu;
			renesas,has-hgo;
			renesas,has-bru;
			renesas,#read_outstanding = <0>;
		};

		fdp0: fdpm@fe940000 {
			compatible = "renesas,fdpm";
			reg = <0 0xfe940000 0 0x2400>, <0 0xfe950000 0 0x200>;
			interrupts = <0 262 IRQ_TYPE_LEVEL_HIGH>;
			clocks = <&cpg CPG_MOD 119>, <&cpg CPG_MOD 615>;

			renesas,#ch = <0>;
		};

		fdp1: fdpm@fe944000 {
			compatible = "renesas,fdpm";
			reg = <0 0xfe944000 0 0x2400>, <0 0xfe951000 0 0x200>;
			interrupts = <0 263 IRQ_TYPE_LEVEL_HIGH>;
			clocks = <&cpg CPG_MOD 118>, <&cpg CPG_MOD 614>;

			renesas,#ch = <1>;
		};

		fdp2: fdpm@fe948000 {
			compatible = "renesas,fdpm";
			reg = <0 0xfe948000 0 0x2400>, <0 0xfe952000 0 0x200>;
			interrupts = <0 264 IRQ_TYPE_LEVEL_HIGH>;
			clocks = <&cpg CPG_MOD 117>, <&cpg CPG_MOD 613>;

			renesas,#ch = <2>;
		};

		vin0: video@e6ef0000 {
			compatible = "renesas,vin-r8a7795";
			reg = <0 0xe6ef0000 0 0x1000>;
			interrupts = <GIC_SPI 188 IRQ_TYPE_LEVEL_HIGH>;
			clocks = <&cpg CPG_MOD 811>;
			power-domains = <&cpg>;
			status = "disabled";
		};

		vin1: video@e6ef1000 {
			compatible = "renesas,vin-r8a7795";
			reg = <0 0xe6ef1000 0 0x1000>;
			interrupts = <GIC_SPI 189 IRQ_TYPE_LEVEL_HIGH>;
			clocks = <&cpg CPG_MOD 810>;
			power-domains = <&cpg>;
			status = "disabled";
		};

		vin2: video@e6ef2000 {
			compatible = "renesas,vin-r8a7795";
			reg = <0 0xe6ef2000 0 0x1000>;
			interrupts = <GIC_SPI 190 IRQ_TYPE_LEVEL_HIGH>;
			clocks = <&cpg CPG_MOD 809>;
			power-domains = <&cpg>;
			status = "disabled";
		};

		vin3: video@e6ef3000 {
			compatible = "renesas,vin-r8a7795";
			reg = <0 0xe6ef3000 0 0x1000>;
			interrupts = <GIC_SPI 191 IRQ_TYPE_LEVEL_HIGH>;
			clocks = <&cpg CPG_MOD 808>;
			power-domains = <&cpg>;
			status = "disabled";
		};

		vin4: video@e6ef4000 {
			compatible = "renesas,vin-r8a7795";
			reg = <0 0xe6ef4000 0 0x1000>;
			interrupts = <GIC_SPI 174 IRQ_TYPE_LEVEL_HIGH>;
			clocks = <&cpg CPG_MOD 807>;
			power-domains = <&cpg>;
			status = "disabled";
		};

		vin5: video@e6ef5000 {
			compatible = "renesas,vin-r8a7795";
			reg = <0 0xe6ef5000 0 0x1000>;
			interrupts = <GIC_SPI 175 IRQ_TYPE_LEVEL_HIGH>;
			clocks = <&cpg CPG_MOD 806>;
			power-domains = <&cpg>;
			status = "disabled";
		};

		vin6: video@e6ef6000 {
			compatible = "renesas,vin-r8a7795";
			reg = <0 0xe6ef6000 0 0x1000>;
			interrupts = <GIC_SPI 176 IRQ_TYPE_LEVEL_HIGH>;
			clocks = <&cpg CPG_MOD 805>;
			power-domains = <&cpg>;
			status = "disabled";
		};

		vin7: video@e6ef7000 {
			compatible = "renesas,vin-r8a7795";
			reg = <0 0xe6ef7000 0 0x1000>;
			interrupts = <GIC_SPI 171 IRQ_TYPE_LEVEL_HIGH>;
			clocks = <&cpg CPG_MOD 804>;
			power-domains = <&cpg>;
			status = "disabled";
		};

		vspbd: vspm@fe960000 {
			compatible = "renesas,vspm";
			reg = <0 0xfe960000 0 0x8000>, <0 0xfe96f000 0 0x200>;
			interrupts = <0 266 IRQ_TYPE_LEVEL_HIGH>;
			clocks = <&cpg CPG_MOD 626>, <&cpg CPG_MOD 607>;

			renesas,#ch = <3>;
			renesas,#rpf = <31>;
			renesas,#rpf_clut = <4>;
			renesas,#wpf_rot = <0>;
			renesas,has-bru;
			renesas,has-drc;
			renesas,#read_outstanding = <0>;
		};

		vspi0: vspm@fe9a0000 {
			compatible = "renesas,vspm";
			reg = <0 0xfe9a0000 0 0x8000>, <0 0xfe9af000 0 0x200>;
			interrupts = <0 444 IRQ_TYPE_LEVEL_HIGH>;
			clocks = <&cpg CPG_MOD 631>, <&cpg CPG_MOD 611>;

			renesas,#ch = <0>;
			renesas,#rpf = <1>;
			renesas,#rpf_clut = <1>;
			renesas,#wpf_rot = <1>;
			renesas,has-sru;
			renesas,has-uds;
			renesas,has-lut;
			renesas,has-clu;
			renesas,has-hst;
			renesas,has-hsi;
			renesas,has-hgo;
			renesas,has-hgt;
			renesas,has-shp;
			renesas,#read_outstanding = <2>;
		};

		vspi1: vspm@fe9b0000 {
			compatible = "renesas,vspm";
			reg = <0 0xfe9b0000 0 0x8000>, <0 0xfe9bf000 0 0x200>;
			interrupts = <0 445 IRQ_TYPE_LEVEL_HIGH>;
			clocks = <&cpg CPG_MOD 630>, <&cpg CPG_MOD 610>;

			renesas,#ch = <1>;
			renesas,#rpf = <1>;
			renesas,#rpf_clut = <1>;
			renesas,#wpf_rot = <1>;
			renesas,has-sru;
			renesas,has-uds;
			renesas,has-lut;
			renesas,has-clu;
			renesas,has-hst;
			renesas,has-hsi;
			renesas,has-hgo;
			renesas,has-hgt;
			renesas,has-shp;
			renesas,#read_outstanding = <2>;
		};

		vspi2: vspm@fe9c0000 {
			compatible = "renesas,vspm";
			reg = <0 0xfe9c0000 0 0x8000>, <0 0xfe9cf000 0 0x200>;
			interrupts = <0 446 IRQ_TYPE_LEVEL_HIGH>;
			clocks = <&cpg CPG_MOD 629>, <&cpg CPG_MOD 609>;

			renesas,#ch = <2>;
			renesas,#rpf = <1>;
			renesas,#rpf_clut = <1>;
			renesas,#wpf_rot = <1>;
			renesas,has-sru;
			renesas,has-uds;
			renesas,has-lut;
			renesas,has-clu;
			renesas,has-hst;
			renesas,has-hsi;
			renesas,has-hgo;
			renesas,has-hgt;
			renesas,has-shp;
			renesas,#read_outstanding = <2>;
		};

		vspd0: vsp@fea20000 {
			compatible = "renesas,vsp2d";
			reg = <0 0xfea20000 0 0x8000>;
			interrupts = <GIC_SPI 466 IRQ_TYPE_LEVEL_HIGH>;
			clocks = <&cpg CPG_MOD 623>, <&cpg CPG_MOD 603>;

			renesas,has-bru;
			renesas,has-lif;
			renesas,has-lut;
			renesas,#rpf = <5>;
			renesas,#wpf = <2>;
		};

		vspd1: vsp@fea28000 {
			compatible = "renesas,vsp2d";
			reg = <0 0xfea28000 0 0x8000>;
			interrupts = <GIC_SPI 467 IRQ_TYPE_LEVEL_HIGH>;
			clocks = <&cpg CPG_MOD 622>, <&cpg CPG_MOD 602>;

			renesas,has-bru;
			renesas,has-lif;
			renesas,has-lut;
			renesas,#rpf = <5>;
			renesas,#wpf = <2>;
		};

		vspd2: vsp@fea30000 {
			compatible = "renesas,vsp2d";
			reg = <0 0xfea30000 0 0x8000>;
			interrupts = <GIC_SPI 468 IRQ_TYPE_LEVEL_HIGH>;
			clocks = <&cpg CPG_MOD 621>, <&cpg CPG_MOD 601>;

			renesas,has-bru;
			renesas,has-lif;
			renesas,has-lut;
			renesas,#rpf = <5>;
			renesas,#wpf = <2>;
		};

		vspd3: vsp@fea38000 {
			compatible = "renesas,vsp2d";
			reg = <0 0xfea38000 0 0x8000>;
			interrupts = <GIC_SPI 469 IRQ_TYPE_LEVEL_HIGH>;
			clocks = <&cpg CPG_MOD 620>, <&cpg CPG_MOD 600>;

			renesas,has-bru;
			renesas,has-lif;
			renesas,has-lut;
			renesas,#rpf = <5>;
			renesas,#wpf = <2>;
		};

		hdmi0: hdmi@fead0000 {
			compatible = "renesas,hdmi0";
			reg = <0 0xfead0000 0 0x10000>;
			interrupts = <GIC_SPI 389 IRQ_TYPE_LEVEL_HIGH>;
		};

		hdmi1: hdmi@feae0000 {
			compatible = "renesas,hdmi1";
			reg = <0 0xfeae0000 0 0x10000>;
			interrupts = <GIC_SPI 436 IRQ_TYPE_LEVEL_HIGH>;
		};

		du: display@feb00000 {
			compatible = "renesas,du-r8a7795";
			reg = <0 0xfeb00000 0 0x80000>,
			      <0 0xfeb90000 0 0x14>;
			reg-names = "du", "lvds.0";
			interrupts = <0 256 IRQ_TYPE_LEVEL_HIGH>,
				     <0 268 IRQ_TYPE_LEVEL_HIGH>,
				     <0 269 IRQ_TYPE_LEVEL_HIGH>,
				     <0 270 IRQ_TYPE_LEVEL_HIGH>;
			clocks = <&cpg CPG_MOD 724>,
				 <&cpg CPG_MOD 723>,
				 <&cpg CPG_MOD 722>,
				 <&cpg CPG_MOD 721>,
				 <&cpg CPG_MOD 727>,
				 <&cpg CPG_MOD 729>,
				 <&cpg CPG_MOD 728>,
				 <&dclkin0>, <&dclkin1>, <&dclkin2>, <&dclkin3>;
			clock-names = "du.0", "du.1", "du.2", "du.3", "lvds.0",
				      "isfr.0", "isfr.1", "dclkin.0", "dclkin.1",
				      "dclkin.2", "dclkin.3";

			status = "disabled";

			vsps = <&vspd0 &vspd1 &vspd2 &vspd3>;

			hdmi = <&hdmi0 &hdmi1>;
			clock-iahb = <0>;
			hdmi-num = <2>;

			ports {
				#address-cells = <1>;
				#size-cells = <0>;

				port@0 {
					reg = <0>;
					du_out_rgb: endpoint {
					};
				};
				port@1 {
					reg = <1>;
					du_out_hdmi0: endpoint {
					};
				};
				port@2 {
					reg = <2>;
					du_out_hdmi1: endpoint {
					};
				};
				port@3 {
					reg = <3>;
					du_out_lvds0: endpoint {
					};
				};
			};
		};
	};

};<|MERGE_RESOLUTION|>--- conflicted
+++ resolved
@@ -24,12 +24,10 @@
 		i2c4 = &i2c4;
 		i2c5 = &i2c5;
 		i2c6 = &i2c6;
-<<<<<<< HEAD
 		spi1 = &msiof0;
 		spi2 = &msiof1;
 		spi3 = &msiof2;
 		spi4 = &msiof3;
-=======
 		vin0 = &vin0;
 		vin1 = &vin1;
 		vin2 = &vin2;
@@ -38,7 +36,6 @@
 		vin5 = &vin5;
 		vin6 = &vin6;
 		vin7 = &vin7;
->>>>>>> 32bff8ae
 	};
 
 	psci {
