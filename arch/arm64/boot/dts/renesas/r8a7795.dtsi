--- conflicted
+++ resolved
@@ -127,8 +127,6 @@
 		compatible = "fixed-clock";
 		#clock-cells = <0>;
 		clock-frequency = <0>;
-<<<<<<< HEAD
-=======
 	};
 
 	/* External PCIe clock - can be overridden by the board */
@@ -136,7 +134,6 @@
 		compatible = "fixed-clock";
 		#clock-cells = <0>;
 		clock-frequency = <0>;
->>>>>>> 9f33a8a9
 	};
 
 	soc {
