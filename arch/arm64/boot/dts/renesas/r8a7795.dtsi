--- conflicted
+++ resolved
@@ -1398,6 +1398,96 @@
 			status = "disabled";
 		};
 
+		sdhi0: sd@ee100000 {
+			compatible = "renesas,sdhi-r8a7795";
+			reg = <0 0xee100000 0 0x2000>;
+			interrupts = <GIC_SPI 165 IRQ_TYPE_LEVEL_HIGH>;
+			clocks = <&cpg CPG_MOD 314>;
+			power-domains = <&cpg>;
+			renesas,clk-rate = <200000000>;
+			cap-sd-highspeed;
+			sd-uhs-sdr50;
+			renesas,mmc-scc-tapnum = <8>;
+			renesas,pfcs = <0xe6060000 0x380>;
+			renesas,id = <0 0x3f>;
+			status = "disabled";
+		};
+
+		sdhi1: sd@ee120000 {
+			compatible = "renesas,sdhi-r8a7795";
+			reg = <0 0xee120000 0 0x2000>;
+			interrupts = <GIC_SPI 166 IRQ_TYPE_LEVEL_HIGH>;
+			clocks = <&cpg CPG_MOD 313>;
+			power-domains = <&cpg>;
+			renesas,clk-rate = <200000000>;
+			cap-sd-highspeed;
+			sd-uhs-sdr50;
+			renesas,mmc-scc-tapnum = <8>;
+			renesas,pfcs = <0xe6060000 0x380>;
+			renesas,id = <6 0x3f>;
+			status = "disabled";
+		};
+
+		sdhi2: sd@ee140000 {
+			compatible = "renesas,sdhi-r8a7795";
+			reg = <0 0xee140000 0 0x2000>;
+			interrupts = <GIC_SPI 167 IRQ_TYPE_LEVEL_HIGH>;
+			clocks = <&cpg CPG_MOD 312>;
+			power-domains = <&cpg>;
+			renesas,clk-rate = <200000000>;
+			cap-sd-highspeed;
+			sd-uhs-sdr50;
+			renesas,mmc-scc-tapnum = <8>;
+			renesas,pfcs = <0xe6060000 0x380>;
+			renesas,id = <12 0x7f>;
+			status = "disabled";
+		};
+
+		sdhi3: sd@ee160000 {
+			compatible = "renesas,sdhi-r8a7795";
+			reg = <0 0xee160000 0 0x2000>;
+			interrupts = <GIC_SPI 168 IRQ_TYPE_LEVEL_HIGH>;
+			clocks = <&cpg CPG_MOD 311>;
+			power-domains = <&cpg>;
+			renesas,clk-rate = <200000000>;
+			cap-sd-highspeed;
+			sd-uhs-sdr50;
+			renesas,mmc-scc-tapnum = <8>;
+			renesas,pfcs = <0xe6060000 0x380>;
+			renesas,id = <19 0x7ff>;
+			status = "disabled";
+		};
+
+		mmc0: mmc@ee140000 {
+			compatible = "renesas,mmc-r8a7795";
+			reg = <0 0xee140000 0 0x2000>;
+			interrupts = <GIC_SPI 167 IRQ_TYPE_LEVEL_HIGH>;
+			clocks = <&cpg CPG_MOD 312>;
+			power-domains = <&cpg>;
+			renesas,clk-rate = <200000000>;
+			cap-mmc-highspeed;
+			mmc-hs200-1_8v;
+			renesas,mmc-scc-tapnum = <8>;
+			renesas,pfcs = <0xe6060000 0x380>;
+			renesas,id = <12 0x7f>;
+			status = "disabled";
+		};
+
+		mmc1: mmc@ee160000 {
+			compatible = "renesas,mmc-r8a7795";
+			reg = <0 0xee160000 0 0x2000>;
+			interrupts = <GIC_SPI 168 IRQ_TYPE_LEVEL_HIGH>;
+			clocks = <&cpg CPG_MOD 311>;
+			power-domains = <&cpg>;
+			renesas,clk-rate = <200000000>;
+			cap-mmc-highspeed;
+			mmc-hs200-1_8v;
+			renesas,mmc-scc-tapnum = <8>;
+			renesas,pfcs = <0xe6060000 0x380>;
+			renesas,id = <19 0x7ff>;
+			status = "disabled";
+		};
+
 		sata: sata@ee300000 {
 			compatible = "renesas,sata-r8a7795";
 			reg = <0 0xee300000 0 0x1fff>;
@@ -1648,7 +1738,6 @@
 			};
 		};
 
-<<<<<<< HEAD
 		tsc1: thermal@0xe6198000 {
 			compatible = "renesas,thermal-r8a7795",
 				"renesas,rcar-gen3-thermal";
@@ -1776,95 +1865,6 @@
 			clocks = <&cpg CPG_MOD 318>, <&pcie_bus_clk>;
 			clock-names = "pcie", "pcie_bus";
 			power-domains = <&cpg>;
-=======
-		sdhi0: sd@ee100000 {
-			compatible = "renesas,sdhi-r8a7795";
-			reg = <0 0xee100000 0 0x2000>;
-			interrupts = <GIC_SPI 165 IRQ_TYPE_LEVEL_HIGH>;
-			clocks = <&cpg CPG_MOD 314>;
-			power-domains = <&cpg>;
-			renesas,clk-rate = <200000000>;
-			cap-sd-highspeed;
-			sd-uhs-sdr50;
-			renesas,mmc-scc-tapnum = <8>;
-			renesas,pfcs = <0xe6060000 0x380>;
-			renesas,id = <0 0x3f>;
-			status = "disabled";
-		};
-
-		sdhi1: sd@ee120000 {
-			compatible = "renesas,sdhi-r8a7795";
-			reg = <0 0xee120000 0 0x2000>;
-			interrupts = <GIC_SPI 166 IRQ_TYPE_LEVEL_HIGH>;
-			clocks = <&cpg CPG_MOD 313>;
-			power-domains = <&cpg>;
-			renesas,clk-rate = <200000000>;
-			cap-sd-highspeed;
-			sd-uhs-sdr50;
-			renesas,mmc-scc-tapnum = <8>;
-			renesas,pfcs = <0xe6060000 0x380>;
-			renesas,id = <6 0x3f>;
-			status = "disabled";
-		};
-
-		sdhi2: sd@ee140000 {
-			compatible = "renesas,sdhi-r8a7795";
-			reg = <0 0xee140000 0 0x2000>;
-			interrupts = <GIC_SPI 167 IRQ_TYPE_LEVEL_HIGH>;
-			clocks = <&cpg CPG_MOD 312>;
-			power-domains = <&cpg>;
-			renesas,clk-rate = <200000000>;
-			cap-sd-highspeed;
-			sd-uhs-sdr50;
-			renesas,mmc-scc-tapnum = <8>;
-			renesas,pfcs = <0xe6060000 0x380>;
-			renesas,id = <12 0x7f>;
-			status = "disabled";
-		};
-
-		sdhi3: sd@ee160000 {
-			compatible = "renesas,sdhi-r8a7795";
-			reg = <0 0xee160000 0 0x2000>;
-			interrupts = <GIC_SPI 168 IRQ_TYPE_LEVEL_HIGH>;
-			clocks = <&cpg CPG_MOD 311>;
-			power-domains = <&cpg>;
-			renesas,clk-rate = <200000000>;
-			cap-sd-highspeed;
-			sd-uhs-sdr50;
-			renesas,mmc-scc-tapnum = <8>;
-			renesas,pfcs = <0xe6060000 0x380>;
-			renesas,id = <19 0x7ff>;
-			status = "disabled";
-		};
-
-		mmc0: mmc@ee140000 {
-			compatible = "renesas,mmc-r8a7795";
-			reg = <0 0xee140000 0 0x2000>;
-			interrupts = <GIC_SPI 167 IRQ_TYPE_LEVEL_HIGH>;
-			clocks = <&cpg CPG_MOD 312>;
-			power-domains = <&cpg>;
-			renesas,clk-rate = <200000000>;
-			cap-mmc-highspeed;
-			mmc-hs200-1_8v;
-			renesas,mmc-scc-tapnum = <8>;
-			renesas,pfcs = <0xe6060000 0x380>;
-			renesas,id = <12 0x7f>;
-			status = "disabled";
-		};
-
-		mmc1: mmc@ee160000 {
-			compatible = "renesas,mmc-r8a7795";
-			reg = <0 0xee160000 0 0x2000>;
-			interrupts = <GIC_SPI 168 IRQ_TYPE_LEVEL_HIGH>;
-			clocks = <&cpg CPG_MOD 311>;
-			power-domains = <&cpg>;
-			renesas,clk-rate = <200000000>;
-			cap-mmc-highspeed;
-			mmc-hs200-1_8v;
-			renesas,mmc-scc-tapnum = <8>;
-			renesas,pfcs = <0xe6060000 0x380>;
-			renesas,id = <19 0x7ff>;
->>>>>>> 91f198cd
 			status = "disabled";
 		};
 	};
