/*
 * Device Tree Source for the r8a7795 SoC
 *
 * Copyright (C) 2015 Renesas Electronics Corp.
 *
 * This file is licensed under the terms of the GNU General Public License
 * version 2.  This program is licensed "as is" without any warranty of any
 * kind, whether express or implied.
 */

#include <dt-bindings/clock/r8a7795-cpg-mssr.h>
#include <dt-bindings/interrupt-controller/arm-gic.h>

/ {
	compatible = "renesas,r8a7795";
	#address-cells = <2>;
	#size-cells = <2>;

	aliases {
		csi2_20 = &csi2_20;
		csi2_21 = &csi2_21;
		csi2_40 = &csi2_40;
		csi2_41 = &csi2_41;
		i2c0 = &i2c0;
		i2c1 = &i2c1;
		i2c2 = &i2c2;
		i2c3 = &i2c3;
		i2c4 = &i2c4;
		i2c5 = &i2c5;
		i2c6 = &i2c6;
		spi1 = &msiof0;
		spi2 = &msiof1;
		spi3 = &msiof2;
		spi4 = &msiof3;
		vin0 = &vin0;
		vin1 = &vin1;
		vin2 = &vin2;
		vin3 = &vin3;
		vin4 = &vin4;
		vin5 = &vin5;
		vin6 = &vin6;
		vin7 = &vin7;
		tsc0 = &tsc1;
		tsc1 = &tsc2;
		tsc2 = &tsc3;
	};

	psci {
		compatible = "arm,psci-0.2";
		method = "smc";
	};

	cpus {
		#address-cells = <1>;
		#size-cells = <0>;

		a57_0: cpu@0 {
			compatible = "arm,cortex-a57", "arm,armv8";
			reg = <0x0>;
			device_type = "cpu";
			enable-method = "psci";
			clocks =<&cpg CPG_CORE R8A7795_CLK_Z>;
		};

		a57_1: cpu@1 {
			compatible = "arm,cortex-a57","arm,armv8";
			reg = <0x1>;
			device_type = "cpu";
			enable-method = "psci";
		};

		a57_2: cpu@2 {
			compatible = "arm,cortex-a57","arm,armv8";
			reg = <0x2>;
			device_type = "cpu";
			enable-method = "psci";
		};

		a57_3: cpu@3 {
			compatible = "arm,cortex-a57","arm,armv8";
			reg = <0x3>;
			device_type = "cpu";
			enable-method = "psci";
		};

		a53_0: cpu@100 {
			compatible = "arm,cortex-a53", "arm,armv8";
			reg = <0x100>;
			device_type = "cpu";
			enable-method = "psci";
			clocks = <&cpg CPG_CORE R8A7795_CLK_Z2>;
		};

		a53_1: cpu@101 {
			compatible = "arm,cortex-a53","arm,armv8";
			reg = <0x101>;
			device_type = "cpu";
			enable-method = "psci";
		};

		a53_2: cpu@102 {
			compatible = "arm,cortex-a53","arm,armv8";
			reg = <0x102>;
			device_type = "cpu";
			enable-method = "psci";
		};

		a53_3: cpu@103 {
			compatible = "arm,cortex-a53","arm,armv8";
			reg = <0x103>;
			device_type = "cpu";
			enable-method = "psci";
		};
	};

	extal_clk: extal {
		compatible = "fixed-clock";
		#clock-cells = <0>;
		/* This value must be overridden by the board */
		clock-frequency = <0>;
	};

	extalr_clk: extalr {
		compatible = "fixed-clock";
		#clock-cells = <0>;
		/* This value must be overridden by the board */
		clock-frequency = <0>;
	};

	/* External SCIF clock - to be overridden by boards that provide it */
	scif_clk: scif {
		compatible = "fixed-clock";
		#clock-cells = <0>;
		clock-frequency = <0>;
		status = "disabled";
	};

	/*
	 * The external audio clocks are configured as 0 Hz fixed frequency
	 * clocks by default.
	 * Boards that provide audio clocks should override them.
	 */
	audio_clk_a: audio_clk_a {
		compatible = "fixed-clock";
		#clock-cells = <0>;
		clock-frequency = <0>;
	};

	audio_clk_b: audio_clk_b {
		compatible = "fixed-clock";
		#clock-cells = <0>;
		clock-frequency = <0>;
	};

	audio_clk_c: audio_clk_c {
		compatible = "fixed-clock";
		#clock-cells = <0>;
		clock-frequency = <0>;
	};

	/* External PCIe clock - can be overridden by the board */
	pcie_bus_clk: pcie_bus_clk {
		compatible = "fixed-clock";
		#clock-cells = <0>;
		clock-frequency = <100000000>;
		clock-output-names = "pcie_bus";
		status = "disabled";
	};

	soc {
		compatible = "simple-bus";
		interrupt-parent = <&gic>;

		#address-cells = <2>;
		#size-cells = <2>;
		ranges;

		gic: interrupt-controller@0xf1010000 {
			compatible = "arm,gic-400";
			#interrupt-cells = <3>;
			#address-cells = <0>;
			interrupt-controller;
			reg = <0x0 0xf1010000 0 0x1000>,
			      <0x0 0xf1020000 0 0x2000>;
			interrupts = <GIC_PPI 9
					(GIC_CPU_MASK_SIMPLE(8) | IRQ_TYPE_LEVEL_HIGH)>;
		};

		gpio0: gpio@e6050000 {
			compatible = "renesas,gpio-r8a7795",
				     "renesas,gpio-rcar";
			reg = <0 0xe6050000 0 0x50>;
			interrupts = <GIC_SPI 4 IRQ_TYPE_LEVEL_HIGH>;
			#gpio-cells = <2>;
			gpio-controller;
			gpio-ranges = <&pfc 0 0 16>;
			#interrupt-cells = <2>;
			interrupt-controller;
			clocks = <&cpg CPG_MOD 912>;
			power-domains = <&cpg>;
		};

		gpio1: gpio@e6051000 {
			compatible = "renesas,gpio-r8a7795",
				     "renesas,gpio-rcar";
			reg = <0 0xe6051000 0 0x50>;
			interrupts = <GIC_SPI 5 IRQ_TYPE_LEVEL_HIGH>;
			#gpio-cells = <2>;
			gpio-controller;
			gpio-ranges = <&pfc 0 32 28>;
			#interrupt-cells = <2>;
			interrupt-controller;
			clocks = <&cpg CPG_MOD 911>;
			power-domains = <&cpg>;
		};

		gpio2: gpio@e6052000 {
			compatible = "renesas,gpio-r8a7795",
				     "renesas,gpio-rcar";
			reg = <0 0xe6052000 0 0x50>;
			interrupts = <GIC_SPI 6 IRQ_TYPE_LEVEL_HIGH>;
			#gpio-cells = <2>;
			gpio-controller;
			gpio-ranges = <&pfc 0 64 15>;
			#interrupt-cells = <2>;
			interrupt-controller;
			clocks = <&cpg CPG_MOD 910>;
			power-domains = <&cpg>;
		};

		gpio3: gpio@e6053000 {
			compatible = "renesas,gpio-r8a7795",
				     "renesas,gpio-rcar";
			reg = <0 0xe6053000 0 0x50>;
			interrupts = <GIC_SPI 7 IRQ_TYPE_LEVEL_HIGH>;
			#gpio-cells = <2>;
			gpio-controller;
			gpio-ranges = <&pfc 0 96 16>;
			#interrupt-cells = <2>;
			interrupt-controller;
			clocks = <&cpg CPG_MOD 909>;
			power-domains = <&cpg>;
		};

		gpio4: gpio@e6054000 {
			compatible = "renesas,gpio-r8a7795",
				     "renesas,gpio-rcar";
			reg = <0 0xe6054000 0 0x50>;
			interrupts = <GIC_SPI 8 IRQ_TYPE_LEVEL_HIGH>;
			#gpio-cells = <2>;
			gpio-controller;
			gpio-ranges = <&pfc 0 128 18>;
			#interrupt-cells = <2>;
			interrupt-controller;
			clocks = <&cpg CPG_MOD 908>;
			power-domains = <&cpg>;
		};

		gpio5: gpio@e6055000 {
			compatible = "renesas,gpio-r8a7795",
				     "renesas,gpio-rcar";
			reg = <0 0xe6055000 0 0x50>;
			interrupts = <GIC_SPI 9 IRQ_TYPE_LEVEL_HIGH>;
			#gpio-cells = <2>;
			gpio-controller;
			gpio-ranges = <&pfc 0 160 26>;
			#interrupt-cells = <2>;
			interrupt-controller;
			clocks = <&cpg CPG_MOD 907>;
			power-domains = <&cpg>;
		};

		gpio6: gpio@e6055400 {
			compatible = "renesas,gpio-r8a7795",
				     "renesas,gpio-rcar";
			reg = <0 0xe6055400 0 0x50>;
			interrupts = <GIC_SPI 10 IRQ_TYPE_LEVEL_HIGH>;
			#gpio-cells = <2>;
			gpio-controller;
			gpio-ranges = <&pfc 0 192 32>;
			#interrupt-cells = <2>;
			interrupt-controller;
			clocks = <&cpg CPG_MOD 906>;
			power-domains = <&cpg>;
		};

		gpio7: gpio@e6055800 {
			compatible = "renesas,gpio-r8a7795",
				     "renesas,gpio-rcar";
			reg = <0 0xe6055800 0 0x50>;
			interrupts = <GIC_SPI 11 IRQ_TYPE_LEVEL_HIGH>;
			#gpio-cells = <2>;
			gpio-controller;
			gpio-ranges = <&pfc 0 224 4>;
			#interrupt-cells = <2>;
			interrupt-controller;
			clocks = <&cpg CPG_MOD 905>;
			power-domains = <&cpg>;
		};

		pmu {
			compatible = "arm,armv8-pmuv3";
			interrupts = <GIC_SPI 72 IRQ_TYPE_LEVEL_HIGH>,
				     <GIC_SPI 73 IRQ_TYPE_LEVEL_HIGH>,
				     <GIC_SPI 74 IRQ_TYPE_LEVEL_HIGH>,
				     <GIC_SPI 75 IRQ_TYPE_LEVEL_HIGH>,
				     <GIC_SPI 84 IRQ_TYPE_LEVEL_HIGH>,
				     <GIC_SPI 85 IRQ_TYPE_LEVEL_HIGH>,
				     <GIC_SPI 86 IRQ_TYPE_LEVEL_HIGH>,
				     <GIC_SPI 87 IRQ_TYPE_LEVEL_HIGH>;
			interrupt-affinity = <&a57_0>,
					     <&a57_1>,
					     <&a57_2>,
					     <&a57_3>,
					     <&a53_0>,
					     <&a53_1>,
					     <&a53_2>,
					     <&a53_3>;
		};

		timer {
			compatible = "arm,armv8-timer";
			interrupts = <GIC_PPI 13
					(GIC_CPU_MASK_SIMPLE(8) | IRQ_TYPE_LEVEL_LOW)>,
				     <GIC_PPI 14
					(GIC_CPU_MASK_SIMPLE(8) | IRQ_TYPE_LEVEL_LOW)>,
				     <GIC_PPI 11
					(GIC_CPU_MASK_SIMPLE(8) | IRQ_TYPE_LEVEL_LOW)>,
				     <GIC_PPI 10
					(GIC_CPU_MASK_SIMPLE(8) | IRQ_TYPE_LEVEL_LOW)>;
			clock-frequency = <8333333>;
		};

		cpg: clock-controller@e6150000 {
			compatible = "renesas,r8a7795-cpg-mssr";
			reg = <0 0xe6150000 0 0x1000>;
			clocks = <&extal_clk>, <&extalr_clk>;
			clock-names = "extal", "extalr";
			#clock-cells = <2>;
			#power-domain-cells = <0>;
		};

		csi2_20: csi2@fea80000 {
			compatible = "renesas,csi2-r8a7795";
			reg = <0 0xfea80000 0 0x10000>;
			interrupts = <GIC_SPI 184 IRQ_TYPE_LEVEL_HIGH>;
			clocks = <&cpg CPG_MOD 714>;
			power-domains = <&cpg>;
			status = "disabled";
		};

		csi2_21: csi2@fea90000 {
			compatible = "renesas,csi2-r8a7795";
			reg = <0 0xfea90000 0 0x10000>;
			interrupts = <GIC_SPI 185 IRQ_TYPE_LEVEL_HIGH>;
			clocks = <&cpg CPG_MOD 713>;
			power-domains = <&cpg>;
			status = "disabled";
		};

		csi2_40: csi2@feaa0000 {
			compatible = "renesas,csi2-r8a7795";
			reg = <0 0xfeaa0000 0 0x10000>;
			interrupts = <GIC_SPI 246 IRQ_TYPE_LEVEL_HIGH>;
			clocks = <&cpg CPG_MOD 716>;
			power-domains = <&cpg>;
			status = "disabled";
		};

		csi2_41: csi2@feab0000 {
			compatible = "renesas,csi2-r8a7795";
			reg = <0 0xfeab0000 0 0x10000>;
			interrupts = <GIC_SPI 247 IRQ_TYPE_LEVEL_HIGH>;
			clocks = <&cpg CPG_MOD 715>;
			power-domains = <&cpg>;
			status = "disabled";
		};

		audma0: dma-controller@ec700000 {
			compatible = "renesas,rcar-dmac";
			reg = <0 0xec700000 0 0x10000>;
			interrupts =	<0 350 IRQ_TYPE_LEVEL_HIGH
					 0 320 IRQ_TYPE_LEVEL_HIGH
					 0 321 IRQ_TYPE_LEVEL_HIGH
					 0 322 IRQ_TYPE_LEVEL_HIGH
					 0 323 IRQ_TYPE_LEVEL_HIGH
					 0 324 IRQ_TYPE_LEVEL_HIGH
					 0 325 IRQ_TYPE_LEVEL_HIGH
					 0 326 IRQ_TYPE_LEVEL_HIGH
					 0 327 IRQ_TYPE_LEVEL_HIGH
					 0 328 IRQ_TYPE_LEVEL_HIGH
					 0 329 IRQ_TYPE_LEVEL_HIGH
					 0 330 IRQ_TYPE_LEVEL_HIGH
					 0 331 IRQ_TYPE_LEVEL_HIGH
					 0 332 IRQ_TYPE_LEVEL_HIGH
					 0 333 IRQ_TYPE_LEVEL_HIGH
					 0 334 IRQ_TYPE_LEVEL_HIGH
					 0 335 IRQ_TYPE_LEVEL_HIGH>;
			interrupt-names = "error",
					"ch0", "ch1", "ch2", "ch3",
					"ch4", "ch5", "ch6", "ch7",
					"ch8", "ch9", "ch10", "ch11",
					"ch12", "ch13", "ch14", "ch15";
			clocks = <&cpg CPG_MOD 502>;
			clock-names = "fck";
			power-domains = <&cpg>;
			#dma-cells = <1>;
			dma-channels = <16>;
		};

		audma1: dma-controller@ec720000 {
			compatible = "renesas,rcar-dmac";
			reg = <0 0xec720000 0 0x10000>;
			interrupts =	<0 351 IRQ_TYPE_LEVEL_HIGH
					 0 336 IRQ_TYPE_LEVEL_HIGH
					 0 337 IRQ_TYPE_LEVEL_HIGH
					 0 338 IRQ_TYPE_LEVEL_HIGH
					 0 339 IRQ_TYPE_LEVEL_HIGH
					 0 340 IRQ_TYPE_LEVEL_HIGH
					 0 341 IRQ_TYPE_LEVEL_HIGH
					 0 342 IRQ_TYPE_LEVEL_HIGH
					 0 343 IRQ_TYPE_LEVEL_HIGH
					 0 344 IRQ_TYPE_LEVEL_HIGH
					 0 345 IRQ_TYPE_LEVEL_HIGH
					 0 346 IRQ_TYPE_LEVEL_HIGH
					 0 347 IRQ_TYPE_LEVEL_HIGH
					 0 348 IRQ_TYPE_LEVEL_HIGH
					 0 349 IRQ_TYPE_LEVEL_HIGH
					 0 382 IRQ_TYPE_LEVEL_HIGH
					 0 383 IRQ_TYPE_LEVEL_HIGH>;
			interrupt-names = "error",
					"ch0", "ch1", "ch2", "ch3",
					"ch4", "ch5", "ch6", "ch7",
					"ch8", "ch9", "ch10", "ch11",
					"ch12", "ch13", "ch14", "ch15";
			clocks = <&cpg CPG_MOD 501>;
			clock-names = "fck";
			power-domains = <&cpg>;
			#dma-cells = <1>;
			dma-channels = <16>;
		};

		pfc: pfc@e6060000 {
			compatible = "renesas,pfc-r8a7795";
			reg = <0 0xe6060000 0 0x50c>;
		};

		dmac0: dma-controller@e6700000 {
			compatible = "renesas,rcar-dmac";
			reg = <0 0xe6700000 0 0x10000>;
			interrupts = <GIC_SPI 199 IRQ_TYPE_LEVEL_HIGH
				      GIC_SPI 200 IRQ_TYPE_LEVEL_HIGH
				      GIC_SPI 201 IRQ_TYPE_LEVEL_HIGH
				      GIC_SPI 202 IRQ_TYPE_LEVEL_HIGH
				      GIC_SPI 203 IRQ_TYPE_LEVEL_HIGH
				      GIC_SPI 204 IRQ_TYPE_LEVEL_HIGH
				      GIC_SPI 205 IRQ_TYPE_LEVEL_HIGH
				      GIC_SPI 206 IRQ_TYPE_LEVEL_HIGH
				      GIC_SPI 207 IRQ_TYPE_LEVEL_HIGH
				      GIC_SPI 208 IRQ_TYPE_LEVEL_HIGH
				      GIC_SPI 209 IRQ_TYPE_LEVEL_HIGH
				      GIC_SPI 210 IRQ_TYPE_LEVEL_HIGH
				      GIC_SPI 211 IRQ_TYPE_LEVEL_HIGH
				      GIC_SPI 212 IRQ_TYPE_LEVEL_HIGH
				      GIC_SPI 213 IRQ_TYPE_LEVEL_HIGH
				      GIC_SPI 214 IRQ_TYPE_LEVEL_HIGH
				      GIC_SPI 215 IRQ_TYPE_LEVEL_HIGH>;
			interrupt-names = "error",
					"ch0", "ch1", "ch2", "ch3",
					"ch4", "ch5", "ch6", "ch7",
					"ch8", "ch9", "ch10", "ch11",
					"ch12", "ch13", "ch14", "ch15";
			clocks = <&cpg CPG_MOD 219>;
			clock-names = "fck";
			power-domains = <&cpg>;
			#dma-cells = <1>;
			dma-channels = <16>;
		};

		dmac1: dma-controller@e7300000 {
			compatible = "renesas,rcar-dmac";
			reg = <0 0xe7300000 0 0x10000>;
			interrupts = <GIC_SPI 220 IRQ_TYPE_LEVEL_HIGH
				      GIC_SPI 216 IRQ_TYPE_LEVEL_HIGH
				      GIC_SPI 217 IRQ_TYPE_LEVEL_HIGH
				      GIC_SPI 218 IRQ_TYPE_LEVEL_HIGH
				      GIC_SPI 219 IRQ_TYPE_LEVEL_HIGH
				      GIC_SPI 308 IRQ_TYPE_LEVEL_HIGH
				      GIC_SPI 309 IRQ_TYPE_LEVEL_HIGH
				      GIC_SPI 310 IRQ_TYPE_LEVEL_HIGH
				      GIC_SPI 311 IRQ_TYPE_LEVEL_HIGH
				      GIC_SPI 312 IRQ_TYPE_LEVEL_HIGH
				      GIC_SPI 313 IRQ_TYPE_LEVEL_HIGH
				      GIC_SPI 314 IRQ_TYPE_LEVEL_HIGH
				      GIC_SPI 315 IRQ_TYPE_LEVEL_HIGH
				      GIC_SPI 316 IRQ_TYPE_LEVEL_HIGH
				      GIC_SPI 317 IRQ_TYPE_LEVEL_HIGH
				      GIC_SPI 318 IRQ_TYPE_LEVEL_HIGH
				      GIC_SPI 319 IRQ_TYPE_LEVEL_HIGH>;
			interrupt-names = "error",
					"ch0", "ch1", "ch2", "ch3",
					"ch4", "ch5", "ch6", "ch7",
					"ch8", "ch9", "ch10", "ch11",
					"ch12", "ch13", "ch14", "ch15";
			clocks = <&cpg CPG_MOD 218>;
			clock-names = "fck";
			power-domains = <&cpg>;
			#dma-cells = <1>;
			dma-channels = <16>;
		};

		dmac2: dma-controller@e7310000 {
			/* Empty node for now */
		};

		avb: ethernet@e6800000 {
			compatible = "renesas,etheravb-r8a7795";
			reg = <0 0xe6800000 0 0x800>, <0 0xe6a00000 0 0x10000>;
			interrupts = <GIC_SPI 39 IRQ_TYPE_LEVEL_HIGH>,
				     <GIC_SPI 40 IRQ_TYPE_LEVEL_HIGH>,
				     <GIC_SPI 41 IRQ_TYPE_LEVEL_HIGH>,
				     <GIC_SPI 42 IRQ_TYPE_LEVEL_HIGH>,
				     <GIC_SPI 43 IRQ_TYPE_LEVEL_HIGH>,
				     <GIC_SPI 44 IRQ_TYPE_LEVEL_HIGH>,
				     <GIC_SPI 45 IRQ_TYPE_LEVEL_HIGH>,
				     <GIC_SPI 46 IRQ_TYPE_LEVEL_HIGH>,
				     <GIC_SPI 47 IRQ_TYPE_LEVEL_HIGH>,
				     <GIC_SPI 48 IRQ_TYPE_LEVEL_HIGH>,
				     <GIC_SPI 49 IRQ_TYPE_LEVEL_HIGH>,
				     <GIC_SPI 50 IRQ_TYPE_LEVEL_HIGH>,
				     <GIC_SPI 51 IRQ_TYPE_LEVEL_HIGH>,
				     <GIC_SPI 52 IRQ_TYPE_LEVEL_HIGH>,
				     <GIC_SPI 53 IRQ_TYPE_LEVEL_HIGH>,
				     <GIC_SPI 54 IRQ_TYPE_LEVEL_HIGH>,
				     <GIC_SPI 55 IRQ_TYPE_LEVEL_HIGH>,
				     <GIC_SPI 56 IRQ_TYPE_LEVEL_HIGH>,
				     <GIC_SPI 57 IRQ_TYPE_LEVEL_HIGH>,
				     <GIC_SPI 58 IRQ_TYPE_LEVEL_HIGH>,
				     <GIC_SPI 59 IRQ_TYPE_LEVEL_HIGH>,
				     <GIC_SPI 60 IRQ_TYPE_LEVEL_HIGH>,
				     <GIC_SPI 61 IRQ_TYPE_LEVEL_HIGH>,
				     <GIC_SPI 62 IRQ_TYPE_LEVEL_HIGH>,
				     <GIC_SPI 63 IRQ_TYPE_LEVEL_HIGH>;
			interrupt-names = "ch0", "ch1", "ch2", "ch3",
					  "ch4", "ch5", "ch6", "ch7",
					  "ch8", "ch9", "ch10", "ch11",
					  "ch12", "ch13", "ch14", "ch15",
					  "ch16", "ch17", "ch18", "ch19",
					  "ch20", "ch21", "ch22", "ch23",
					  "ch24";
			clocks = <&cpg CPG_MOD 812>;
			power-domains = <&cpg>;
			phy-mode = "rgmii-id";
			#address-cells = <1>;
			#size-cells = <0>;
		};

		pwm0: pwm@e6e30000 {
			compatible = "renesas,pwm-r8a7795", "renesas,pwm-rcar";
			reg = <0 0xe6e30000 0 0x10>;
			#pwm-cells = <2>;
			clocks = <&cpg CPG_MOD 523>;
			status = "disabled";
		};

		pwm1: pwm@e6e31000 {
			compatible = "renesas,pwm-r8a7795", "renesas,pwm-rcar";
			reg = <0 0xe6e31000 0 0x10>;
			#pwm-cells = <2>;
			clocks = <&cpg CPG_MOD 523>;
			status = "disabled";
		};

		pwm2: pwm@e6e32000 {
			compatible = "renesas,pwm-r8a7795", "renesas,pwm-rcar";
			reg = <0 0xe6e32000 0 0x10>;
			#pwm-cells = <2>;
			clocks = <&cpg CPG_MOD 523>;
			status = "disabled";
		};

		pwm3: pwm@e6e33000 {
			compatible = "renesas,pwm-r8a7795", "renesas,pwm-rcar";
			reg = <0 0xe6e33000 0 0x10>;
			#pwm-cells = <2>;
			clocks = <&cpg CPG_MOD 523>;
			status = "disabled";
		};

		pwm4: pwm@e6e34000 {
			compatible = "renesas,pwm-r8a7795", "renesas,pwm-rcar";
			reg = <0 0xe6e34000 0 0x10>;
			#pwm-cells = <2>;
			clocks = <&cpg CPG_MOD 523>;
			status = "disabled";
		};

		pwm5: pwm@e6e35000 {
			compatible = "renesas,pwm-r8a7795", "renesas,pwm-rcar";
			reg = <0 0xe6e35000 0 0x10>;
			#pwm-cells = <2>;
			clocks = <&cpg CPG_MOD 523>;
			status = "disabled";
		};

		pwm6: pwm@e6e36000 {
			compatible = "renesas,pwm-r8a7795", "renesas,pwm-rcar";
			reg = <0 0xe6e36000 0 0x10>;
			#pwm-cells = <2>;
			clocks = <&cpg CPG_MOD 523>;
			status = "disabled";
		};

		hscif0: serial@e6540000 {
			compatible = "renesas,hscif-r8a7795", "renesas,hscif";
			reg = <0 0xe6540000 0 96>;
			interrupts = <GIC_SPI 154 IRQ_TYPE_LEVEL_HIGH>;
			clocks = <&cpg CPG_MOD 520>,
				 <&cpg CPG_CORE R8A7795_CLK_S3D1>,
				 <&scif_clk>;
			clock-names = "fck", "int_clk", "scif_clk";
			dmas = <&dmac1 0x31>, <&dmac1 0x30>;
			dma-names = "tx", "rx";
			power-domains = <&cpg>;
			status = "disabled";
		};

		hscif1: serial@e6550000 {
			compatible = "renesas,hscif-r8a7795", "renesas,hscif";
			reg = <0 0xe6550000 0 96>;
			interrupts = <GIC_SPI 155 IRQ_TYPE_LEVEL_HIGH>;
			clocks = <&cpg CPG_MOD 519>,
				 <&cpg CPG_CORE R8A7795_CLK_S3D1>,
				 <&scif_clk>;
			clock-names = "fck", "int_clk", "scif_clk";
			dmas = <&dmac1 0x33>, <&dmac1 0x32>;
			dma-names = "tx", "rx";
			power-domains = <&cpg>;
			status = "disabled";
		};

		hscif2: serial@e6560000 {
			compatible = "renesas,hscif-r8a7795", "renesas,hscif";
			reg = <0 0xe6560000 0 96>;
			interrupts = <GIC_SPI 144 IRQ_TYPE_LEVEL_HIGH>;
			clocks = <&cpg CPG_MOD 518>,
				 <&cpg CPG_CORE R8A7795_CLK_S3D1>,
				 <&scif_clk>;
			clock-names = "fck", "int_clk", "scif_clk";
			dmas = <&dmac1 0x35>, <&dmac1 0x34>;
			dma-names = "tx", "rx";
			power-domains = <&cpg>;
			status = "disabled";
		};

		hscif3: serial@e66a0000 {
			compatible = "renesas,hscif-r8a7795", "renesas,hscif";
			reg = <0 0xe66a0000 0 96>;
			interrupts = <GIC_SPI 145 IRQ_TYPE_LEVEL_HIGH>;
			clocks = <&cpg CPG_MOD 517>,
				 <&cpg CPG_CORE R8A7795_CLK_S3D1>,
				 <&scif_clk>;
			clock-names = "fck", "int_clk", "scif_clk";
			dmas = <&dmac0 0x37>, <&dmac0 0x36>;
			dma-names = "tx", "rx";
			power-domains = <&cpg>;
			status = "disabled";
		};

		hscif4: serial@e66b0000 {
			compatible = "renesas,hscif-r8a7795", "renesas,hscif";
			reg = <0 0xe66b0000 0 96>;
			interrupts = <GIC_SPI 146 IRQ_TYPE_LEVEL_HIGH>;
			clocks = <&cpg CPG_MOD 516>,
				 <&cpg CPG_CORE R8A7795_CLK_S3D1>,
				 <&scif_clk>;
			clock-names = "fck", "int_clk", "scif_clk";
			dmas = <&dmac0 0x39>, <&dmac0 0x38>;
			dma-names = "tx", "rx";
			power-domains = <&cpg>;
			status = "disabled";
		};

		scif0: serial@e6e60000 {
			compatible = "renesas,scif-r8a7795", "renesas,scif";
			reg = <0 0xe6e60000 0 64>;
			interrupts = <GIC_SPI 152 IRQ_TYPE_LEVEL_HIGH>;
			clocks = <&cpg CPG_MOD 207>,
				 <&cpg CPG_CORE R8A7795_CLK_S3D1>,
				 <&scif_clk>;
			clock-names = "fck", "int_clk", "scif_clk";
			dmas = <&dmac1 0x51>, <&dmac1 0x50>;
			dma-names = "tx", "rx";
			power-domains = <&cpg>;
			status = "disabled";
		};

		scif1: serial@e6e68000 {
			compatible = "renesas,scif-r8a7795", "renesas,scif";
			reg = <0 0xe6e68000 0 64>;
			interrupts = <GIC_SPI 153 IRQ_TYPE_LEVEL_HIGH>;
			clocks = <&cpg CPG_MOD 206>,
				 <&cpg CPG_CORE R8A7795_CLK_S3D1>,
				 <&scif_clk>;
			clock-names = "fck", "int_clk", "scif_clk";
			dmas = <&dmac1 0x53>, <&dmac1 0x52>;
			dma-names = "tx", "rx";
			power-domains = <&cpg>;
			status = "disabled";
		};

		scif2: serial@e6e88000 {
			compatible = "renesas,scif-r8a7795", "renesas,scif";
			reg = <0 0xe6e88000 0 64>;
			interrupts = <GIC_SPI 164 IRQ_TYPE_LEVEL_HIGH>;
			clocks = <&cpg CPG_MOD 310>,
				 <&cpg CPG_CORE R8A7795_CLK_S3D1>,
				 <&scif_clk>;
			clock-names = "fck", "int_clk", "scif_clk";
			dmas = <&dmac1 0x13>, <&dmac1 0x12>;
			dma-names = "tx", "rx";
			power-domains = <&cpg>;
			status = "disabled";
		};

		scif3: serial@e6c50000 {
			compatible = "renesas,scif-r8a7795", "renesas,scif";
			reg = <0 0xe6c50000 0 64>;
			interrupts = <GIC_SPI 23 IRQ_TYPE_LEVEL_HIGH>;
			clocks = <&cpg CPG_MOD 204>,
				 <&cpg CPG_CORE R8A7795_CLK_S3D1>,
				 <&scif_clk>;
			clock-names = "fck", "int_clk", "scif_clk";
			dmas = <&dmac0 0x57>, <&dmac0 0x56>;
			dma-names = "tx", "rx";
			power-domains = <&cpg>;
			status = "disabled";
		};

		scif4: serial@e6c40000 {
			compatible = "renesas,scif-r8a7795", "renesas,scif";
			reg = <0 0xe6c40000 0 64>;
			interrupts = <GIC_SPI 16 IRQ_TYPE_LEVEL_HIGH>;
			clocks = <&cpg CPG_MOD 203>,
				 <&cpg CPG_CORE R8A7795_CLK_S3D1>,
				 <&scif_clk>;
			clock-names = "fck", "int_clk", "scif_clk";
			dmas = <&dmac0 0x59>, <&dmac0 0x58>;
			dma-names = "tx", "rx";
			power-domains = <&cpg>;
			status = "disabled";
		};

		scif5: serial@e6f30000 {
			compatible = "renesas,scif-r8a7795", "renesas,scif";
			reg = <0 0xe6f30000 0 64>;
			interrupts = <GIC_SPI 17 IRQ_TYPE_LEVEL_HIGH>;
			clocks = <&cpg CPG_MOD 202>,
				 <&cpg CPG_CORE R8A7795_CLK_S3D1>,
				 <&scif_clk>;
			clock-names = "fck", "int_clk", "scif_clk";
			dmas = <&dmac1 0x5b>, <&dmac1 0x5a>;
			dma-names = "tx", "rx";
			power-domains = <&cpg>;
			status = "disabled";
		};

		usb2_phy0: usb-phy@ee080200 {
			compatible = "renesas,usb2-phy-r8a7795";
			reg = <0 0xee080200 0 0x6ff>, <0 0xe6590100 0 0x100>;
			reg-names = "usb2", "hsusb";
			clocks = <&cpg CPG_MOD 703>,
				 <&cpg CPG_MOD 704>;
			clock-names = "usb2", "hsusb";
			#phy-cells = <0>;
			status = "disabled";
		};

		usb2_phy1: usb-phy@ee0a0200 {
			compatible = "renesas,usb2-phy-r8a7795";
			reg = <0 0xee0a0200 0 0x6ff>;
			reg-names = "usb2";
			clocks = <&cpg CPG_MOD 702>;
			clock-names = "usb2";
			#phy-cells = <0>;
			status = "disabled";
		};

		usb2_phy2: usb-phy@ee0c0200 {
			compatible = "renesas,usb2-phy-r8a7795";
			reg = <0 0xee0c0200 0 0x6ff>;
			reg-names = "usb2";
			clocks = <&cpg CPG_MOD 701>;
			clock-names = "usb2";
			#phy-cells = <0>;
			status = "disabled";
		};

		ehci0: usb@ee080100 {
			compatible = "renesas,ehci-r8a7795", "generic-ehci";
			reg = <0 0xee080100 0 0xff>;
			interrupts = <GIC_SPI 108 IRQ_TYPE_LEVEL_HIGH>;
			clocks = <&cpg CPG_MOD 703>;
			phys = <&usb2_phy0>;
			phy-names = "usb";
			status = "disabled";
		};

		ehci1: usb@ee0a0100 {
			compatible = "renesas,ehci-r8a7795", "generic-ehci";
			reg = <0 0xee0a0100 0 0xff>;
			interrupts = <GIC_SPI 112 IRQ_TYPE_LEVEL_HIGH>;
			clocks = <&cpg CPG_MOD 702>;
			phys = <&usb2_phy1>;
			phy-names = "usb";
			status = "disabled";
		};

		ehci2: usb@ee0c0100 {
			compatible = "renesas,ehci-r8a7795", "generic-ehci";
			reg = <0 0xee0c0100 0 0xff>;
			interrupts = <GIC_SPI 113 IRQ_TYPE_LEVEL_HIGH>;
			clocks = <&cpg CPG_MOD 701>;
			phys = <&usb2_phy2>;
			phy-names = "usb";
			status = "disabled";
		};

		ohci0: usb@ee080000 {
			compatible = "renesas,ohci-r8a7795", "generic-ohci";
			reg = <0 0xee080000 0 0xff>;
			interrupts = <GIC_SPI 108 IRQ_TYPE_LEVEL_HIGH>;
			clocks = <&cpg CPG_MOD 703>;
			phys = <&usb2_phy0>;
			phy-names = "usb";
			status = "disabled";
		};

		ohci1: usb@ee0a0000 {
			compatible = "renesas,ohci-r8a7795", "generic-ohci";
			reg = <0 0xee0a0000 0 0xff>;
			interrupts = <GIC_SPI 112 IRQ_TYPE_LEVEL_HIGH>;
			clocks = <&cpg CPG_MOD 702>;
			phys = <&usb2_phy1>;
			phy-names = "usb";
			status = "disabled";
		};

		ohci2: usb@ee0c0000 {
			compatible = "renesas,ohci-r8a7795", "generic-ohci";
			reg = <0 0xee0c0000 0 0xff>;
			interrupts = <GIC_SPI 113 IRQ_TYPE_LEVEL_HIGH>;
			clocks = <&cpg CPG_MOD 701>;
			phys = <&usb2_phy2>;
			phy-names = "usb";
			status = "disabled";
		};

		i2c0: i2c@e6500000 {
			#address-cells = <1>;
			#size-cells = <0>;
			compatible = "renesas,i2c-r8a7795";
			reg = <0 0xe6500000 0 0x40>;
			interrupts = <GIC_SPI 287 IRQ_TYPE_LEVEL_HIGH>;
			clocks = <&cpg CPG_MOD 931>;
			power-domains = <&cpg>;
			status = "disabled";
		};

		i2c1: i2c@e6508000 {
			#address-cells = <1>;
			#size-cells = <0>;
			compatible = "renesas,i2c-r8a7795";
			reg = <0 0xe6508000 0 0x40>;
			interrupts = <GIC_SPI 288 IRQ_TYPE_LEVEL_HIGH>;
			clocks = <&cpg CPG_MOD 930>;
			power-domains = <&cpg>;
			status = "disabled";
		};

		i2c2: i2c@e6510000 {
			#address-cells = <1>;
			#size-cells = <0>;
			compatible = "renesas,i2c-r8a7795";
			reg = <0 0xe6510000 0 0x40>;
			interrupts = <GIC_SPI 286 IRQ_TYPE_LEVEL_HIGH>;
			clocks = <&cpg CPG_MOD 929>;
			power-domains = <&cpg>;
			status = "disabled";
		};

		i2c3: i2c@e66d0000 {
			#address-cells = <1>;
			#size-cells = <0>;
			compatible = "renesas,i2c-r8a7795";
			reg = <0 0xe66d0000 0 0x40>;
			interrupts = <GIC_SPI 290 IRQ_TYPE_LEVEL_HIGH>;
			clocks = <&cpg CPG_MOD 928>;
			power-domains = <&cpg>;
			status = "disabled";
		};

		i2c4: i2c@e66d8000 {
			#address-cells = <1>;
			#size-cells = <0>;
			compatible = "renesas,i2c-r8a7795";
			reg = <0 0xe66d8000 0 0x40>;
			interrupts = <GIC_SPI 19 IRQ_TYPE_LEVEL_HIGH>;
			clocks = <&cpg CPG_MOD 927>;
			power-domains = <&cpg>;
			status = "disabled";
		};

		i2c5: i2c@e66e0000 {
			#address-cells = <1>;
			#size-cells = <0>;
			compatible = "renesas,i2c-r8a7795";
			reg = <0 0xe66e0000 0 0x40>;
			interrupts = <GIC_SPI 20 IRQ_TYPE_LEVEL_HIGH>;
			clocks = <&cpg CPG_MOD 919>;
			power-domains = <&cpg>;
			status = "disabled";
		};

		i2c6: i2c@e66e8000 {
			#address-cells = <1>;
			#size-cells = <0>;
			compatible = "renesas,i2c-r8a7795";
			reg = <0 0xe66e8000 0 0x40>;
			interrupts = <GIC_SPI 21 IRQ_TYPE_LEVEL_HIGH>;
			clocks = <&cpg CPG_MOD 918>;
			power-domains = <&cpg>;
			status = "disabled";
		};

		msiof0: spi@e6e90000 {
			#address-cells = <1>;
			#size-cells = <0>;
			compatible = "renesas,msiof-r8a7795";
			reg = <0 0xe6e90000 0 0x64>;
			interrupts = <GIC_SPI 156 IRQ_TYPE_LEVEL_HIGH>;
			clocks = <&cpg CPG_MOD 211>;
			dmas = <&dmac1 0x41>, <&dmac1 0x40>;
			dma-names = "tx", "rx";
			power-domains = <&cpg>;
			status = "disabled";
		};

		msiof1: spi@e6ea0000 {
			#address-cells = <1>;
			#size-cells = <0>;
			compatible = "renesas,msiof-r8a7795";
			reg = <0 0xe6ea0000 0 0x0064>;
			interrupts = <GIC_SPI 157 IRQ_TYPE_LEVEL_HIGH>;
			clocks = <&cpg CPG_MOD 210>;
			dmas = <&dmac1 0x43>, <&dmac1 0x42>;
			dma-names = "tx", "rx";
			power-domains = <&cpg>;
			status = "disabled";
		};

		msiof2: spi@e6c00000 {
			#address-cells = <1>;
			#size-cells = <0>;
			compatible = "renesas,msiof-r8a7795";
			reg = <0 0xe6c00000 0 0x0064>;
			interrupts = <GIC_SPI 158 IRQ_TYPE_LEVEL_HIGH>;
			clocks = <&cpg CPG_MOD 209>;
			dmas = <&dmac0 0x45>, <&dmac0 0x44>;
			dma-names = "tx", "rx";
			power-domains = <&cpg>;
			status = "disabled";
		};

		msiof3: spi@e6c10000 {
			#address-cells = <1>;
			#size-cells = <0>;
			compatible = "renesas,msiof-r8a7795";
			reg = <0 0xe6c10000 0 0x0064>;
			interrupts = <GIC_SPI 159 IRQ_TYPE_LEVEL_HIGH>;
			clocks = <&cpg CPG_MOD 208>;
			dmas = <&dmac0 0x47>, <&dmac0 0x46>;
			dma-names = "tx", "rx";
			power-domains = <&cpg>;
			status = "disabled";
		};

		rcar_sound: sound@ec500000 {
			/*
			 * #sound-dai-cells is required
			 *
			 * Single DAI : #sound-dai-cells = <0>;	<&rcar_sound>;
			 * Multi  DAI : #sound-dai-cells = <1>;	<&rcar_sound N>;
			 */
			/*
			 * #clock-cells is required for audio_clkout0/1/2/3
			 *
			 * clkout	: #clock-cells = <0>;	<&rcar_sound>;
			 * clkout0/1/2/3: #clock-cells = <1>;	<&rcar_sound N>;
			 */
			compatible =  "renesas,rcar_sound-r8a7795", "renesas,rcar_sound-gen3";
			reg =	<0 0xec500000 0 0x1000>, /* SCU */
				<0 0xec5a0000 0 0x100>,  /* ADG */
				<0 0xec540000 0 0x1000>, /* SSIU */
				<0 0xec541000 0 0x280>,  /* SSI */
				<0 0xec740000 0 0x200>;  /* Audio DMAC peri peri*/
			reg-names = "scu", "adg", "ssiu", "ssi", "audmapp";

			clocks = <&cpg CPG_MOD 1005>,
				 <&cpg CPG_MOD 1006>, <&cpg CPG_MOD 1007>,
				 <&cpg CPG_MOD 1008>, <&cpg CPG_MOD 1009>,
				 <&cpg CPG_MOD 1010>, <&cpg CPG_MOD 1011>,
				 <&cpg CPG_MOD 1012>, <&cpg CPG_MOD 1013>,
				 <&cpg CPG_MOD 1014>, <&cpg CPG_MOD 1015>,
				 <&cpg CPG_MOD 1022>, <&cpg CPG_MOD 1023>,
				 <&cpg CPG_MOD 1024>, <&cpg CPG_MOD 1025>,
				 <&cpg CPG_MOD 1026>, <&cpg CPG_MOD 1027>,
				 <&cpg CPG_MOD 1028>, <&cpg CPG_MOD 1029>,
				 <&cpg CPG_MOD 1030>, <&cpg CPG_MOD 1031>,
				 <&cpg CPG_MOD 1019>, <&cpg CPG_MOD 1018>,
				 <&audio_clk_a>, <&audio_clk_b>,
				 <&audio_clk_c>,
				 <&cpg CPG_CORE R8A7795_CLK_S0D4>;
			clock-names = "ssi-all",
				      "ssi.9", "ssi.8", "ssi.7", "ssi.6",
				      "ssi.5", "ssi.4", "ssi.3", "ssi.2",
				      "ssi.1", "ssi.0",
				      "src.9", "src.8", "src.7", "src.6",
				      "src.5", "src.4", "src.3", "src.2",
				      "src.1", "src.0",
				      "dvc.0", "dvc.1",
				      "clk_a", "clk_b", "clk_c", "clk_i";
			power-domains = <&cpg>;
			status = "disabled";

			rcar_sound,dvc {
				dvc0: dvc@0 {
					dmas = <&audma0 0xbc>;
					dma-names = "tx";
				};
				dvc1: dvc@1 {
					dmas = <&audma0 0xbe>;
					dma-names = "tx";
				};
			};

			rcar_sound,src {
				src0: src@0 {
					interrupts = <0 352 IRQ_TYPE_LEVEL_HIGH>;
					dmas = <&audma0 0x85>, <&audma1 0x9a>;
					dma-names = "rx", "tx";
				};
				src1: src@1 {
					interrupts = <0 353 IRQ_TYPE_LEVEL_HIGH>;
					dmas = <&audma0 0x87>, <&audma1 0x9c>;
					dma-names = "rx", "tx";
				};
				src2: src@2 {
					interrupts = <0 354 IRQ_TYPE_LEVEL_HIGH>;
					dmas = <&audma0 0x89>, <&audma1 0x9e>;
					dma-names = "rx", "tx";
				};
				src3: src@3 {
					interrupts = <0 355 IRQ_TYPE_LEVEL_HIGH>;
					dmas = <&audma0 0x8b>, <&audma1 0xa0>;
					dma-names = "rx", "tx";
				};
				src4: src@4 {
					interrupts = <0 356 IRQ_TYPE_LEVEL_HIGH>;
					dmas = <&audma0 0x8d>, <&audma1 0xb0>;
					dma-names = "rx", "tx";
				};
				src5: src@5 {
					interrupts = <0 357 IRQ_TYPE_LEVEL_HIGH>;
					dmas = <&audma0 0x8f>, <&audma1 0xb2>;
					dma-names = "rx", "tx";
				};
				src6: src@6 {
					interrupts = <0 358 IRQ_TYPE_LEVEL_HIGH>;
					dmas = <&audma0 0x91>, <&audma1 0xb4>;
					dma-names = "rx", "tx";
				};
				src7: src@7 {
					interrupts = <0 359 IRQ_TYPE_LEVEL_HIGH>;
					dmas = <&audma0 0x93>, <&audma1 0xb6>;
					dma-names = "rx", "tx";
				};
				src8: src@8 {
					interrupts = <0 360 IRQ_TYPE_LEVEL_HIGH>;
					dmas = <&audma0 0x95>, <&audma1 0xb8>;
					dma-names = "rx", "tx";
				};
				src9: src@9 {
					interrupts = <0 361 IRQ_TYPE_LEVEL_HIGH>;
					dmas = <&audma0 0x97>, <&audma1 0xba>;
					dma-names = "rx", "tx";
				};
			};

			rcar_sound,ssi {
				ssi0: ssi@0 {
					interrupts = <0 370 IRQ_TYPE_LEVEL_HIGH>;
					dmas = <&audma0 0x01>, <&audma1 0x02>, <&audma0 0x15>, <&audma1 0x16>;
					dma-names = "rx", "tx", "rxu", "txu";
				};
				ssi1: ssi@1 {
					 interrupts = <0 371 IRQ_TYPE_LEVEL_HIGH>;
					dmas = <&audma0 0x03>, <&audma1 0x04>, <&audma0 0x49>, <&audma1 0x4a>;
					dma-names = "rx", "tx", "rxu", "txu";
				};
				ssi2: ssi@2 {
					interrupts = <0 372 IRQ_TYPE_LEVEL_HIGH>;
					dmas = <&audma0 0x05>, <&audma1 0x06>, <&audma0 0x63>, <&audma1 0x64>;
					dma-names = "rx", "tx", "rxu", "txu";
				};
				ssi3: ssi@3 {
					interrupts = <0 373 IRQ_TYPE_LEVEL_HIGH>;
					dmas = <&audma0 0x07>, <&audma1 0x08>, <&audma0 0x6f>, <&audma1 0x70>;
					dma-names = "rx", "tx", "rxu", "txu";
				};
				ssi4: ssi@4 {
					interrupts = <0 374 IRQ_TYPE_LEVEL_HIGH>;
					dmas = <&audma0 0x09>, <&audma1 0x0a>, <&audma0 0x71>, <&audma1 0x72>;
					dma-names = "rx", "tx", "rxu", "txu";
				};
				ssi5: ssi@5 {
					interrupts = <0 375 IRQ_TYPE_LEVEL_HIGH>;
					dmas = <&audma0 0x0b>, <&audma1 0x0c>, <&audma0 0x73>, <&audma1 0x74>;
					dma-names = "rx", "tx", "rxu", "txu";
				};
				ssi6: ssi@6 {
					interrupts = <0 376 IRQ_TYPE_LEVEL_HIGH>;
					dmas = <&audma0 0x0d>, <&audma1 0x0e>, <&audma0 0x75>, <&audma1 0x76>;
					dma-names = "rx", "tx", "rxu", "txu";
				};
				ssi7: ssi@7 {
					interrupts = <0 377 IRQ_TYPE_LEVEL_HIGH>;
					dmas = <&audma0 0x0f>, <&audma1 0x10>, <&audma0 0x79>, <&audma1 0x7a>;
					dma-names = "rx", "tx", "rxu", "txu";
				};
				ssi8: ssi@8 {
					interrupts = <0 378 IRQ_TYPE_LEVEL_HIGH>;
					dmas = <&audma0 0x11>, <&audma1 0x12>, <&audma0 0x7b>, <&audma1 0x7c>;
					dma-names = "rx", "tx", "rxu", "txu";
				};
				ssi9: ssi@9 {
					interrupts = <0 379 IRQ_TYPE_LEVEL_HIGH>;
					dmas = <&audma0 0x13>, <&audma1 0x14>, <&audma0 0x7d>, <&audma1 0x7e>;
					dma-names = "rx", "tx", "rxu", "txu";
				};
			};
		};

<<<<<<< HEAD
=======
		adsp: adsp@ec800000 {
			compatible = "renesas,r8a7795-adsp", "renesas,rcar-gen3-adsp";
			reg = <0 0xec800000 0 0x80fc>,
			      <0 0xece60000 0 0x10000>,
			      <0 0xece78000 0 0x8000>,
			      <0 0xece80000 0 0x10000>,
			      <0 0xece90000 0 0x10000>,
			      <0 0x41000000 0 0x1000000>;
			interrupts = <GIC_SPI 237 IRQ_TYPE_LEVEL_HIGH>;
			clocks = <&cpg CPG_MOD 506>;
			status = "disabled";
		};

>>>>>>> 4ac84fc6
		gsx: gsx@fd000000 {
			compatible = "renesas,gsx";
			reg = <0 0xfd000000 0 0x3ffff>;
			interrupts = <GIC_SPI 119 IRQ_TYPE_LEVEL_HIGH>;
			clocks = <&cpg CPG_MOD 112>;
		};

		ivdp1c: ivdp1c@fe8d0000 {
			compatible = "renesas,ivdp1c";
			reg = <0 0xfe8d0000 0 0x200>, <0 0xfe8d0200 0 0x200>,
				<0 0xfe8df000 0 0x200>,
				<0 0xfe8a0000 0 0x200>;
			interrupts = <GIC_SPI 380 IRQ_TYPE_LEVEL_HIGH>,
				     <GIC_SPI 381 IRQ_TYPE_LEVEL_HIGH>,
				     <GIC_SPI 223 IRQ_TYPE_LEVEL_HIGH>,
				     <GIC_SPI 160 IRQ_TYPE_LEVEL_HIGH>;
			clocks = <&cpg CPG_MOD 128>, <&cpg CPG_MOD 617>,
				 <&cpg CPG_MOD 104>;
		};
<<<<<<< HEAD

		vcp4: vcp4@fe8f0000 {
			compatible = "renesas,vcp4";
			reg = <0 0xfe910000 0 0x200>,
			      <0 0xfe910200 0 0x200>,
			      <0 0xfe8f0000 0 0x200>,
			      <0 0xfe8f0200 0 0x200>,
			      <0 0xfe900000 0 0x200>,
			      <0 0xfe900200 0 0x200>,
			      <0 0xfe90f000 0 0x200>,
			      <0 0xfe8ff000 0 0x200>;
			interrupts = <GIC_SPI 260 IRQ_TYPE_LEVEL_HIGH>,
				     <GIC_SPI 261 IRQ_TYPE_LEVEL_HIGH>,
				     <GIC_SPI 258 IRQ_TYPE_LEVEL_HIGH>,
				     <GIC_SPI 259 IRQ_TYPE_LEVEL_HIGH>,
				     <GIC_SPI 240 IRQ_TYPE_LEVEL_HIGH>,
				     <GIC_SPI 241 IRQ_TYPE_LEVEL_HIGH>;
		};

		vspbc: vspm@fe920000 {
			compatible = "renesas,vspm";
			reg = <0 0xfe920000 0 0x8000>, <0 0xfe92f000 0 0x200>;
			interrupts = <0 465 IRQ_TYPE_LEVEL_HIGH>;
			clocks = <&cpg CPG_MOD 624>, <&cpg CPG_MOD 606>;

			renesas,#ch = <4>;
			renesas,#rpf = <31>;
			renesas,#rpf_clut = <4>;
			renesas,#wpf_rot = <0>;
			renesas,has-lut;
			renesas,has-clu;
			renesas,has-hgo;
			renesas,has-bru;
			renesas,#read_outstanding = <0>;
		};

		fdp0: fdpm@fe940000 {
			compatible = "renesas,fdpm";
			reg = <0 0xfe940000 0 0x2400>, <0 0xfe950000 0 0x200>;
			interrupts = <0 262 IRQ_TYPE_LEVEL_HIGH>;
			clocks = <&cpg CPG_MOD 119>, <&cpg CPG_MOD 615>;

			renesas,#ch = <0>;
		};

		fdp1: fdpm@fe944000 {
			compatible = "renesas,fdpm";
			reg = <0 0xfe944000 0 0x2400>, <0 0xfe951000 0 0x200>;
			interrupts = <0 263 IRQ_TYPE_LEVEL_HIGH>;
			clocks = <&cpg CPG_MOD 118>, <&cpg CPG_MOD 614>;

			renesas,#ch = <1>;
		};

		fdp2: fdpm@fe948000 {
			compatible = "renesas,fdpm";
			reg = <0 0xfe948000 0 0x2400>, <0 0xfe952000 0 0x200>;
			interrupts = <0 264 IRQ_TYPE_LEVEL_HIGH>;
			clocks = <&cpg CPG_MOD 117>, <&cpg CPG_MOD 613>;

			renesas,#ch = <2>;
		};

		vin0: video@e6ef0000 {
			compatible = "renesas,vin-r8a7795";
			reg = <0 0xe6ef0000 0 0x1000>;
			interrupts = <GIC_SPI 188 IRQ_TYPE_LEVEL_HIGH>;
			clocks = <&cpg CPG_MOD 811>;
			power-domains = <&cpg>;
			status = "disabled";
		};

		vin1: video@e6ef1000 {
			compatible = "renesas,vin-r8a7795";
			reg = <0 0xe6ef1000 0 0x1000>;
			interrupts = <GIC_SPI 189 IRQ_TYPE_LEVEL_HIGH>;
			clocks = <&cpg CPG_MOD 810>;
			power-domains = <&cpg>;
			status = "disabled";
		};

		vin2: video@e6ef2000 {
			compatible = "renesas,vin-r8a7795";
			reg = <0 0xe6ef2000 0 0x1000>;
			interrupts = <GIC_SPI 190 IRQ_TYPE_LEVEL_HIGH>;
			clocks = <&cpg CPG_MOD 809>;
			power-domains = <&cpg>;
			status = "disabled";
		};

		vin3: video@e6ef3000 {
			compatible = "renesas,vin-r8a7795";
			reg = <0 0xe6ef3000 0 0x1000>;
			interrupts = <GIC_SPI 191 IRQ_TYPE_LEVEL_HIGH>;
			clocks = <&cpg CPG_MOD 808>;
			power-domains = <&cpg>;
			status = "disabled";
		};

		vin4: video@e6ef4000 {
			compatible = "renesas,vin-r8a7795";
			reg = <0 0xe6ef4000 0 0x1000>;
			interrupts = <GIC_SPI 174 IRQ_TYPE_LEVEL_HIGH>;
			clocks = <&cpg CPG_MOD 807>;
			power-domains = <&cpg>;
			status = "disabled";
		};

		vin5: video@e6ef5000 {
			compatible = "renesas,vin-r8a7795";
			reg = <0 0xe6ef5000 0 0x1000>;
			interrupts = <GIC_SPI 175 IRQ_TYPE_LEVEL_HIGH>;
			clocks = <&cpg CPG_MOD 806>;
			power-domains = <&cpg>;
			status = "disabled";
		};

		vin6: video@e6ef6000 {
			compatible = "renesas,vin-r8a7795";
			reg = <0 0xe6ef6000 0 0x1000>;
			interrupts = <GIC_SPI 176 IRQ_TYPE_LEVEL_HIGH>;
			clocks = <&cpg CPG_MOD 805>;
			power-domains = <&cpg>;
			status = "disabled";
		};

		vin7: video@e6ef7000 {
			compatible = "renesas,vin-r8a7795";
			reg = <0 0xe6ef7000 0 0x1000>;
			interrupts = <GIC_SPI 171 IRQ_TYPE_LEVEL_HIGH>;
			clocks = <&cpg CPG_MOD 804>;
			power-domains = <&cpg>;
			status = "disabled";
		};

		vspbd: vspm@fe960000 {
			compatible = "renesas,vspm";
			reg = <0 0xfe960000 0 0x8000>, <0 0xfe96f000 0 0x200>;
			interrupts = <0 266 IRQ_TYPE_LEVEL_HIGH>;
			clocks = <&cpg CPG_MOD 626>, <&cpg CPG_MOD 607>;

			renesas,#ch = <3>;
			renesas,#rpf = <31>;
			renesas,#rpf_clut = <4>;
			renesas,#wpf_rot = <0>;
			renesas,has-bru;
			renesas,has-drc;
			renesas,#read_outstanding = <0>;
		};

		vspi0: vspm@fe9a0000 {
			compatible = "renesas,vspm";
			reg = <0 0xfe9a0000 0 0x8000>, <0 0xfe9af000 0 0x200>;
			interrupts = <0 444 IRQ_TYPE_LEVEL_HIGH>;
			clocks = <&cpg CPG_MOD 631>, <&cpg CPG_MOD 611>;

			renesas,#ch = <0>;
			renesas,#rpf = <1>;
			renesas,#rpf_clut = <1>;
			renesas,#wpf_rot = <1>;
			renesas,has-sru;
			renesas,has-uds;
			renesas,has-lut;
			renesas,has-clu;
			renesas,has-hst;
			renesas,has-hsi;
			renesas,has-hgo;
			renesas,has-hgt;
			renesas,has-shp;
			renesas,#read_outstanding = <2>;
		};

		vspi1: vspm@fe9b0000 {
			compatible = "renesas,vspm";
			reg = <0 0xfe9b0000 0 0x8000>, <0 0xfe9bf000 0 0x200>;
			interrupts = <0 445 IRQ_TYPE_LEVEL_HIGH>;
			clocks = <&cpg CPG_MOD 630>, <&cpg CPG_MOD 610>;

=======

		vcp4: vcp4@fe8f0000 {
			compatible = "renesas,vcp4";
			reg = <0 0xfe910000 0 0x200>,
			      <0 0xfe910200 0 0x200>,
			      <0 0xfe8f0000 0 0x200>,
			      <0 0xfe8f0200 0 0x200>,
			      <0 0xfe900000 0 0x200>,
			      <0 0xfe900200 0 0x200>,
			      <0 0xfe90f000 0 0x200>,
			      <0 0xfe8ff000 0 0x200>;
			interrupts = <GIC_SPI 260 IRQ_TYPE_LEVEL_HIGH>,
				     <GIC_SPI 261 IRQ_TYPE_LEVEL_HIGH>,
				     <GIC_SPI 258 IRQ_TYPE_LEVEL_HIGH>,
				     <GIC_SPI 259 IRQ_TYPE_LEVEL_HIGH>,
				     <GIC_SPI 240 IRQ_TYPE_LEVEL_HIGH>,
				     <GIC_SPI 241 IRQ_TYPE_LEVEL_HIGH>;
			clocks = <&cpg CPG_MOD 130>, <&cpg CPG_MOD 129>,
				 <&cpg CPG_MOD 128>,
				 <&cpg CPG_MOD 619>, <&cpg CPG_MOD 616>;
		};

		vspbc@fe920000 {
			compatible = "renesas,vspm-vsp2";
			renesas,has-bru;
			renesas,has-lut;
			renesas,has-clu;
			renesas,has-hgo;
			renesas,#rpf = <5>;
			renesas,#uds = <0>;
			renesas,#wpf = <1>;
		};

		vspbc: vspm@fe920000 {
			compatible = "renesas,vspm";
			reg = <0 0xfe920000 0 0x8000>, <0 0xfe92f000 0 0x200>;
			interrupts = <GIC_SPI 465 IRQ_TYPE_LEVEL_HIGH>;
			clocks = <&cpg CPG_MOD 624>, <&cpg CPG_MOD 606>;

			renesas,#ch = <4>;
			renesas,#rpf = <31>;
			renesas,#rpf_clut = <4>;
			renesas,#wpf_rot = <0>;
			renesas,has-lut;
			renesas,has-clu;
			renesas,has-hgo;
			renesas,has-bru;
			renesas,#read_outstanding = <0>;
		};

		fdp0: fdpm@fe940000 {
			compatible = "renesas,fdpm";
			reg = <0 0xfe940000 0 0x2400>, <0 0xfe950000 0 0x200>;
			interrupts = <GIC_SPI 262 IRQ_TYPE_LEVEL_HIGH>;
			clocks = <&cpg CPG_MOD 119>, <&cpg CPG_MOD 615>;

			renesas,#ch = <0>;
		};

		fdp1: fdpm@fe944000 {
			compatible = "renesas,fdpm";
			reg = <0 0xfe944000 0 0x2400>, <0 0xfe951000 0 0x200>;
			interrupts = <GIC_SPI 263 IRQ_TYPE_LEVEL_HIGH>;
			clocks = <&cpg CPG_MOD 118>, <&cpg CPG_MOD 614>;

			renesas,#ch = <1>;
		};

		fdp2: fdpm@fe948000 {
			compatible = "renesas,fdpm";
			reg = <0 0xfe948000 0 0x2400>, <0 0xfe952000 0 0x200>;
			interrupts = <GIC_SPI 264 IRQ_TYPE_LEVEL_HIGH>;
			clocks = <&cpg CPG_MOD 117>, <&cpg CPG_MOD 613>;

			renesas,#ch = <2>;
		};

		vspbd@fe960000 {
			compatible = "renesas,vspm-vsp2";
			renesas,has-bru;
			renesas,#rpf = <5>;
			renesas,#uds = <0>;
			renesas,#wpf = <1>;
		};

		vspbd: vspm@fe960000 {
			compatible = "renesas,vspm";
			reg = <0 0xfe960000 0 0x8000>, <0 0xfe96f000 0 0x200>;
			interrupts = <GIC_SPI 266 IRQ_TYPE_LEVEL_HIGH>;
			clocks = <&cpg CPG_MOD 626>, <&cpg CPG_MOD 607>;

			renesas,#ch = <3>;
			renesas,#rpf = <31>;
			renesas,#rpf_clut = <4>;
			renesas,#wpf_rot = <0>;
			renesas,has-bru;
			renesas,has-drc;
			renesas,#read_outstanding = <0>;
		};

		vspi0@fe9a0000 {
			compatible = "renesas,vspm-vsp2";
			renesas,has-lut;
			renesas,has-clu;
			renesas,has-hgo;
			renesas,has-hgt;
			renesas,#rpf = <1>;
			renesas,#uds = <1>;
			renesas,#wpf = <1>;
		};

		vspi0: vspm@fe9a0000 {
			compatible = "renesas,vspm";
			reg = <0 0xfe9a0000 0 0x8000>, <0 0xfe9af000 0 0x200>;
			interrupts = <GIC_SPI 444 IRQ_TYPE_LEVEL_HIGH>;
			clocks = <&cpg CPG_MOD 631>, <&cpg CPG_MOD 611>;

			renesas,#ch = <0>;
			renesas,#rpf = <1>;
			renesas,#rpf_clut = <1>;
			renesas,#wpf_rot = <1>;
			renesas,has-sru;
			renesas,has-uds;
			renesas,has-lut;
			renesas,has-clu;
			renesas,has-hst;
			renesas,has-hsi;
			renesas,has-hgo;
			renesas,has-hgt;
			renesas,has-shp;
			renesas,#read_outstanding = <2>;
		};

		vspi1@fe9b0000 {
			compatible = "renesas,vspm-vsp2";
			renesas,has-lut;
			renesas,has-clu;
			renesas,has-hgo;
			renesas,has-hgt;
			renesas,#rpf = <1>;
			renesas,#uds = <1>;
			renesas,#wpf = <1>;
		};

		vspi1: vspm@fe9b0000 {
			compatible = "renesas,vspm";
			reg = <0 0xfe9b0000 0 0x8000>, <0 0xfe9bf000 0 0x200>;
			interrupts = <GIC_SPI 445 IRQ_TYPE_LEVEL_HIGH>;
			clocks = <&cpg CPG_MOD 630>, <&cpg CPG_MOD 610>;

>>>>>>> 4ac84fc6
			renesas,#ch = <1>;
			renesas,#rpf = <1>;
			renesas,#rpf_clut = <1>;
			renesas,#wpf_rot = <1>;
			renesas,has-sru;
			renesas,has-uds;
			renesas,has-lut;
			renesas,has-clu;
			renesas,has-hst;
			renesas,has-hsi;
			renesas,has-hgo;
			renesas,has-hgt;
			renesas,has-shp;
			renesas,#read_outstanding = <2>;
		};

<<<<<<< HEAD
		vspi2: vspm@fe9c0000 {
			compatible = "renesas,vspm";
			reg = <0 0xfe9c0000 0 0x8000>, <0 0xfe9cf000 0 0x200>;
			interrupts = <0 446 IRQ_TYPE_LEVEL_HIGH>;
			clocks = <&cpg CPG_MOD 629>, <&cpg CPG_MOD 609>;

			renesas,#ch = <2>;
=======
		vspi2@fe9c0000 {
			compatible = "renesas,vspm-vsp2";
			renesas,has-lut;
			renesas,has-clu;
			renesas,has-hgo;
			renesas,has-hgt;
>>>>>>> 4ac84fc6
			renesas,#rpf = <1>;
			renesas,#rpf_clut = <1>;
			renesas,#wpf_rot = <1>;
			renesas,has-sru;
			renesas,has-uds;
			renesas,has-lut;
			renesas,has-clu;
			renesas,has-hst;
			renesas,has-hsi;
			renesas,has-hgo;
			renesas,has-hgt;
			renesas,has-shp;
			renesas,#read_outstanding = <2>;
		};

		vspi2: vspm@fe9c0000 {
			compatible = "renesas,vspm";
			reg = <0 0xfe9c0000 0 0x8000>, <0 0xfe9cf000 0 0x200>;
			interrupts = <GIC_SPI 446 IRQ_TYPE_LEVEL_HIGH>;
			clocks = <&cpg CPG_MOD 629>, <&cpg CPG_MOD 609>;

			renesas,#ch = <2>;
			renesas,#rpf = <1>;
			renesas,#rpf_clut = <1>;
			renesas,#wpf_rot = <1>;
			renesas,has-sru;
			renesas,has-uds;
			renesas,has-lut;
			renesas,has-clu;
			renesas,has-hst;
			renesas,has-hsi;
			renesas,has-hgo;
			renesas,has-hgt;
			renesas,has-shp;
			renesas,#read_outstanding = <2>;
		};

		vspd0: vsp@fea20000 {
			compatible = "renesas,vsp2d";
			reg = <0 0xfea20000 0 0x8000>;
			interrupts = <GIC_SPI 466 IRQ_TYPE_LEVEL_HIGH>;
			clocks = <&cpg CPG_MOD 623>, <&cpg CPG_MOD 603>;

			renesas,has-bru;
			renesas,has-lif;
			renesas,has-lut;
			renesas,#rpf = <5>;
			renesas,#wpf = <2>;
		};

		vspd1: vsp@fea28000 {
			compatible = "renesas,vsp2d";
			reg = <0 0xfea28000 0 0x8000>;
			interrupts = <GIC_SPI 467 IRQ_TYPE_LEVEL_HIGH>;
			clocks = <&cpg CPG_MOD 622>, <&cpg CPG_MOD 602>;

			renesas,has-bru;
			renesas,has-lif;
			renesas,has-lut;
			renesas,#rpf = <5>;
			renesas,#wpf = <2>;
		};

		vspd2: vsp@fea30000 {
			compatible = "renesas,vsp2d";
			reg = <0 0xfea30000 0 0x8000>;
			interrupts = <GIC_SPI 468 IRQ_TYPE_LEVEL_HIGH>;
			clocks = <&cpg CPG_MOD 621>, <&cpg CPG_MOD 601>;

			renesas,has-bru;
			renesas,has-lif;
			renesas,has-lut;
			renesas,#rpf = <5>;
			renesas,#wpf = <2>;
		};

		vspd3: vsp@fea38000 {
			compatible = "renesas,vsp2d";
			reg = <0 0xfea38000 0 0x8000>;
			interrupts = <GIC_SPI 469 IRQ_TYPE_LEVEL_HIGH>;
			clocks = <&cpg CPG_MOD 620>, <&cpg CPG_MOD 600>;

			renesas,has-bru;
			renesas,has-lif;
			renesas,has-lut;
			renesas,#rpf = <5>;
			renesas,#wpf = <2>;
		};

		hdmi0: hdmi@fead0000 {
			compatible = "renesas,hdmi0";
			reg = <0 0xfead0000 0 0x10000>;
			interrupts = <GIC_SPI 389 IRQ_TYPE_LEVEL_HIGH>;
		};

		hdmi1: hdmi@feae0000 {
			compatible = "renesas,hdmi1";
			reg = <0 0xfeae0000 0 0x10000>;
			interrupts = <GIC_SPI 436 IRQ_TYPE_LEVEL_HIGH>;
		};

		du: display@feb00000 {
			compatible = "renesas,du-r8a7795";
			reg = <0 0xfeb00000 0 0x80000>,
			      <0 0xfeb90000 0 0x14>;
			reg-names = "du", "lvds.0";
			interrupts = <0 256 IRQ_TYPE_LEVEL_HIGH>,
				     <0 268 IRQ_TYPE_LEVEL_HIGH>,
				     <0 269 IRQ_TYPE_LEVEL_HIGH>,
				     <0 270 IRQ_TYPE_LEVEL_HIGH>;
			clocks = <&cpg CPG_MOD 724>,
				 <&cpg CPG_MOD 723>,
				 <&cpg CPG_MOD 722>,
				 <&cpg CPG_MOD 721>,
				 <&cpg CPG_MOD 727>,
				 <&cpg CPG_MOD 729>,
				 <&cpg CPG_MOD 728>,
				 <&dclkin0>, <&dclkin1>, <&dclkin2>, <&dclkin3>;
			clock-names = "du.0", "du.1", "du.2", "du.3", "lvds.0",
				      "isfr.0", "isfr.1", "dclkin.0", "dclkin.1",
				      "dclkin.2", "dclkin.3";

			status = "disabled";

			vsps = <&vspd0 &vspd1 &vspd2 &vspd3>;

			hdmi = <&hdmi0 &hdmi1>;
			clock-iahb = <0>;
			hdmi-num = <2>;

			ports {
				#address-cells = <1>;
				#size-cells = <0>;

				port@0 {
					reg = <0>;
					du_out_rgb: endpoint {
					};
				};
				port@1 {
					reg = <1>;
					du_out_hdmi0: endpoint {
					};
				};
				port@2 {
					reg = <2>;
					du_out_hdmi1: endpoint {
					};
				};
				port@3 {
					reg = <3>;
					du_out_lvds0: endpoint {
					};
				};
			};
		};

		tsc1: thermal@0xe6198000 {
			compatible = "renesas,thermal-r8a7795",
				"renesas,rcar-gen3-thermal";
			reg = <0 0xe6198000 0 0x5c>;
			interrupts = <GIC_SPI 67 IRQ_TYPE_LEVEL_HIGH>;
			clocks = <&cpg CPG_MOD 522>;
			#thermal-sensor-cells = <0>;
			status = "okay";
		};

		tsc2: thermal@0xe61A0000 {
			compatible = "renesas,thermal-r8a7795",
				"renesas,rcar-gen3-thermal";
			reg = <0 0xe61A0000 0 0x5c>;
			interrupts = <GIC_SPI 68 IRQ_TYPE_LEVEL_HIGH>;
			clocks = <&cpg CPG_MOD 522>;
			#thermal-sensor-cells = <0>;
			status = "okay";
		};

		tsc3: thermal@0xe61A8000 {
			compatible = "renesas,thermal-r8a7795",
				"renesas,rcar-gen3-thermal";
			reg = <0 0xe61A8000 0 0x5c>;
			interrupts = <GIC_SPI 69 IRQ_TYPE_LEVEL_HIGH>;
			clocks = <&cpg CPG_MOD 522>;
			#thermal-sensor-cells = <0>;
			status = "okay";
		};

		thermal-zones {
			sensor_thermal1: sensor-thermal1 {
				polling-delay-passive = <250>;
				polling-delay = <0>;

				/* sensor ID */
				thermal-sensors = <&tsc1>;

				trips {
					sensor1_crit: sensor1-crit {
						temperature = <90000>;
						hysteresis = <2000>;
						type = "critical";
					};
				};
			};

			sensor_thermal2: sensor-thermal2 {
				polling-delay-passive = <250>;
				polling-delay = <0>;

				/* sensor ID */
				thermal-sensors = <&tsc2>;

				trips {
					sensor2_crit: sensor2-crit {
						temperature = <90000>;
						hysteresis = <2000>;
						type = "critical";
					};
				};
			};

			sensor_thermal3: sensor-thermal3 {
				polling-delay-passive = <250>;
				polling-delay = <0>;

				/* sensor ID */
				thermal-sensors = <&tsc3>;

				trips {
					sensor3_crit: sensor3-crit {
						temperature = <90000>;
						hysteresis = <2000>;
						type = "critical";
					};
				};
			};
		};

		pciec0: pcie@fe000000 {
			compatible = "renesas,pcie-r8a7795";
			reg = <0 0xfe000000 0 0x80000>;
			#address-cells = <3>;
			#size-cells = <2>;
			bus-range = <0x00 0xff>;
			device_type = "pci";
			ranges = <0x01000000 0 0x00000000 0 0xfe100000 0 0x00100000
				0x02000000 0 0xfe200000 0 0xfe200000 0 0x00200000
				0x02000000 0 0x30000000 0 0x30000000 0 0x08000000
				0x42000000 0 0x38000000 0 0x38000000 0 0x08000000>;
			/* Map all possible DDR as inbound ranges */
			dma-ranges = <0x42000000 0 0x40000000 0 0x40000000 0 0x40000000>;
			interrupts = <0 116 IRQ_TYPE_LEVEL_HIGH>,
				<0 117 IRQ_TYPE_LEVEL_HIGH>,
				<0 118 IRQ_TYPE_LEVEL_HIGH>;
			#interrupt-cells = <1>;
			interrupt-map-mask = <0 0 0 0>;
			interrupt-map = <0 0 0 0 &gic 0 116 IRQ_TYPE_LEVEL_HIGH>;
			clocks = <&cpg CPG_MOD 319>, <&pcie_bus_clk>;
			clock-names = "pcie", "pcie_bus";
			power-domains = <&cpg>;
			status = "disabled";
		};

		pciec1: pcie@ee800000 {
			compatible = "renesas,pcie-r8a7795";
			reg = <0 0xee800000 0 0x80000>;
			#address-cells = <3>;
			#size-cells = <2>;
			bus-range = <0x00 0xff>;
			device_type = "pci";
			ranges = <0x01000000 0 0x00000000 0 0xee900000 0 0x00100000
				0x02000000 0 0xeea00000 0 0xeea00000 0 0x00200000
				0x02000000 0 0xc0000000 0 0xc0000000 0 0x08000000
				0x42000000 0 0xc8000000 0 0xc8000000 0 0x08000000>;
			/* Map all possible DDR as inbound ranges */
			dma-ranges = <0x42000000 0 0x40000000 0 0x40000000 0 0x40000000>;
			interrupts = <0 148 IRQ_TYPE_LEVEL_HIGH>,
				<0 149 IRQ_TYPE_LEVEL_HIGH>,
				<0 150 IRQ_TYPE_LEVEL_HIGH>;
			#interrupt-cells = <1>;
			interrupt-map-mask = <0 0 0 0>;
			interrupt-map = <0 0 0 0 &gic 0 148 IRQ_TYPE_LEVEL_HIGH>;
			clocks = <&cpg CPG_MOD 318>, <&pcie_bus_clk>;
			clock-names = "pcie", "pcie_bus";
			power-domains = <&cpg>;
			status = "disabled";
		};
	};

};<|MERGE_RESOLUTION|>--- conflicted
+++ resolved
@@ -1151,8 +1151,6 @@
 			};
 		};
 
-<<<<<<< HEAD
-=======
 		adsp: adsp@ec800000 {
 			compatible = "renesas,r8a7795-adsp", "renesas,rcar-gen3-adsp";
 			reg = <0 0xec800000 0 0x80fc>,
@@ -1166,7 +1164,6 @@
 			status = "disabled";
 		};
 
->>>>>>> 4ac84fc6
 		gsx: gsx@fd000000 {
 			compatible = "renesas,gsx";
 			reg = <0 0xfd000000 0 0x3ffff>;
@@ -1186,186 +1183,6 @@
 			clocks = <&cpg CPG_MOD 128>, <&cpg CPG_MOD 617>,
 				 <&cpg CPG_MOD 104>;
 		};
-<<<<<<< HEAD
-
-		vcp4: vcp4@fe8f0000 {
-			compatible = "renesas,vcp4";
-			reg = <0 0xfe910000 0 0x200>,
-			      <0 0xfe910200 0 0x200>,
-			      <0 0xfe8f0000 0 0x200>,
-			      <0 0xfe8f0200 0 0x200>,
-			      <0 0xfe900000 0 0x200>,
-			      <0 0xfe900200 0 0x200>,
-			      <0 0xfe90f000 0 0x200>,
-			      <0 0xfe8ff000 0 0x200>;
-			interrupts = <GIC_SPI 260 IRQ_TYPE_LEVEL_HIGH>,
-				     <GIC_SPI 261 IRQ_TYPE_LEVEL_HIGH>,
-				     <GIC_SPI 258 IRQ_TYPE_LEVEL_HIGH>,
-				     <GIC_SPI 259 IRQ_TYPE_LEVEL_HIGH>,
-				     <GIC_SPI 240 IRQ_TYPE_LEVEL_HIGH>,
-				     <GIC_SPI 241 IRQ_TYPE_LEVEL_HIGH>;
-		};
-
-		vspbc: vspm@fe920000 {
-			compatible = "renesas,vspm";
-			reg = <0 0xfe920000 0 0x8000>, <0 0xfe92f000 0 0x200>;
-			interrupts = <0 465 IRQ_TYPE_LEVEL_HIGH>;
-			clocks = <&cpg CPG_MOD 624>, <&cpg CPG_MOD 606>;
-
-			renesas,#ch = <4>;
-			renesas,#rpf = <31>;
-			renesas,#rpf_clut = <4>;
-			renesas,#wpf_rot = <0>;
-			renesas,has-lut;
-			renesas,has-clu;
-			renesas,has-hgo;
-			renesas,has-bru;
-			renesas,#read_outstanding = <0>;
-		};
-
-		fdp0: fdpm@fe940000 {
-			compatible = "renesas,fdpm";
-			reg = <0 0xfe940000 0 0x2400>, <0 0xfe950000 0 0x200>;
-			interrupts = <0 262 IRQ_TYPE_LEVEL_HIGH>;
-			clocks = <&cpg CPG_MOD 119>, <&cpg CPG_MOD 615>;
-
-			renesas,#ch = <0>;
-		};
-
-		fdp1: fdpm@fe944000 {
-			compatible = "renesas,fdpm";
-			reg = <0 0xfe944000 0 0x2400>, <0 0xfe951000 0 0x200>;
-			interrupts = <0 263 IRQ_TYPE_LEVEL_HIGH>;
-			clocks = <&cpg CPG_MOD 118>, <&cpg CPG_MOD 614>;
-
-			renesas,#ch = <1>;
-		};
-
-		fdp2: fdpm@fe948000 {
-			compatible = "renesas,fdpm";
-			reg = <0 0xfe948000 0 0x2400>, <0 0xfe952000 0 0x200>;
-			interrupts = <0 264 IRQ_TYPE_LEVEL_HIGH>;
-			clocks = <&cpg CPG_MOD 117>, <&cpg CPG_MOD 613>;
-
-			renesas,#ch = <2>;
-		};
-
-		vin0: video@e6ef0000 {
-			compatible = "renesas,vin-r8a7795";
-			reg = <0 0xe6ef0000 0 0x1000>;
-			interrupts = <GIC_SPI 188 IRQ_TYPE_LEVEL_HIGH>;
-			clocks = <&cpg CPG_MOD 811>;
-			power-domains = <&cpg>;
-			status = "disabled";
-		};
-
-		vin1: video@e6ef1000 {
-			compatible = "renesas,vin-r8a7795";
-			reg = <0 0xe6ef1000 0 0x1000>;
-			interrupts = <GIC_SPI 189 IRQ_TYPE_LEVEL_HIGH>;
-			clocks = <&cpg CPG_MOD 810>;
-			power-domains = <&cpg>;
-			status = "disabled";
-		};
-
-		vin2: video@e6ef2000 {
-			compatible = "renesas,vin-r8a7795";
-			reg = <0 0xe6ef2000 0 0x1000>;
-			interrupts = <GIC_SPI 190 IRQ_TYPE_LEVEL_HIGH>;
-			clocks = <&cpg CPG_MOD 809>;
-			power-domains = <&cpg>;
-			status = "disabled";
-		};
-
-		vin3: video@e6ef3000 {
-			compatible = "renesas,vin-r8a7795";
-			reg = <0 0xe6ef3000 0 0x1000>;
-			interrupts = <GIC_SPI 191 IRQ_TYPE_LEVEL_HIGH>;
-			clocks = <&cpg CPG_MOD 808>;
-			power-domains = <&cpg>;
-			status = "disabled";
-		};
-
-		vin4: video@e6ef4000 {
-			compatible = "renesas,vin-r8a7795";
-			reg = <0 0xe6ef4000 0 0x1000>;
-			interrupts = <GIC_SPI 174 IRQ_TYPE_LEVEL_HIGH>;
-			clocks = <&cpg CPG_MOD 807>;
-			power-domains = <&cpg>;
-			status = "disabled";
-		};
-
-		vin5: video@e6ef5000 {
-			compatible = "renesas,vin-r8a7795";
-			reg = <0 0xe6ef5000 0 0x1000>;
-			interrupts = <GIC_SPI 175 IRQ_TYPE_LEVEL_HIGH>;
-			clocks = <&cpg CPG_MOD 806>;
-			power-domains = <&cpg>;
-			status = "disabled";
-		};
-
-		vin6: video@e6ef6000 {
-			compatible = "renesas,vin-r8a7795";
-			reg = <0 0xe6ef6000 0 0x1000>;
-			interrupts = <GIC_SPI 176 IRQ_TYPE_LEVEL_HIGH>;
-			clocks = <&cpg CPG_MOD 805>;
-			power-domains = <&cpg>;
-			status = "disabled";
-		};
-
-		vin7: video@e6ef7000 {
-			compatible = "renesas,vin-r8a7795";
-			reg = <0 0xe6ef7000 0 0x1000>;
-			interrupts = <GIC_SPI 171 IRQ_TYPE_LEVEL_HIGH>;
-			clocks = <&cpg CPG_MOD 804>;
-			power-domains = <&cpg>;
-			status = "disabled";
-		};
-
-		vspbd: vspm@fe960000 {
-			compatible = "renesas,vspm";
-			reg = <0 0xfe960000 0 0x8000>, <0 0xfe96f000 0 0x200>;
-			interrupts = <0 266 IRQ_TYPE_LEVEL_HIGH>;
-			clocks = <&cpg CPG_MOD 626>, <&cpg CPG_MOD 607>;
-
-			renesas,#ch = <3>;
-			renesas,#rpf = <31>;
-			renesas,#rpf_clut = <4>;
-			renesas,#wpf_rot = <0>;
-			renesas,has-bru;
-			renesas,has-drc;
-			renesas,#read_outstanding = <0>;
-		};
-
-		vspi0: vspm@fe9a0000 {
-			compatible = "renesas,vspm";
-			reg = <0 0xfe9a0000 0 0x8000>, <0 0xfe9af000 0 0x200>;
-			interrupts = <0 444 IRQ_TYPE_LEVEL_HIGH>;
-			clocks = <&cpg CPG_MOD 631>, <&cpg CPG_MOD 611>;
-
-			renesas,#ch = <0>;
-			renesas,#rpf = <1>;
-			renesas,#rpf_clut = <1>;
-			renesas,#wpf_rot = <1>;
-			renesas,has-sru;
-			renesas,has-uds;
-			renesas,has-lut;
-			renesas,has-clu;
-			renesas,has-hst;
-			renesas,has-hsi;
-			renesas,has-hgo;
-			renesas,has-hgt;
-			renesas,has-shp;
-			renesas,#read_outstanding = <2>;
-		};
-
-		vspi1: vspm@fe9b0000 {
-			compatible = "renesas,vspm";
-			reg = <0 0xfe9b0000 0 0x8000>, <0 0xfe9bf000 0 0x200>;
-			interrupts = <0 445 IRQ_TYPE_LEVEL_HIGH>;
-			clocks = <&cpg CPG_MOD 630>, <&cpg CPG_MOD 610>;
-
-=======
 
 		vcp4: vcp4@fe8f0000 {
 			compatible = "renesas,vcp4";
@@ -1443,6 +1260,78 @@
 			renesas,#ch = <2>;
 		};
 
+		vin0: video@e6ef0000 {
+			compatible = "renesas,vin-r8a7795";
+			reg = <0 0xe6ef0000 0 0x1000>;
+			interrupts = <GIC_SPI 188 IRQ_TYPE_LEVEL_HIGH>;
+			clocks = <&cpg CPG_MOD 811>;
+			power-domains = <&cpg>;
+			status = "disabled";
+		};
+
+		vin1: video@e6ef1000 {
+			compatible = "renesas,vin-r8a7795";
+			reg = <0 0xe6ef1000 0 0x1000>;
+			interrupts = <GIC_SPI 189 IRQ_TYPE_LEVEL_HIGH>;
+			clocks = <&cpg CPG_MOD 810>;
+			power-domains = <&cpg>;
+			status = "disabled";
+		};
+
+		vin2: video@e6ef2000 {
+			compatible = "renesas,vin-r8a7795";
+			reg = <0 0xe6ef2000 0 0x1000>;
+			interrupts = <GIC_SPI 190 IRQ_TYPE_LEVEL_HIGH>;
+			clocks = <&cpg CPG_MOD 809>;
+			power-domains = <&cpg>;
+			status = "disabled";
+		};
+
+		vin3: video@e6ef3000 {
+			compatible = "renesas,vin-r8a7795";
+			reg = <0 0xe6ef3000 0 0x1000>;
+			interrupts = <GIC_SPI 191 IRQ_TYPE_LEVEL_HIGH>;
+			clocks = <&cpg CPG_MOD 808>;
+			power-domains = <&cpg>;
+			status = "disabled";
+		};
+
+		vin4: video@e6ef4000 {
+			compatible = "renesas,vin-r8a7795";
+			reg = <0 0xe6ef4000 0 0x1000>;
+			interrupts = <GIC_SPI 174 IRQ_TYPE_LEVEL_HIGH>;
+			clocks = <&cpg CPG_MOD 807>;
+			power-domains = <&cpg>;
+			status = "disabled";
+		};
+
+		vin5: video@e6ef5000 {
+			compatible = "renesas,vin-r8a7795";
+			reg = <0 0xe6ef5000 0 0x1000>;
+			interrupts = <GIC_SPI 175 IRQ_TYPE_LEVEL_HIGH>;
+			clocks = <&cpg CPG_MOD 806>;
+			power-domains = <&cpg>;
+			status = "disabled";
+		};
+
+		vin6: video@e6ef6000 {
+			compatible = "renesas,vin-r8a7795";
+			reg = <0 0xe6ef6000 0 0x1000>;
+			interrupts = <GIC_SPI 176 IRQ_TYPE_LEVEL_HIGH>;
+			clocks = <&cpg CPG_MOD 805>;
+			power-domains = <&cpg>;
+			status = "disabled";
+		};
+
+		vin7: video@e6ef7000 {
+			compatible = "renesas,vin-r8a7795";
+			reg = <0 0xe6ef7000 0 0x1000>;
+			interrupts = <GIC_SPI 171 IRQ_TYPE_LEVEL_HIGH>;
+			clocks = <&cpg CPG_MOD 804>;
+			power-domains = <&cpg>;
+			status = "disabled";
+		};
+
 		vspbd@fe960000 {
 			compatible = "renesas,vspm-vsp2";
 			renesas,has-bru;
@@ -1515,8 +1404,6 @@
 			reg = <0 0xfe9b0000 0 0x8000>, <0 0xfe9bf000 0 0x200>;
 			interrupts = <GIC_SPI 445 IRQ_TYPE_LEVEL_HIGH>;
 			clocks = <&cpg CPG_MOD 630>, <&cpg CPG_MOD 610>;
-
->>>>>>> 4ac84fc6
 			renesas,#ch = <1>;
 			renesas,#rpf = <1>;
 			renesas,#rpf_clut = <1>;
@@ -1533,35 +1420,15 @@
 			renesas,#read_outstanding = <2>;
 		};
 
-<<<<<<< HEAD
-		vspi2: vspm@fe9c0000 {
-			compatible = "renesas,vspm";
-			reg = <0 0xfe9c0000 0 0x8000>, <0 0xfe9cf000 0 0x200>;
-			interrupts = <0 446 IRQ_TYPE_LEVEL_HIGH>;
-			clocks = <&cpg CPG_MOD 629>, <&cpg CPG_MOD 609>;
-
-			renesas,#ch = <2>;
-=======
 		vspi2@fe9c0000 {
 			compatible = "renesas,vspm-vsp2";
 			renesas,has-lut;
 			renesas,has-clu;
 			renesas,has-hgo;
 			renesas,has-hgt;
->>>>>>> 4ac84fc6
 			renesas,#rpf = <1>;
-			renesas,#rpf_clut = <1>;
-			renesas,#wpf_rot = <1>;
-			renesas,has-sru;
-			renesas,has-uds;
-			renesas,has-lut;
-			renesas,has-clu;
-			renesas,has-hst;
-			renesas,has-hsi;
-			renesas,has-hgo;
-			renesas,has-hgt;
-			renesas,has-shp;
-			renesas,#read_outstanding = <2>;
+			renesas,#uds = <1>;
+			renesas,#wpf = <1>;
 		};
 
 		vspi2: vspm@fe9c0000 {
