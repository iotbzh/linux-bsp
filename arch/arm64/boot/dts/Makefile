dts-dirs += altera
dts-dirs += amd
dts-dirs += apm
dts-dirs += arm
dts-dirs += broadcom
dts-dirs += cavium
dts-dirs += exynos
dts-dirs += freescale
dts-dirs += hisilicon
dts-dirs += marvell
dts-dirs += mediatek
dts-dirs += qcom
<<<<<<< HEAD
=======
dts-dirs += renesas
>>>>>>> c63d59ad
dts-dirs += rockchip
dts-dirs += sprd
dts-dirs += xilinx

subdir-y	:= $(dts-dirs)<|MERGE_RESOLUTION|>--- conflicted
+++ resolved
@@ -10,10 +10,7 @@
 dts-dirs += marvell
 dts-dirs += mediatek
 dts-dirs += qcom
-<<<<<<< HEAD
-=======
 dts-dirs += renesas
->>>>>>> c63d59ad
 dts-dirs += rockchip
 dts-dirs += sprd
 dts-dirs += xilinx
