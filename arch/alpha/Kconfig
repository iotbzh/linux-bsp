config ALPHA
	bool
	default y
	select HAVE_AOUT
	select HAVE_IDE
	select HAVE_OPROFILE
	select HAVE_SYSCALL_WRAPPERS
	select HAVE_IRQ_WORK
	select HAVE_PERF_EVENTS
	select HAVE_DMA_ATTRS
	select HAVE_GENERIC_HARDIRQS
	select GENERIC_IRQ_PROBE
	select AUTO_IRQ_AFFINITY if SMP
<<<<<<< HEAD
=======
	select GENERIC_IRQ_SHOW
>>>>>>> 00b317a4
	select GENERIC_HARDIRQS_NO_DEPRECATED
	help
	  The Alpha is a 64-bit general-purpose processor designed and
	  marketed by the Digital Equipment Corporation of blessed memory,
	  now Hewlett-Packard.  The Alpha Linux project has a home page at
	  <http://www.alphalinux.org/>.

config 64BIT
	def_bool y

config MMU
	bool
	default y

config RWSEM_GENERIC_SPINLOCK
	bool

config RWSEM_XCHGADD_ALGORITHM
	bool
	default y

config ARCH_HAS_ILOG2_U32
	bool
	default n

config ARCH_HAS_ILOG2_U64
	bool
	default n

config GENERIC_FIND_NEXT_BIT
	bool
	default y

config GENERIC_CALIBRATE_DELAY
	bool
	default y

config GENERIC_CMOS_UPDATE
        def_bool y

config ZONE_DMA
	bool
	default y

config ARCH_DMA_ADDR_T_64BIT
	def_bool y

config NEED_DMA_MAP_STATE
       def_bool y

config NEED_SG_DMA_LENGTH
	def_bool y

config GENERIC_ISA_DMA
	bool
	default y

config GENERIC_IOMAP
	bool
	default n

source "init/Kconfig"
source "kernel/Kconfig.freezer"


menu "System setup"

choice
	prompt "Alpha system type"
	default ALPHA_GENERIC
	---help---
	  This is the system type of your hardware.  A "generic" kernel will
	  run on any supported Alpha system. However, if you configure a
	  kernel for your specific system, it will be faster and smaller.

	  To find out what type of Alpha system you have, you may want to
	  check out the Linux/Alpha FAQ, accessible on the WWW from
	  <http://www.alphalinux.org/>. In summary:

	  Alcor/Alpha-XLT     AS 600, AS 500, XL-300, XL-366
	  Alpha-XL            XL-233, XL-266
	  AlphaBook1          Alpha laptop
	  Avanti              AS 200, AS 205, AS 250, AS 255, AS 300, AS 400
	  Cabriolet           AlphaPC64, AlphaPCI64
	  DP264               DP264 / DS20 / ES40 / DS10 / DS10L
	  EB164               EB164 21164 evaluation board
	  EB64+               EB64+ 21064 evaluation board
	  EB66                EB66 21066 evaluation board
	  EB66+               EB66+ 21066 evaluation board
	  Jensen              DECpc 150, DEC 2000 models 300, 500
	  LX164               AlphaPC164-LX
	  Lynx                AS 2100A
	  Miata               Personal Workstation 433/500/600 a/au
	  Marvel              AlphaServer ES47 / ES80 / GS1280
	  Mikasa              AS 1000
	  Noname              AXPpci33, UDB (Multia)
	  Noritake            AS 1000A, AS 600A, AS 800
	  PC164               AlphaPC164
	  Rawhide             AS 1200, AS 4000, AS 4100
	  Ruffian             RPX164-2, AlphaPC164-UX, AlphaPC164-BX
	  SX164               AlphaPC164-SX
	  Sable               AS 2000, AS 2100
	  Shark               DS 20L
	  Takara              Takara (OEM)
	  Titan               AlphaServer ES45 / DS25 / DS15
	  Wildfire            AlphaServer GS 40/80/160/320

	  If you don't know what to do, choose "generic".

config ALPHA_GENERIC
	bool "Generic"
	help
	  A generic kernel will run on all supported Alpha hardware.

config ALPHA_ALCOR
	bool "Alcor/Alpha-XLT"
	help
	  For systems using the Digital ALCOR chipset: 5 chips (4, 64-bit data
	  slices (Data Switch, DSW) - 208-pin PQFP and 1 control (Control, I/O
	  Address, CIA) - a 383 pin plastic PGA).  It provides a DRAM
	  controller (256-bit memory bus) and a PCI interface.  It also does
	  all the work required to support an external Bcache and to maintain
	  memory coherence when a PCI device DMAs into (or out of) memory.

config ALPHA_XL
	bool "Alpha-XL"
	help
	  XL-233 and XL-266-based Alpha systems.

config ALPHA_BOOK1
	bool "AlphaBook1"
	help
	  Dec AlphaBook1/Burns Alpha-based laptops.

config ALPHA_AVANTI_CH
	bool "Avanti"

config ALPHA_CABRIOLET
	bool "Cabriolet"
	help
	  Cabriolet AlphaPC64, AlphaPCI64 systems.  Derived from EB64+ but now
	  baby-AT with Flash boot ROM, no on-board SCSI or Ethernet. 3 ISA
	  slots, 4 PCI slots (one pair are on a shared slot), uses plug-in
	  Bcache SIMMs.  Requires power supply with 3.3V output.

config ALPHA_DP264
	bool "DP264"
	help
	  Various 21264 systems with the tsunami core logic chipset.
	  API Networks: 264DP, UP2000(+), CS20;
	  Compaq: DS10(E,L), XP900, XP1000, DS20(E), ES40.

config ALPHA_EB164
	bool "EB164"
	help
	  EB164 21164 evaluation board from DEC.  Uses 21164 and ALCOR.  Has
	  ISA and PCI expansion (3 ISA slots, 2 64-bit PCI slots (one is
	  shared with an ISA slot) and 2 32-bit PCI slots.  Uses plus-in
	  Bcache SIMMs. I/O sub-system provides SuperI/O (2S, 1P, FD), KBD,
	  MOUSE (PS2 style), RTC/NVRAM.  Boot ROM is Flash.  PC-AT-sized
	  motherboard.  Requires power supply with 3.3V output.

config ALPHA_EB64P_CH
	bool "EB64+"

config ALPHA_EB66
	bool "EB66"
	help
	  A Digital DS group board.  Uses 21066 or 21066A.  I/O sub-system is
	  identical to EB64+.  Baby PC-AT size.  Runs from standard PC power
	  supply.  The EB66 schematic was published as a marketing poster
	  advertising the 21066 as "the first microprocessor in the world with
	  embedded PCI".

config ALPHA_EB66P
	bool "EB66+"
	help
	  Later variant of the EB66 board.

config ALPHA_EIGER
	bool "Eiger"
	help
	  Apparently an obscure OEM single-board computer based on the
	  Typhoon/Tsunami chipset family. Information on it is scanty.

config ALPHA_JENSEN
	bool "Jensen"
	help
	  DEC PC 150 AXP (aka Jensen): This is a very old Digital system - one
	  of the first-generation Alpha systems. A number of these systems
	  seem to be available on the second- hand market. The Jensen is a
	  floor-standing tower system which originally used a 150MHz 21064 It
	  used programmable logic to interface a 486 EISA I/O bridge to the
	  CPU.

config ALPHA_LX164
	bool "LX164"
	help
	  A technical overview of this board is available at
	  <http://www.unix-ag.org/Linux-Alpha/Architectures/LX164.html>.

config ALPHA_LYNX
	bool "Lynx"
	help
	  AlphaServer 2100A-based systems.

config ALPHA_MARVEL
	bool "Marvel"
	help
	  AlphaServer ES47 / ES80 / GS1280 based on EV7.

config ALPHA_MIATA
	bool "Miata"
	help
	  The Digital PersonalWorkStation (PWS 433a, 433au, 500a, 500au, 600a,
	  or 600au).

config ALPHA_MIKASA
	bool "Mikasa"
	help
	  AlphaServer 1000-based Alpha systems.

config ALPHA_NAUTILUS
	bool "Nautilus"
	help
	  Alpha systems based on the AMD 751 & ALI 1543C chipsets.

config ALPHA_NONAME_CH
	bool "Noname"

config ALPHA_NORITAKE
	bool "Noritake"
	help
	  AlphaServer 1000A, AlphaServer 600A, and AlphaServer 800-based
	  systems.

config ALPHA_PC164
	bool "PC164"

config ALPHA_P2K
	bool "Platform2000"

config ALPHA_RAWHIDE
	bool "Rawhide"
	help
	  AlphaServer 1200, AlphaServer 4000 and AlphaServer 4100 machines.
	  See HOWTO at
	  <http://www.alphalinux.org/docs/rawhide/4100_install.shtml>.

config ALPHA_RUFFIAN
	bool "Ruffian"
	help
	  Samsung APC164UX.  There is a page on known problems and workarounds
	  at <http://www.alphalinux.org/faq/FAQ-11.html>.

config ALPHA_RX164
	bool "RX164"

config ALPHA_SX164
	bool "SX164"

config ALPHA_SABLE
	bool "Sable"
	help
	  Digital AlphaServer 2000 and 2100-based systems.

config ALPHA_SHARK
	bool "Shark"

config ALPHA_TAKARA
	bool "Takara"
	help
	  Alpha 11164-based OEM single-board computer.

config ALPHA_TITAN
	bool "Titan"
	help
	  AlphaServer ES45/DS25 SMP based on EV68 and Titan chipset.

config ALPHA_WILDFIRE
	bool "Wildfire"
	help
	  AlphaServer GS 40/80/160/320 SMP based on the EV67 core.

endchoice

# clear all implied options (don't want default values for those):
# Most of these machines have ISA slots; not exactly sure which don't,
# and this doesn't activate hordes of code, so do it always.
config ISA
	bool
	default y
	help
	  Find out whether you have ISA slots on your motherboard.  ISA is the
	  name of a bus system, i.e. the way the CPU talks to the other stuff
	  inside your box.  Other bus systems are PCI, EISA, MicroChannel
	  (MCA) or VESA.  ISA is an older system, now being displaced by PCI;
	  newer boards don't support it.  If you have ISA, say Y, otherwise N.

config ISA_DMA_API
	bool
	default y

config PCI
	bool
	depends on !ALPHA_JENSEN
	default y
	help
	  Find out whether you have a PCI motherboard. PCI is the name of a
	  bus system, i.e. the way the CPU talks to the other stuff inside
	  your box. Other bus systems are ISA, EISA, MicroChannel (MCA) or
	  VESA. If you have PCI, say Y, otherwise N.

config PCI_DOMAINS
	bool
	default y

config PCI_SYSCALL
	def_bool PCI

config IOMMU_HELPER
	def_bool PCI

config ALPHA_NONAME
	bool
	depends on ALPHA_BOOK1 || ALPHA_NONAME_CH
	default y
	help
	  The AXPpci33 (aka NoName), is based on the EB66 (includes the Multia
	  UDB).  This design was produced by Digital's Technical OEM (TOEM)
	  group. It uses the 21066 processor running at 166MHz or 233MHz. It
	  is a baby-AT size, and runs from a standard PC power supply. It has
	  5 ISA slots and 3 PCI slots (one pair are a shared slot). There are
	  2 versions, with either PS/2 or large DIN connectors for the
	  keyboard.

config ALPHA_EV4
	bool
	depends on ALPHA_JENSEN || (ALPHA_SABLE && !ALPHA_GAMMA) || ALPHA_LYNX || ALPHA_NORITAKE && !ALPHA_PRIMO || ALPHA_MIKASA && !ALPHA_PRIMO || ALPHA_CABRIOLET || ALPHA_AVANTI_CH || ALPHA_EB64P_CH || ALPHA_XL || ALPHA_NONAME || ALPHA_EB66 || ALPHA_EB66P || ALPHA_P2K
	default y if !ALPHA_LYNX

config ALPHA_LCA
	bool
	depends on ALPHA_NONAME || ALPHA_EB66 || ALPHA_EB66P || ALPHA_P2K
	default y

config ALPHA_APECS
	bool
	depends on !ALPHA_PRIMO && (ALPHA_NORITAKE || ALPHA_MIKASA) || ALPHA_CABRIOLET || ALPHA_AVANTI_CH || ALPHA_EB64P_CH || ALPHA_XL
	default y

config ALPHA_EB64P
	bool
	depends on ALPHA_CABRIOLET || ALPHA_EB64P_CH
	default y
	help
	  Uses 21064 or 21064A and APECs.  Has ISA and PCI expansion (3 ISA,
	  2 PCI, one pair are on a shared slot). Supports 36-bit DRAM SIMs.
	  ISA bus generated by Intel SaturnI/O PCI-ISA bridge. On-board SCSI
	  (NCR 810 on PCI) Ethernet (Digital 21040), KBD, MOUSE (PS2 style),
	  SuperI/O (2S, 1P, FD), RTC/NVRAM. Boot ROM is EPROM.  PC-AT size.
	  Runs from standard PC power supply.

config ALPHA_EV5
	bool "EV5 CPU(s) (model 5/xxx)?" if ALPHA_LYNX
	default y if ALPHA_RX164 || ALPHA_RAWHIDE || ALPHA_MIATA || ALPHA_LX164 || ALPHA_SX164 || ALPHA_RUFFIAN || ALPHA_SABLE && ALPHA_GAMMA || ALPHA_NORITAKE && ALPHA_PRIMO || ALPHA_MIKASA && ALPHA_PRIMO || ALPHA_PC164 || ALPHA_TAKARA || ALPHA_EB164 || ALPHA_ALCOR

config ALPHA_EV4
	bool
	default y if ALPHA_LYNX && !ALPHA_EV5

config ALPHA_CIA
	bool
	depends on ALPHA_MIATA || ALPHA_LX164 || ALPHA_SX164 || ALPHA_RUFFIAN || ALPHA_NORITAKE && ALPHA_PRIMO || ALPHA_MIKASA && ALPHA_PRIMO || ALPHA_PC164 || ALPHA_TAKARA || ALPHA_EB164 || ALPHA_ALCOR
	default y

config ALPHA_EV56
	bool "EV56 CPU (speed >= 366MHz)?" if ALPHA_ALCOR
	default y if ALPHA_RX164 || ALPHA_MIATA || ALPHA_LX164 || ALPHA_SX164 || ALPHA_RUFFIAN || ALPHA_PC164 || ALPHA_TAKARA

config ALPHA_EV56
	prompt "EV56 CPU (speed >= 333MHz)?"
	depends on ALPHA_NORITAKE || ALPHA_PRIMO

config ALPHA_EV56
	prompt "EV56 CPU (speed >= 400MHz)?"
	depends on ALPHA_RAWHIDE

config ALPHA_PRIMO
	bool "EV5 CPU daughtercard (model 5/xxx)?"
	depends on ALPHA_NORITAKE || ALPHA_MIKASA
	help
	  Say Y if you have an AS 1000 5/xxx or an AS 1000A 5/xxx.

config ALPHA_GAMMA
	bool "EV5 CPU(s) (model 5/xxx)?"
	depends on ALPHA_SABLE
	help
	  Say Y if you have an AS 2000 5/xxx or an AS 2100 5/xxx.

config ALPHA_GAMMA
	bool
	depends on ALPHA_LYNX
	default y

config ALPHA_T2
	bool
	depends on ALPHA_SABLE || ALPHA_LYNX
	default y

config ALPHA_PYXIS
	bool
	depends on ALPHA_MIATA || ALPHA_LX164 || ALPHA_SX164 || ALPHA_RUFFIAN
	default y

config ALPHA_EV6
	bool
	depends on ALPHA_NAUTILUS || ALPHA_WILDFIRE || ALPHA_TITAN || ALPHA_SHARK || ALPHA_DP264 || ALPHA_EIGER || ALPHA_MARVEL
	default y

config ALPHA_TSUNAMI
	bool
	depends on ALPHA_SHARK || ALPHA_DP264 || ALPHA_EIGER
	default y

config ALPHA_EV67
	bool "EV67 (or later) CPU (speed > 600MHz)?" if ALPHA_DP264 || ALPHA_EIGER
	default y if ALPHA_NAUTILUS || ALPHA_WILDFIRE || ALPHA_TITAN || ALPHA_SHARK || ALPHA_MARVEL
	help
	  Is this a machine based on the EV67 core?  If in doubt, select N here
	  and the machine will be treated as an EV6.

config ALPHA_EV7
	bool
	depends on ALPHA_MARVEL
	default y

config ALPHA_MCPCIA
	bool
	depends on ALPHA_RAWHIDE
	default y

config ALPHA_POLARIS
	bool
	depends on ALPHA_RX164
	default y

config ALPHA_IRONGATE
	bool
	depends on ALPHA_NAUTILUS
	default y

config GENERIC_HWEIGHT
	bool
	default y if !ALPHA_EV67

config ALPHA_AVANTI
	bool
	depends on ALPHA_XL || ALPHA_AVANTI_CH
	default y
	help
	  Avanti AS 200, AS 205, AS 250, AS 255, AS 300, and AS 400-based
	  Alphas. Info at
	  <http://www.unix-ag.org/Linux-Alpha/Architectures/Avanti.html>.

config ALPHA_BROKEN_IRQ_MASK
	bool
	depends on ALPHA_GENERIC || ALPHA_PC164
	default y

config VGA_HOSE
	bool
	depends on ALPHA_GENERIC || ALPHA_TITAN || ALPHA_MARVEL || ALPHA_TSUNAMI
	default y
	help
	  Support VGA on an arbitrary hose; needed for several platforms
	  which always have multiple hoses, and whose consoles support it.


config ALPHA_SRM
	bool "Use SRM as bootloader" if ALPHA_CABRIOLET || ALPHA_AVANTI_CH || ALPHA_EB64P || ALPHA_PC164 || ALPHA_TAKARA || ALPHA_EB164 || ALPHA_ALCOR || ALPHA_MIATA || ALPHA_LX164 || ALPHA_SX164 || ALPHA_NAUTILUS || ALPHA_NONAME
	default y if ALPHA_JENSEN || ALPHA_MIKASA || ALPHA_SABLE || ALPHA_LYNX || ALPHA_NORITAKE || ALPHA_DP264 || ALPHA_RAWHIDE || ALPHA_EIGER || ALPHA_WILDFIRE || ALPHA_TITAN || ALPHA_SHARK || ALPHA_MARVEL
	---help---
	  There are two different types of booting firmware on Alphas: SRM,
	  which is command line driven, and ARC, which uses menus and arrow
	  keys. Details about the Linux/Alpha booting process are contained in
	  the Linux/Alpha FAQ, accessible on the WWW from
	  <http://www.alphalinux.org/>.

	  The usual way to load Linux on an Alpha machine is to use MILO
	  (a bootloader that lets you pass command line parameters to the
	  kernel just like lilo does for the x86 architecture) which can be
	  loaded either from ARC or can be installed directly as a permanent
	  firmware replacement from floppy (which requires changing a certain
	  jumper on the motherboard). If you want to do either of these, say N
	  here. If MILO doesn't work on your system (true for Jensen
	  motherboards), you can bypass it altogether and boot Linux directly
	  from an SRM console; say Y here in order to do that. Note that you
	  won't be able to boot from an IDE disk using SRM.

	  If unsure, say N.

config EISA
	bool
	depends on ALPHA_GENERIC || ALPHA_JENSEN || ALPHA_ALCOR || ALPHA_MIKASA || ALPHA_SABLE || ALPHA_LYNX || ALPHA_NORITAKE || ALPHA_RAWHIDE
	default y

config ARCH_MAY_HAVE_PC_FDC
	def_bool y

config SMP
	bool "Symmetric multi-processing support"
	depends on ALPHA_SABLE || ALPHA_LYNX || ALPHA_RAWHIDE || ALPHA_DP264 || ALPHA_WILDFIRE || ALPHA_TITAN || ALPHA_GENERIC || ALPHA_SHARK || ALPHA_MARVEL
	select USE_GENERIC_SMP_HELPERS
	---help---
	  This enables support for systems with more than one CPU. If you have
	  a system with only one CPU, like most personal computers, say N. If
	  you have a system with more than one CPU, say Y.

	  If you say N here, the kernel will run on single and multiprocessor
	  machines, but will use only one CPU of a multiprocessor machine. If
	  you say Y here, the kernel will run on many, but not all,
	  singleprocessor machines. On a singleprocessor machine, the kernel
	  will run faster if you say N here.

	  See also the SMP-HOWTO available at
	  <http://www.tldp.org/docs.html#howto>.

	  If you don't know what to do here, say N.

config HAVE_DEC_LOCK
	bool
	depends on SMP
	default y

config NR_CPUS
	int "Maximum number of CPUs (2-32)"
	range 2 32
	depends on SMP
	default "32" if ALPHA_GENERIC || ALPHA_MARVEL
	default "4" if !ALPHA_GENERIC && !ALPHA_MARVEL
	help
	  MARVEL support can handle a maximum of 32 CPUs, all the others
          with working support have a maximum of 4 CPUs.

config ARCH_DISCONTIGMEM_ENABLE
	bool "Discontiguous Memory Support (EXPERIMENTAL)"
	depends on EXPERIMENTAL
	help
	  Say Y to support efficient handling of discontiguous physical memory,
	  for architectures which are either NUMA (Non-Uniform Memory Access)
	  or have huge holes in the physical address space for other reasons.
	  See <file:Documentation/vm/numa> for more.

source "mm/Kconfig"

config NUMA
	bool "NUMA Support (EXPERIMENTAL)"
	depends on DISCONTIGMEM && BROKEN
	help
	  Say Y to compile the kernel to support NUMA (Non-Uniform Memory
	  Access).  This option is for configuring high-end multiprocessor
	  server machines.  If in doubt, say N.

config NODES_SHIFT
	int
	default "7"
	depends on NEED_MULTIPLE_NODES

# LARGE_VMALLOC is racy, if you *really* need it then fix it first
config ALPHA_LARGE_VMALLOC
	bool
	---help---
	  Process creation and other aspects of virtual memory management can
	  be streamlined if we restrict the kernel to one PGD for all vmalloc
	  allocations.  This equates to about 8GB.

	  Under normal circumstances, this is so far and above what is needed
	  as to be laughable.  However, there are certain applications (such
	  as benchmark-grade in-kernel web serving) that can make use of as
	  much vmalloc space as is available.

	  Say N unless you know you need gobs and gobs of vmalloc space.

config VERBOSE_MCHECK
	bool "Verbose Machine Checks"

config VERBOSE_MCHECK_ON
	int "Verbose Printing Mode (0=off, 1=on, 2=all)"
	depends on VERBOSE_MCHECK
	default 1
	---help---
	  This option allows the default printing mode to be set, and then
	  possibly overridden by a boot command argument.

	  For example, if one wanted the option of printing verbose
	  machine checks, but wanted the default to be as if verbose
	  machine check printing was turned off, then one would choose
	  the printing mode to be 0. Then, upon reboot, one could add
	  the boot command line "verbose_mcheck=1" to get the normal
	  verbose machine check printing, or "verbose_mcheck=2" to get
	  the maximum information available.

	  Take the default (1) unless you want more control or more info.

config HZ
	int
	default 1200 if ALPHA_RAWHIDE
	default 1024

source "drivers/pci/Kconfig"
source "drivers/eisa/Kconfig"

source "drivers/pcmcia/Kconfig"

config SRM_ENV
	tristate "SRM environment through procfs"
	depends on PROC_FS
	---help---
	  If you enable this option, a subdirectory inside /proc called
	  /proc/srm_environment will give you access to the all important
	  SRM environment variables (those which have a name) and also
	  to all others (by their internal number).

	  SRM is something like a BIOS for Alpha machines. There are some
	  other such BIOSes, like AlphaBIOS, which this driver cannot
	  support (hey, that's not SRM!).

	  Despite the fact that this driver doesn't work on all Alphas (but
	  only on those which have SRM as their firmware), it's save to
	  build it even if your particular machine doesn't know about SRM
	  (or if you intend to compile a generic kernel). It will simply
	  not create those subdirectory in /proc (and give you some warning,
	  of course).

	  This driver is also available as a module and will be called
	  srm_env then.

source "fs/Kconfig.binfmt"

endmenu

source "net/Kconfig"

source "drivers/Kconfig"

source "fs/Kconfig"

source "arch/alpha/Kconfig.debug"

# DUMMY_CONSOLE may be defined in drivers/video/console/Kconfig
# but we also need it if VGA_HOSE is set
config DUMMY_CONSOLE
	bool
	depends on VGA_HOSE
	default y

source "security/Kconfig"

source "crypto/Kconfig"

source "lib/Kconfig"
<|MERGE_RESOLUTION|>--- conflicted
+++ resolved
@@ -11,10 +11,7 @@
 	select HAVE_GENERIC_HARDIRQS
 	select GENERIC_IRQ_PROBE
 	select AUTO_IRQ_AFFINITY if SMP
-<<<<<<< HEAD
-=======
 	select GENERIC_IRQ_SHOW
->>>>>>> 00b317a4
 	select GENERIC_HARDIRQS_NO_DEPRECATED
 	help
 	  The Alpha is a 64-bit general-purpose processor designed and
