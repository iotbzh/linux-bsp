/*
 * Copyright (C) 2009  Matt Fleming
 *
 * Based, in part, on kernel/time/clocksource.c.
 *
 * This file provides arbitration code for stack unwinders.
 *
 * Multiple stack unwinders can be available on a system, usually with
 * the most accurate unwinder being the currently active one.
 */
#include <linux/errno.h>
#include <linux/list.h>
#include <linux/spinlock.h>
#include <linux/module.h>
#include <asm/unwinder.h>
#include <asm/atomic.h>

/*
 * This is the most basic stack unwinder an architecture can
 * provide. For architectures without reliable frame pointers, e.g.
 * RISC CPUs, it can be implemented by looking through the stack for
 * addresses that lie within the kernel text section.
 *
 * Other CPUs, e.g. x86, can use their frame pointer register to
 * construct more accurate stack traces.
 */
static struct list_head unwinder_list;
static struct unwinder stack_reader = {
	.name = "stack-reader",
	.dump = stack_reader_dump,
	.rating = 50,
	.list = {
		.next = &unwinder_list,
		.prev = &unwinder_list,
	},
};

/*
 * "curr_unwinder" points to the stack unwinder currently in use. This
 * is the unwinder with the highest rating.
 *
 * "unwinder_list" is a linked-list of all available unwinders, sorted
 * by rating.
 *
 * All modifications of "curr_unwinder" and "unwinder_list" must be
 * performed whilst holding "unwinder_lock".
 */
static struct unwinder *curr_unwinder = &stack_reader;

static struct list_head unwinder_list = {
	.next = &stack_reader.list,
	.prev = &stack_reader.list,
};

static DEFINE_SPINLOCK(unwinder_lock);

/**
 * select_unwinder - Select the best registered stack unwinder.
 *
 * Private function. Must hold unwinder_lock when called.
 *
 * Select the stack unwinder with the best rating. This is useful for
 * setting up curr_unwinder.
 */
static struct unwinder *select_unwinder(void)
{
	struct unwinder *best;

	if (list_empty(&unwinder_list))
		return NULL;

	best = list_entry(unwinder_list.next, struct unwinder, list);
	if (best == curr_unwinder)
		return NULL;

	return best;
}

/*
 * Enqueue the stack unwinder sorted by rating.
 */
static int unwinder_enqueue(struct unwinder *ops)
{
	struct list_head *tmp, *entry = &unwinder_list;

	list_for_each(tmp, &unwinder_list) {
		struct unwinder *o;

		o = list_entry(tmp, struct unwinder, list);
		if (o == ops)
			return -EBUSY;
		/* Keep track of the place, where to insert */
		if (o->rating >= ops->rating)
			entry = tmp;
	}
	list_add(&ops->list, entry);

	return 0;
}

/**
 * unwinder_register - Used to install new stack unwinder
 * @u: unwinder to be registered
 *
 * Install the new stack unwinder on the unwinder list, which is sorted
 * by rating.
 *
 * Returns -EBUSY if registration fails, zero otherwise.
 */
int unwinder_register(struct unwinder *u)
{
	unsigned long flags;
	int ret;

	spin_lock_irqsave(&unwinder_lock, flags);
	ret = unwinder_enqueue(u);
	if (!ret)
		curr_unwinder = select_unwinder();
	spin_unlock_irqrestore(&unwinder_lock, flags);

	return ret;
}

int unwinder_faulted = 0;

/*
 * Unwind the call stack and pass information to the stacktrace_ops
 * functions. Also handle the case where we need to switch to a new
 * stack dumper because the current one faulted unexpectedly.
 */
void unwind_stack(struct task_struct *task, struct pt_regs *regs,
		  unsigned long *sp, const struct stacktrace_ops *ops,
		  void *data)
{
	unsigned long flags;

	/*
	 * The problem with unwinders with high ratings is that they are
	 * inherently more complicated than the simple ones with lower
	 * ratings. We are therefore more likely to fault in the
	 * complicated ones, e.g. hitting BUG()s. If we fault in the
	 * code for the current stack unwinder we try to downgrade to
	 * one with a lower rating.
	 *
	 * Hopefully this will give us a semi-reliable stacktrace so we
	 * can diagnose why curr_unwinder->dump() faulted.
	 */
	if (unwinder_faulted) {
		spin_lock_irqsave(&unwinder_lock, flags);

		/* Make sure no one beat us to changing the unwinder */
		if (unwinder_faulted && !list_is_singular(&unwinder_list)) {
			list_del(&curr_unwinder->list);
			curr_unwinder = select_unwinder();

			unwinder_faulted = 0;
		}

		spin_unlock_irqrestore(&unwinder_lock, flags);
	}

	curr_unwinder->dump(task, regs, sp, ops, data);
}

/*
 * Trap handler for UWINDER_BUG() statements. We must switch to the
 * unwinder with the next highest rating.
 */
BUILD_TRAP_HANDLER(unwinder)
{
	insn_size_t insn;
	TRAP_HANDLER_DECL;

	/* Rewind */
	regs->pc -= instruction_size(ctrl_inw(regs->pc - 4));
	insn = *(insn_size_t *)instruction_pointer(regs);

	/* Switch unwinders when unwind_stack() is called */
	unwinder_faulted = 1;

<<<<<<< HEAD
	atomic_dec(&unwinder_running);
}
EXPORT_SYMBOL_GPL(unwind_stack);
=======
#ifdef CONFIG_BUG
	handle_BUG(regs);
#endif
}
>>>>>>> 5580e904
<|MERGE_RESOLUTION|>--- conflicted
+++ resolved
@@ -178,13 +178,8 @@
 	/* Switch unwinders when unwind_stack() is called */
 	unwinder_faulted = 1;
 
-<<<<<<< HEAD
-	atomic_dec(&unwinder_running);
-}
-EXPORT_SYMBOL_GPL(unwind_stack);
-=======
 #ifdef CONFIG_BUG
 	handle_BUG(regs);
 #endif
 }
->>>>>>> 5580e904
+EXPORT_SYMBOL_GPL(unwind_stack);