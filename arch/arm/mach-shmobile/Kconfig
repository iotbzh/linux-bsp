--- conflicted
+++ resolved
@@ -97,80 +97,4 @@
 	select RENESAS_INTC_IRQPIN
 
 comment "Renesas ARM SoCs System Configuration"
-<<<<<<< HEAD
-endif
-
-if ARCH_SHMOBILE_LEGACY
-
-comment "Renesas ARM SoCs System Type"
-
-config ARCH_R8A7778
-	bool "R-Car M1A (R8A77781)"
-	select ARCH_RCAR_GEN1
-	select ARCH_WANT_OPTIONAL_GPIOLIB
-	select ARM_GIC
-
-config ARCH_R8A7779
-	bool "R-Car H1 (R8A77790)"
-	select ARCH_RCAR_GEN1
-	select ARCH_WANT_OPTIONAL_GPIOLIB
-	select ARM_GIC
-
-comment "Renesas ARM SoCs Board Type"
-
-config MACH_BOCKW
-	bool "BOCK-W platform"
-	depends on ARCH_R8A7778
-	select ARCH_REQUIRE_GPIOLIB
-	select REGULATOR_FIXED_VOLTAGE if REGULATOR
-	select SND_SOC_AK4554 if SND_SIMPLE_CARD
-	select SND_SOC_AK4642 if SND_SIMPLE_CARD && I2C
-	select USE_OF
-
-config MACH_BOCKW_REFERENCE
-	bool "BOCK-W  - Reference Device Tree Implementation"
-	depends on ARCH_R8A7778
-	select ARCH_REQUIRE_GPIOLIB
-	select REGULATOR_FIXED_VOLTAGE if REGULATOR
-	select USE_OF
-	---help---
-	   Use reference implementation of BockW board support
-	   which makes use of device tree at the expense
-	   of not supporting a number of devices.
-
-	   This is intended to aid developers
-
-comment "Renesas ARM SoCs System Configuration"
-
-config CPU_HAS_INTEVT
-        bool
-	default y
-
-config SH_CLK_CPG
-	bool
-
-source "drivers/sh/Kconfig"
-
-endif
-
-if ARCH_SHMOBILE
-
-menu "Timer and clock configuration"
-
-config SHMOBILE_TIMER_HZ
-	int "Kernel HZ (jiffies per second)"
-	range 32 1024
-	default "128"
-	help
-	  Allows the configuration of the timer frequency. It is customary
-	  to have the timer interrupt run at 1000 Hz or 100 Hz, but in the
-	  case of low timer frequencies other values may be more suitable.
-	  Renesas ARM SoC systems using a 32768 Hz RCLK for clock events may
-	  want to select a HZ value such as 128 that can evenly divide RCLK.
-	  A HZ value that does not divide evenly may cause timer drift.
-
-endmenu
-
-=======
->>>>>>> be6926cf
 endif