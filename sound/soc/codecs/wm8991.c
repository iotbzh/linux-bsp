--- conflicted
+++ resolved
@@ -1248,17 +1248,6 @@
 
 static int wm8991_probe(struct snd_soc_codec *codec)
 {
-<<<<<<< HEAD
-	int ret;
-
-	ret = snd_soc_codec_set_cache_io(codec, 8, 16, SND_SOC_REGMAP);
-	if (ret < 0) {
-		dev_err(codec->dev, "Failed to set cache i/o: %d\n", ret);
-		return ret;
-	}
-
-=======
->>>>>>> a32c17b8
 	wm8991_set_bias_level(codec, SND_SOC_BIAS_STANDBY);
 
 	return 0;
