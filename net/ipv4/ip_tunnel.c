--- conflicted
+++ resolved
@@ -694,22 +694,9 @@
 		}
 	}
 
-<<<<<<< HEAD
-	if (tunnel->fwmark) {
-		ip_tunnel_init_flow(&fl4, protocol, dst, tnl_params->saddr,
-				    tunnel->parms.o_key, RT_TOS(tos),
-				    tunnel->parms.link, tunnel->fwmark);
-	}
-	else {
-		ip_tunnel_init_flow(&fl4, protocol, dst, tnl_params->saddr,
-				    tunnel->parms.o_key, RT_TOS(tos),
-				    tunnel->parms.link, skb->mark);
-	}
-=======
-	init_tunnel_flow(&fl4, protocol, dst, tnl_params->saddr,
-			 tunnel->parms.o_key, RT_TOS(tos), tunnel->parms.link,
-			 tunnel->fwmark);
->>>>>>> ce380619
+	ip_tunnel_init_flow(&fl4, protocol, dst, tnl_params->saddr,
+			    tunnel->parms.o_key, RT_TOS(tos), tunnel->parms.link,
+			    tunnel->fwmark);
 
 	if (ip_tunnel_encap(skb, tunnel, &protocol, &fl4) < 0)
 		goto tx_error;
