--- conflicted
+++ resolved
@@ -75,12 +75,8 @@
 		unsigned int offsets[2];
 		struct v4l2_rect crop;
 
-<<<<<<< HEAD
 		/*
 		 * Source size and crop offsets.
-=======
-		/* Source size and crop offsets.
->>>>>>> 959a133e
 		 *
 		 * The crop offsets correspond to the location of the crop
 		 * rectangle top left corner in the plane buffer. Only two
@@ -89,12 +85,8 @@
 		 */
 		crop = *vsp1_rwpf_get_crop(rpf, rpf->entity.config);
 
-<<<<<<< HEAD
 		/*
 		 * Partition Algorithm Control
-=======
-		/* Partition Algorithm Control
->>>>>>> 959a133e
 		 *
 		 * The partition algorithm can split this frame into multiple
 		 * slices. We must scale our partition window based on the pipe
@@ -108,20 +100,12 @@
 			struct vsp1_entity *wpf = &pipe->output->entity;
 			unsigned int input_width = crop.width;
 
-<<<<<<< HEAD
 			/*
 			 * Scale the partition window based on the configuration
 			 * of the pipeline.
 			 */
 			output = vsp1_entity_get_pad_format(wpf, wpf->config,
-							    RWPF_PAD_SOURCE);
-=======
-			/* Scale the partition window based on the configuration
-			 * of the pipeline.
-			 */
-			output = vsp1_entity_get_pad_format(wpf, wpf->config,
 							    RWPF_PAD_SINK);
->>>>>>> 959a133e
 
 			crop.width = pipe->partition.width * input_width
 				   / output->width;
