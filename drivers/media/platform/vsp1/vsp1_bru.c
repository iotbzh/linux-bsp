--- conflicted
+++ resolved
@@ -390,12 +390,8 @@
 	bru->entity.type = VSP1_ENTITY_BRU;
 
 	ret = vsp1_entity_init(vsp1, &bru->entity, "bru",
-<<<<<<< HEAD
-			       vsp1->info->num_bru_inputs + 1, &bru_ops);
-=======
 			       vsp1->info->num_bru_inputs + 1, &bru_ops,
 			       MEDIA_ENT_F_PROC_VIDEO_COMPOSER);
->>>>>>> de38aab6
 	if (ret < 0)
 		return ERR_PTR(ret);
 
