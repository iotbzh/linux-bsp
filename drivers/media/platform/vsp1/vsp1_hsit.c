/*
 * vsp1_hsit.c  --  R-Car VSP1 Hue Saturation value (Inverse) Transform
 *
 * Copyright (C) 2013 Renesas Corporation
 *
 * Contact: Laurent Pinchart (laurent.pinchart@ideasonboard.com)
 *
 * This program is free software; you can redistribute it and/or modify
 * it under the terms of the GNU General Public License as published by
 * the Free Software Foundation; either version 2 of the License, or
 * (at your option) any later version.
 */

#include <linux/device.h>
#include <linux/gfp.h>

#include <media/v4l2-subdev.h>

#include "vsp1.h"
#include "vsp1_dl.h"
#include "vsp1_hsit.h"

#define HSIT_MIN_SIZE				4U
#define HSIT_MAX_SIZE				8190U

/* -----------------------------------------------------------------------------
 * Device Access
 */

static inline void vsp1_hsit_write(struct vsp1_hsit *hsit,
				   struct vsp1_dl_list *dl, u32 reg, u32 data)
{
	vsp1_dl_list_write(dl, reg, data);
}

/* -----------------------------------------------------------------------------
 * V4L2 Subdevice Operations
 */

static int hsit_enum_mbus_code(struct v4l2_subdev *subdev,
			       struct v4l2_subdev_pad_config *cfg,
			       struct v4l2_subdev_mbus_code_enum *code)
{
	struct vsp1_hsit *hsit = to_hsit(subdev);

	if (code->index > 0)
		return -EINVAL;

	if ((code->pad == HSIT_PAD_SINK && !hsit->inverse) |
	    (code->pad == HSIT_PAD_SOURCE && hsit->inverse))
		code->code = MEDIA_BUS_FMT_ARGB8888_1X32;
	else
		code->code = MEDIA_BUS_FMT_AHSV8888_1X32;

	return 0;
}

static int hsit_enum_frame_size(struct v4l2_subdev *subdev,
				struct v4l2_subdev_pad_config *cfg,
				struct v4l2_subdev_frame_size_enum *fse)
{
	return vsp1_subdev_enum_frame_size(subdev, cfg, fse, HSIT_MIN_SIZE,
					   HSIT_MIN_SIZE, HSIT_MAX_SIZE,
					   HSIT_MAX_SIZE);
}

static int hsit_set_format(struct v4l2_subdev *subdev,
			   struct v4l2_subdev_pad_config *cfg,
			   struct v4l2_subdev_format *fmt)
{
	struct vsp1_hsit *hsit = to_hsit(subdev);
	struct v4l2_subdev_pad_config *config;
	struct v4l2_mbus_framefmt *format;

	config = vsp1_entity_get_pad_config(&hsit->entity, cfg, fmt->which);
	if (!config)
		return -EINVAL;

	format = vsp1_entity_get_pad_format(&hsit->entity, config, fmt->pad);

	if (fmt->pad == HSIT_PAD_SOURCE) {
		/* The HST and HSI output format code and resolution can't be
		 * modified.
		 */
		fmt->format = *format;
		return 0;
	}

	format->code = hsit->inverse ? MEDIA_BUS_FMT_AHSV8888_1X32
		     : MEDIA_BUS_FMT_ARGB8888_1X32;
	format->width = clamp_t(unsigned int, fmt->format.width,
				HSIT_MIN_SIZE, HSIT_MAX_SIZE);
	format->height = clamp_t(unsigned int, fmt->format.height,
				 HSIT_MIN_SIZE, HSIT_MAX_SIZE);
	format->field = V4L2_FIELD_NONE;
	format->colorspace = V4L2_COLORSPACE_SRGB;

	fmt->format = *format;

	/* Propagate the format to the source pad. */
	format = vsp1_entity_get_pad_format(&hsit->entity, config,
					    HSIT_PAD_SOURCE);
	*format = fmt->format;
	format->code = hsit->inverse ? MEDIA_BUS_FMT_ARGB8888_1X32
		     : MEDIA_BUS_FMT_AHSV8888_1X32;

	return 0;
}

static struct v4l2_subdev_pad_ops hsit_pad_ops = {
	.init_cfg = vsp1_entity_init_cfg,
	.enum_mbus_code = hsit_enum_mbus_code,
	.enum_frame_size = hsit_enum_frame_size,
	.get_fmt = vsp1_subdev_get_pad_format,
	.set_fmt = hsit_set_format,
};

static struct v4l2_subdev_ops hsit_ops = {
	.pad    = &hsit_pad_ops,
};

/* -----------------------------------------------------------------------------
 * VSP1 Entity Operations
 */

static void hsit_configure(struct vsp1_entity *entity,
			   struct vsp1_pipeline *pipe,
			   struct vsp1_dl_list *dl)
{
	struct vsp1_hsit *hsit = to_hsit(&entity->subdev);

	if (hsit->inverse)
		vsp1_hsit_write(hsit, dl, VI6_HSI_CTRL, VI6_HSI_CTRL_EN);
	else
		vsp1_hsit_write(hsit, dl, VI6_HST_CTRL, VI6_HST_CTRL_EN);
}

static const struct vsp1_entity_operations hsit_entity_ops = {
	.configure = hsit_configure,
};

/* -----------------------------------------------------------------------------
 * Initialization and Cleanup
 */

struct vsp1_hsit *vsp1_hsit_create(struct vsp1_device *vsp1, bool inverse)
{
	struct vsp1_hsit *hsit;
	int ret;

	hsit = devm_kzalloc(vsp1->dev, sizeof(*hsit), GFP_KERNEL);
	if (hsit == NULL)
		return ERR_PTR(-ENOMEM);

	hsit->inverse = inverse;

	hsit->entity.ops = &hsit_entity_ops;

	if (inverse)
		hsit->entity.type = VSP1_ENTITY_HSI;
	else
		hsit->entity.type = VSP1_ENTITY_HST;

<<<<<<< HEAD
	ret = vsp1_entity_init(vsp1, &hsit->entity, inverse ? "hsi" : "hst", 2,
			       &hsit_ops);
=======
	ret = vsp1_entity_init(vsp1, &hsit->entity, inverse ? "hsi" : "hst",
			       2, &hsit_ops,
			       MEDIA_ENT_F_PROC_VIDEO_PIXEL_ENC_CONV);
>>>>>>> de38aab6
	if (ret < 0)
		return ERR_PTR(ret);

	return hsit;
}<|MERGE_RESOLUTION|>--- conflicted
+++ resolved
@@ -161,14 +161,9 @@
 	else
 		hsit->entity.type = VSP1_ENTITY_HST;
 
-<<<<<<< HEAD
-	ret = vsp1_entity_init(vsp1, &hsit->entity, inverse ? "hsi" : "hst", 2,
-			       &hsit_ops);
-=======
 	ret = vsp1_entity_init(vsp1, &hsit->entity, inverse ? "hsi" : "hst",
 			       2, &hsit_ops,
 			       MEDIA_ENT_F_PROC_VIDEO_PIXEL_ENC_CONV);
->>>>>>> de38aab6
 	if (ret < 0)
 		return ERR_PTR(ret);
 
