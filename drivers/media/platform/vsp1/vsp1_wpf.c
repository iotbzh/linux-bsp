--- conflicted
+++ resolved
@@ -203,21 +203,11 @@
 
 static void wpf_set_memory(struct vsp1_rwpf *wpf, struct vsp1_rwpf_memory *mem)
 {
-<<<<<<< HEAD
-	struct vsp1_rwpf *wpf = container_of(video, struct vsp1_rwpf, video);
-
-	vsp1_wpf_write(wpf, VI6_WPF_DSTM_ADDR_Y, buf->addr[0]);
-	if (buf->buf.vb2_buf.num_planes > 1)
-		vsp1_wpf_write(wpf, VI6_WPF_DSTM_ADDR_C0, buf->addr[1]);
-	if (buf->buf.vb2_buf.num_planes > 2)
-		vsp1_wpf_write(wpf, VI6_WPF_DSTM_ADDR_C1, buf->addr[2]);
-=======
 	vsp1_wpf_write(wpf, VI6_WPF_DSTM_ADDR_Y, mem->addr[0]);
 	if (mem->num_planes > 1)
 		vsp1_wpf_write(wpf, VI6_WPF_DSTM_ADDR_C0, mem->addr[1]);
 	if (mem->num_planes > 2)
 		vsp1_wpf_write(wpf, VI6_WPF_DSTM_ADDR_C1, mem->addr[2]);
->>>>>>> e110b3a4
 }
 
 static const struct vsp1_rwpf_operations wpf_vdev_ops = {
