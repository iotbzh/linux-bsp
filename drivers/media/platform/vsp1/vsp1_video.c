/*
 * vsp1_video.c  --  R-Car VSP1 Video Node
 *
 * Copyright (C) 2013-2015 Renesas Electronics Corporation
 *
 * Contact: Laurent Pinchart (laurent.pinchart@ideasonboard.com)
 *
 * This program is free software; you can redistribute it and/or modify
 * it under the terms of the GNU General Public License as published by
 * the Free Software Foundation; either version 2 of the License, or
 * (at your option) any later version.
 */

#include <linux/list.h>
#include <linux/module.h>
#include <linux/mutex.h>
#include <linux/sched.h>
#include <linux/slab.h>
#include <linux/v4l2-mediabus.h>
#include <linux/videodev2.h>

#include <media/media-entity.h>
#include <media/v4l2-dev.h>
#include <media/v4l2-fh.h>
#include <media/v4l2-ioctl.h>
#include <media/v4l2-subdev.h>
#include <media/videobuf2-v4l2.h>
#include <media/videobuf2-dma-contig.h>

#include "vsp1.h"
#include "vsp1_bru.h"
#include "vsp1_entity.h"
#include "vsp1_pipe.h"
#include "vsp1_rwpf.h"
#include "vsp1_uds.h"
#include "vsp1_video.h"

#define VSP1_VIDEO_DEF_FORMAT		V4L2_PIX_FMT_YUYV
#define VSP1_VIDEO_DEF_WIDTH		1024
#define VSP1_VIDEO_DEF_HEIGHT		768

#define VSP1_VIDEO_MIN_WIDTH		2U
#define VSP1_VIDEO_MAX_WIDTH		8190U
#define VSP1_VIDEO_MIN_HEIGHT		2U
#define VSP1_VIDEO_MAX_HEIGHT		8190U

/* -----------------------------------------------------------------------------
 * Helper functions
 */

static struct v4l2_subdev *
vsp1_video_remote_subdev(struct media_pad *local, u32 *pad)
{
	struct media_pad *remote;

	remote = media_entity_remote_pad(local);
	if (remote == NULL ||
	    media_entity_type(remote->entity) != MEDIA_ENT_T_V4L2_SUBDEV)
		return NULL;

	if (pad)
		*pad = remote->index;

	return media_entity_to_v4l2_subdev(remote->entity);
}

static int vsp1_video_verify_format(struct vsp1_video *video)
{
	struct v4l2_subdev_format fmt;
	struct v4l2_subdev *subdev;
	int ret;

	subdev = vsp1_video_remote_subdev(&video->pad, &fmt.pad);
	if (subdev == NULL)
		return -EINVAL;

	fmt.which = V4L2_SUBDEV_FORMAT_ACTIVE;
	ret = v4l2_subdev_call(subdev, pad, get_fmt, NULL, &fmt);
	if (ret < 0)
		return ret == -ENOIOCTLCMD ? -EINVAL : ret;

	if (video->rwpf->fmtinfo->mbus != fmt.format.code ||
	    video->rwpf->format.height != fmt.format.height ||
	    video->rwpf->format.width != fmt.format.width)
		return -EINVAL;

	return 0;
}

static int __vsp1_video_try_format(struct vsp1_video *video,
				   struct v4l2_pix_format_mplane *pix,
				   const struct vsp1_format_info **fmtinfo)
{
	static const u32 xrgb_formats[][2] = {
		{ V4L2_PIX_FMT_RGB444, V4L2_PIX_FMT_XRGB444 },
		{ V4L2_PIX_FMT_RGB555, V4L2_PIX_FMT_XRGB555 },
		{ V4L2_PIX_FMT_BGR32, V4L2_PIX_FMT_XBGR32 },
		{ V4L2_PIX_FMT_RGB32, V4L2_PIX_FMT_XRGB32 },
	};

	const struct vsp1_format_info *info;
	unsigned int width = pix->width;
	unsigned int height = pix->height;
	unsigned int i;

	/* Backward compatibility: replace deprecated RGB formats by their XRGB
	 * equivalent. This selects the format older userspace applications want
	 * while still exposing the new format.
	 */
	for (i = 0; i < ARRAY_SIZE(xrgb_formats); ++i) {
		if (xrgb_formats[i][0] == pix->pixelformat) {
			pix->pixelformat = xrgb_formats[i][1];
			break;
		}
	}

	/* Retrieve format information and select the default format if the
	 * requested format isn't supported.
	 */
	info = vsp1_get_format_info(pix->pixelformat);
	if (info == NULL)
		info = vsp1_get_format_info(VSP1_VIDEO_DEF_FORMAT);

	pix->pixelformat = info->fourcc;
	pix->colorspace = V4L2_COLORSPACE_SRGB;
	pix->field = V4L2_FIELD_NONE;
	memset(pix->reserved, 0, sizeof(pix->reserved));

	/* Align the width and height for YUV 4:2:2 and 4:2:0 formats. */
	width = round_down(width, info->hsub);
	height = round_down(height, info->vsub);

	/* Clamp the width and height. */
	pix->width = clamp(width, VSP1_VIDEO_MIN_WIDTH, VSP1_VIDEO_MAX_WIDTH);
	pix->height = clamp(height, VSP1_VIDEO_MIN_HEIGHT,
			    VSP1_VIDEO_MAX_HEIGHT);

	/* Compute and clamp the stride and image size. While not documented in
	 * the datasheet, strides not aligned to a multiple of 128 bytes result
	 * in image corruption.
	 */
	for (i = 0; i < min(info->planes, 2U); ++i) {
		unsigned int hsub = i > 0 ? info->hsub : 1;
		unsigned int vsub = i > 0 ? info->vsub : 1;
		unsigned int align = 128;
		unsigned int bpl;

		bpl = clamp_t(unsigned int, pix->plane_fmt[i].bytesperline,
			      pix->width / hsub * info->bpp[i] / 8,
			      round_down(65535U, align));

		pix->plane_fmt[i].bytesperline = round_up(bpl, align);
		pix->plane_fmt[i].sizeimage = pix->plane_fmt[i].bytesperline
					    * pix->height / vsub;
	}

	if (info->planes == 3) {
		/* The second and third planes must have the same stride. */
		pix->plane_fmt[2].bytesperline = pix->plane_fmt[1].bytesperline;
		pix->plane_fmt[2].sizeimage = pix->plane_fmt[1].sizeimage;
	}

	pix->num_planes = info->planes;

	if (fmtinfo)
		*fmtinfo = info;

	return 0;
}

static bool
vsp1_video_format_adjust(struct vsp1_video *video,
			 const struct v4l2_pix_format_mplane *format,
			 struct v4l2_pix_format_mplane *adjust)
{
	unsigned int i;

	*adjust = *format;
	__vsp1_video_try_format(video, adjust, NULL);

	if (format->width != adjust->width ||
	    format->height != adjust->height ||
	    format->pixelformat != adjust->pixelformat ||
	    format->num_planes != adjust->num_planes)
		return false;

	for (i = 0; i < format->num_planes; ++i) {
		if (format->plane_fmt[i].bytesperline !=
		    adjust->plane_fmt[i].bytesperline)
			return false;

		adjust->plane_fmt[i].sizeimage =
			max(adjust->plane_fmt[i].sizeimage,
			    format->plane_fmt[i].sizeimage);
	}

	return true;
}

/* -----------------------------------------------------------------------------
 * Pipeline Management
 */

static int vsp1_video_pipeline_validate_branch(struct vsp1_pipeline *pipe,
					       struct vsp1_rwpf *input,
					       struct vsp1_rwpf *output)
{
	struct vsp1_entity *entity;
	unsigned int entities = 0;
	struct media_pad *pad;
	bool bru_found = false;

	input->location.left = 0;
	input->location.top = 0;

	pad = media_entity_remote_pad(&input->entity.pads[RWPF_PAD_SOURCE]);

	while (1) {
		if (pad == NULL)
			return -EPIPE;

		/* We've reached a video node, that shouldn't have happened. */
		if (media_entity_type(pad->entity) != MEDIA_ENT_T_V4L2_SUBDEV)
			return -EPIPE;

		entity = to_vsp1_entity(media_entity_to_v4l2_subdev(pad->entity));

		/* A BRU is present in the pipeline, store the compose rectangle
		 * location in the input RPF for use when configuring the RPF.
		 */
		if (entity->type == VSP1_ENTITY_BRU) {
			struct vsp1_bru *bru = to_bru(&entity->subdev);
			struct v4l2_rect *rect =
				&bru->inputs[pad->index].compose;

			bru->inputs[pad->index].rpf = input;

			input->location.left = rect->left;
			input->location.top = rect->top;

			bru_found = true;
		}

		/* We've reached the WPF, we're done. */
		if (entity->type == VSP1_ENTITY_WPF)
			break;

		/* Ensure the branch has no loop. */
		if (entities & (1 << entity->subdev.entity.id))
			return -EPIPE;

		entities |= 1 << entity->subdev.entity.id;

		/* UDS can't be chained. */
		if (entity->type == VSP1_ENTITY_UDS) {
			if (pipe->uds)
				return -EPIPE;

			pipe->uds = entity;
			pipe->uds_input = bru_found ? pipe->bru
					: &input->entity;
		}

		/* Follow the source link. The link setup operations ensure
		 * that the output fan-out can't be more than one, there is thus
		 * no need to verify here that only a single source link is
		 * activated.
		 */
		pad = &entity->pads[entity->source_pad];
		pad = media_entity_remote_pad(pad);
	}

	/* The last entity must be the output WPF. */
	if (entity != &output->entity)
		return -EPIPE;

	return 0;
}

static int vsp1_video_pipeline_validate(struct vsp1_pipeline *pipe,
					struct vsp1_video *video)
{
	struct media_entity_graph graph;
	struct media_entity *entity = &video->video.entity;
	struct media_device *mdev = entity->parent;
	unsigned int i;
	int ret;

	mutex_lock(&mdev->graph_mutex);

	/* Walk the graph to locate the entities and video nodes. */
	media_entity_graph_walk_start(&graph, entity);

	while ((entity = media_entity_graph_walk_next(&graph))) {
		struct v4l2_subdev *subdev;
		struct vsp1_rwpf *rwpf;
		struct vsp1_entity *e;

		if (media_entity_type(entity) != MEDIA_ENT_T_V4L2_SUBDEV)
			continue;

		subdev = media_entity_to_v4l2_subdev(entity);
		e = to_vsp1_entity(subdev);
		list_add_tail(&e->list_pipe, &pipe->entities);

		if (e->type == VSP1_ENTITY_RPF) {
			rwpf = to_rwpf(subdev);
			pipe->inputs[rwpf->entity.index] = rwpf;
			rwpf->video->pipe_index = ++pipe->num_inputs;
		} else if (e->type == VSP1_ENTITY_WPF) {
			rwpf = to_rwpf(subdev);
			pipe->output = rwpf;
			rwpf->video->pipe_index = 0;
		} else if (e->type == VSP1_ENTITY_LIF) {
			pipe->lif = e;
		} else if (e->type == VSP1_ENTITY_BRU) {
			pipe->bru = e;
		}
	}

	mutex_unlock(&mdev->graph_mutex);

	/* We need one output and at least one input. */
	if (pipe->num_inputs == 0 || !pipe->output) {
		ret = -EPIPE;
		goto error;
	}

	/* Follow links downstream for each input and make sure the graph
	 * contains no loop and that all branches end at the output WPF.
	 */
	for (i = 0; i < video->vsp1->pdata.rpf_count; ++i) {
		if (!pipe->inputs[i])
			continue;

		ret = vsp1_video_pipeline_validate_branch(pipe, pipe->inputs[i],
							  pipe->output);
		if (ret < 0)
			goto error;
	}

	return 0;

error:
	vsp1_pipeline_reset(pipe);
	return ret;
}

static int vsp1_video_pipeline_init(struct vsp1_pipeline *pipe,
				    struct vsp1_video *video)
{
	int ret;

	mutex_lock(&pipe->lock);

	/* If we're the first user validate and initialize the pipeline. */
	if (pipe->use_count == 0) {
		ret = vsp1_video_pipeline_validate(pipe, video);
		if (ret < 0)
			goto done;
	}

	pipe->use_count++;
	ret = 0;

done:
	mutex_unlock(&pipe->lock);
	return ret;
}

static void vsp1_video_pipeline_cleanup(struct vsp1_pipeline *pipe)
{
	mutex_lock(&pipe->lock);

	/* If we're the last user clean up the pipeline. */
	if (--pipe->use_count == 0)
		vsp1_pipeline_reset(pipe);

	mutex_unlock(&pipe->lock);
}

/*
 * vsp1_video_complete_buffer - Complete the current buffer
 * @video: the video node
 *
 * This function completes the current buffer by filling its sequence number,
 * time stamp and payload size, and hands it back to the videobuf core.
 *
 * When operating in DU output mode (deep pipeline to the DU through the LIF),
 * the VSP1 needs to constantly supply frames to the display. In that case, if
 * no other buffer is queued, reuse the one that has just been processed instead
 * of handing it back to the videobuf core.
 *
 * Return the next queued buffer or NULL if the queue is empty.
 */
static struct vsp1_vb2_buffer *
vsp1_video_complete_buffer(struct vsp1_video *video)
{
	struct vsp1_pipeline *pipe = to_vsp1_pipeline(&video->video.entity);
	struct vsp1_vb2_buffer *next = NULL;
	struct vsp1_vb2_buffer *done;
	unsigned long flags;
	unsigned int i;

	spin_lock_irqsave(&video->irqlock, flags);

	if (list_empty(&video->irqqueue)) {
		spin_unlock_irqrestore(&video->irqlock, flags);
		return NULL;
	}

	done = list_first_entry(&video->irqqueue,
				struct vsp1_vb2_buffer, queue);

	/* In DU output mode reuse the buffer if the list is singular. */
	if (pipe->lif && list_is_singular(&video->irqqueue)) {
		spin_unlock_irqrestore(&video->irqlock, flags);
		return done;
	}

	list_del(&done->queue);

	if (!list_empty(&video->irqqueue))
		next = list_first_entry(&video->irqqueue,
					struct vsp1_vb2_buffer, queue);

	spin_unlock_irqrestore(&video->irqlock, flags);

	done->buf.sequence = video->sequence++;
	v4l2_get_timestamp(&done->buf.timestamp);
	for (i = 0; i < done->buf.vb2_buf.num_planes; ++i)
<<<<<<< HEAD
		vb2_set_plane_payload(&done->buf.vb2_buf, i, done->length[i]);
=======
		vb2_set_plane_payload(&done->buf.vb2_buf, i,
				      done->mem.length[i]);
>>>>>>> e110b3a4
	vb2_buffer_done(&done->buf.vb2_buf, VB2_BUF_STATE_DONE);

	return next;
}

static void vsp1_video_frame_end(struct vsp1_pipeline *pipe,
				 struct vsp1_rwpf *rwpf)
{
	struct vsp1_video *video = rwpf->video;
	struct vsp1_vb2_buffer *buf;
	unsigned long flags;

	buf = vsp1_video_complete_buffer(video);
	if (buf == NULL)
		return;

	spin_lock_irqsave(&pipe->irqlock, flags);

	video->rwpf->ops->set_memory(video->rwpf, &buf->mem);
	pipe->buffers_ready |= 1 << video->pipe_index;

	spin_unlock_irqrestore(&pipe->irqlock, flags);
}

static void vsp1_video_pipeline_frame_end(struct vsp1_pipeline *pipe)
{
	struct vsp1_device *vsp1 = pipe->output->entity.vsp1;
	unsigned int i;

	/* Complete buffers on all video nodes. */
	for (i = 0; i < vsp1->pdata.rpf_count; ++i) {
		if (!pipe->inputs[i])
			continue;

		vsp1_video_frame_end(pipe, pipe->inputs[i]);
	}

	if (!pipe->lif)
		vsp1_video_frame_end(pipe, pipe->output);
}

/* -----------------------------------------------------------------------------
 * videobuf2 Queue Operations
 */

static int
vsp1_video_queue_setup(struct vb2_queue *vq, const void *parg,
		     unsigned int *nbuffers, unsigned int *nplanes,
		     unsigned int sizes[], void *alloc_ctxs[])
{
	const struct v4l2_format *fmt = parg;
	struct vsp1_video *video = vb2_get_drv_priv(vq);
	const struct v4l2_pix_format_mplane *format;
	struct v4l2_pix_format_mplane pix_mp;
	unsigned int i;

	if (fmt) {
		/* Make sure the format is valid and adjust the sizeimage field
		 * if needed.
		 */
		if (!vsp1_video_format_adjust(video, &fmt->fmt.pix_mp, &pix_mp))
			return -EINVAL;

		format = &pix_mp;
	} else {
		format = &video->rwpf->format;
	}

	*nplanes = format->num_planes;

	for (i = 0; i < format->num_planes; ++i) {
		sizes[i] = format->plane_fmt[i].sizeimage;
		alloc_ctxs[i] = video->alloc_ctx;
	}

	return 0;
}

static int vsp1_video_buffer_prepare(struct vb2_buffer *vb)
{
	struct vb2_v4l2_buffer *vbuf = to_vb2_v4l2_buffer(vb);
	struct vsp1_video *video = vb2_get_drv_priv(vb->vb2_queue);
<<<<<<< HEAD
	struct vsp1_video_buffer *buf = to_vsp1_video_buffer(vbuf);
	const struct v4l2_pix_format_mplane *format = &video->format;
=======
	struct vsp1_vb2_buffer *buf = to_vsp1_vb2_buffer(vbuf);
	const struct v4l2_pix_format_mplane *format = &video->rwpf->format;
>>>>>>> e110b3a4
	unsigned int i;

	if (vb->num_planes < format->num_planes)
		return -EINVAL;

	buf->mem.num_planes = vb->num_planes;

	for (i = 0; i < vb->num_planes; ++i) {
		buf->mem.addr[i] = vb2_dma_contig_plane_dma_addr(vb, i);
		buf->mem.length[i] = vb2_plane_size(vb, i);

		if (buf->mem.length[i] < format->plane_fmt[i].sizeimage)
			return -EINVAL;
	}

	return 0;
}

static void vsp1_video_buffer_queue(struct vb2_buffer *vb)
{
	struct vb2_v4l2_buffer *vbuf = to_vb2_v4l2_buffer(vb);
	struct vsp1_video *video = vb2_get_drv_priv(vb->vb2_queue);
	struct vsp1_pipeline *pipe = to_vsp1_pipeline(&video->video.entity);
<<<<<<< HEAD
	struct vsp1_video_buffer *buf = to_vsp1_video_buffer(vbuf);
=======
	struct vsp1_vb2_buffer *buf = to_vsp1_vb2_buffer(vbuf);
>>>>>>> e110b3a4
	unsigned long flags;
	bool empty;

	spin_lock_irqsave(&video->irqlock, flags);
	empty = list_empty(&video->irqqueue);
	list_add_tail(&buf->queue, &video->irqqueue);
	spin_unlock_irqrestore(&video->irqlock, flags);

	if (!empty)
		return;

	spin_lock_irqsave(&pipe->irqlock, flags);

	video->rwpf->ops->set_memory(video->rwpf, &buf->mem);
	pipe->buffers_ready |= 1 << video->pipe_index;

	if (vb2_is_streaming(&video->queue) &&
	    vsp1_pipeline_ready(pipe))
		vsp1_pipeline_run(pipe);

	spin_unlock_irqrestore(&pipe->irqlock, flags);
}

static int vsp1_video_start_streaming(struct vb2_queue *vq, unsigned int count)
{
	struct vsp1_video *video = vb2_get_drv_priv(vq);
	struct vsp1_pipeline *pipe = to_vsp1_pipeline(&video->video.entity);
	struct vsp1_entity *entity;
	unsigned long flags;
	int ret;

	mutex_lock(&pipe->lock);
	if (pipe->stream_count == pipe->num_inputs - 1) {
		if (pipe->uds) {
			struct vsp1_uds *uds = to_uds(&pipe->uds->subdev);

			/* If a BRU is present in the pipeline before the UDS,
			 * the alpha component doesn't need to be scaled as the
			 * BRU output alpha value is fixed to 255. Otherwise we
			 * need to scale the alpha component only when available
			 * at the input RPF.
			 */
			if (pipe->uds_input->type == VSP1_ENTITY_BRU) {
				uds->scale_alpha = false;
			} else {
				struct vsp1_rwpf *rpf =
					to_rwpf(&pipe->uds_input->subdev);

				uds->scale_alpha = rpf->fmtinfo->alpha;
			}
		}

		list_for_each_entry(entity, &pipe->entities, list_pipe) {
			vsp1_entity_route_setup(entity);

			ret = v4l2_subdev_call(&entity->subdev, video,
					       s_stream, 1);
			if (ret < 0) {
				mutex_unlock(&pipe->lock);
				return ret;
			}
		}
	}

	pipe->stream_count++;
	mutex_unlock(&pipe->lock);

	spin_lock_irqsave(&pipe->irqlock, flags);
	if (vsp1_pipeline_ready(pipe))
		vsp1_pipeline_run(pipe);
	spin_unlock_irqrestore(&pipe->irqlock, flags);

	return 0;
}

static void vsp1_video_stop_streaming(struct vb2_queue *vq)
{
	struct vsp1_video *video = vb2_get_drv_priv(vq);
	struct vsp1_pipeline *pipe = to_vsp1_pipeline(&video->video.entity);
	struct vsp1_vb2_buffer *buffer;
	unsigned long flags;
	int ret;

	mutex_lock(&pipe->lock);
	if (--pipe->stream_count == 0) {
		/* Stop the pipeline. */
		ret = vsp1_pipeline_stop(pipe);
		if (ret == -ETIMEDOUT)
			dev_err(video->vsp1->dev, "pipeline stop timeout\n");
	}
	mutex_unlock(&pipe->lock);

	vsp1_video_pipeline_cleanup(pipe);
	media_entity_pipeline_stop(&video->video.entity);

	/* Remove all buffers from the IRQ queue. */
	spin_lock_irqsave(&video->irqlock, flags);
	list_for_each_entry(buffer, &video->irqqueue, queue)
		vb2_buffer_done(&buffer->buf.vb2_buf, VB2_BUF_STATE_ERROR);
	INIT_LIST_HEAD(&video->irqqueue);
	spin_unlock_irqrestore(&video->irqlock, flags);
}

static struct vb2_ops vsp1_video_queue_qops = {
	.queue_setup = vsp1_video_queue_setup,
	.buf_prepare = vsp1_video_buffer_prepare,
	.buf_queue = vsp1_video_buffer_queue,
	.wait_prepare = vb2_ops_wait_prepare,
	.wait_finish = vb2_ops_wait_finish,
	.start_streaming = vsp1_video_start_streaming,
	.stop_streaming = vsp1_video_stop_streaming,
};

/* -----------------------------------------------------------------------------
 * V4L2 ioctls
 */

static int
vsp1_video_querycap(struct file *file, void *fh, struct v4l2_capability *cap)
{
	struct v4l2_fh *vfh = file->private_data;
	struct vsp1_video *video = to_vsp1_video(vfh->vdev);

	cap->capabilities = V4L2_CAP_DEVICE_CAPS | V4L2_CAP_STREAMING
			  | V4L2_CAP_VIDEO_CAPTURE_MPLANE
			  | V4L2_CAP_VIDEO_OUTPUT_MPLANE;

	if (video->type == V4L2_BUF_TYPE_VIDEO_CAPTURE_MPLANE)
		cap->device_caps = V4L2_CAP_VIDEO_CAPTURE_MPLANE
				 | V4L2_CAP_STREAMING;
	else
		cap->device_caps = V4L2_CAP_VIDEO_OUTPUT_MPLANE
				 | V4L2_CAP_STREAMING;

	strlcpy(cap->driver, "vsp1", sizeof(cap->driver));
	strlcpy(cap->card, video->video.name, sizeof(cap->card));
	snprintf(cap->bus_info, sizeof(cap->bus_info), "platform:%s",
		 dev_name(video->vsp1->dev));

	return 0;
}

static int
vsp1_video_get_format(struct file *file, void *fh, struct v4l2_format *format)
{
	struct v4l2_fh *vfh = file->private_data;
	struct vsp1_video *video = to_vsp1_video(vfh->vdev);

	if (format->type != video->queue.type)
		return -EINVAL;

	mutex_lock(&video->lock);
	format->fmt.pix_mp = video->rwpf->format;
	mutex_unlock(&video->lock);

	return 0;
}

static int
vsp1_video_try_format(struct file *file, void *fh, struct v4l2_format *format)
{
	struct v4l2_fh *vfh = file->private_data;
	struct vsp1_video *video = to_vsp1_video(vfh->vdev);

	if (format->type != video->queue.type)
		return -EINVAL;

	return __vsp1_video_try_format(video, &format->fmt.pix_mp, NULL);
}

static int
vsp1_video_set_format(struct file *file, void *fh, struct v4l2_format *format)
{
	struct v4l2_fh *vfh = file->private_data;
	struct vsp1_video *video = to_vsp1_video(vfh->vdev);
	const struct vsp1_format_info *info;
	int ret;

	if (format->type != video->queue.type)
		return -EINVAL;

	ret = __vsp1_video_try_format(video, &format->fmt.pix_mp, &info);
	if (ret < 0)
		return ret;

	mutex_lock(&video->lock);

	if (vb2_is_busy(&video->queue)) {
		ret = -EBUSY;
		goto done;
	}

	video->rwpf->format = format->fmt.pix_mp;
	video->rwpf->fmtinfo = info;

done:
	mutex_unlock(&video->lock);
	return ret;
}

static int
vsp1_video_streamon(struct file *file, void *fh, enum v4l2_buf_type type)
{
	struct v4l2_fh *vfh = file->private_data;
	struct vsp1_video *video = to_vsp1_video(vfh->vdev);
	struct vsp1_pipeline *pipe;
	int ret;

	if (video->queue.owner && video->queue.owner != file->private_data)
		return -EBUSY;

	video->sequence = 0;

	/* Start streaming on the pipeline. No link touching an entity in the
	 * pipeline can be activated or deactivated once streaming is started.
	 *
	 * Use the VSP1 pipeline object embedded in the first video object that
	 * starts streaming.
	 */
	pipe = video->video.entity.pipe
	     ? to_vsp1_pipeline(&video->video.entity) : &video->pipe;

	ret = media_entity_pipeline_start(&video->video.entity, &pipe->pipe);
	if (ret < 0)
		return ret;

	/* Verify that the configured format matches the output of the connected
	 * subdev.
	 */
	ret = vsp1_video_verify_format(video);
	if (ret < 0)
		goto err_stop;

	ret = vsp1_video_pipeline_init(pipe, video);
	if (ret < 0)
		goto err_stop;

	/* Start the queue. */
	ret = vb2_streamon(&video->queue, type);
	if (ret < 0)
		goto err_cleanup;

	return 0;

err_cleanup:
	vsp1_video_pipeline_cleanup(pipe);
err_stop:
	media_entity_pipeline_stop(&video->video.entity);
	return ret;
}

static const struct v4l2_ioctl_ops vsp1_video_ioctl_ops = {
	.vidioc_querycap		= vsp1_video_querycap,
	.vidioc_g_fmt_vid_cap_mplane	= vsp1_video_get_format,
	.vidioc_s_fmt_vid_cap_mplane	= vsp1_video_set_format,
	.vidioc_try_fmt_vid_cap_mplane	= vsp1_video_try_format,
	.vidioc_g_fmt_vid_out_mplane	= vsp1_video_get_format,
	.vidioc_s_fmt_vid_out_mplane	= vsp1_video_set_format,
	.vidioc_try_fmt_vid_out_mplane	= vsp1_video_try_format,
	.vidioc_reqbufs			= vb2_ioctl_reqbufs,
	.vidioc_querybuf		= vb2_ioctl_querybuf,
	.vidioc_qbuf			= vb2_ioctl_qbuf,
	.vidioc_dqbuf			= vb2_ioctl_dqbuf,
	.vidioc_create_bufs		= vb2_ioctl_create_bufs,
	.vidioc_prepare_buf		= vb2_ioctl_prepare_buf,
	.vidioc_streamon		= vsp1_video_streamon,
	.vidioc_streamoff		= vb2_ioctl_streamoff,
};

/* -----------------------------------------------------------------------------
 * V4L2 File Operations
 */

static int vsp1_video_open(struct file *file)
{
	struct vsp1_video *video = video_drvdata(file);
	struct v4l2_fh *vfh;
	int ret = 0;

	vfh = kzalloc(sizeof(*vfh), GFP_KERNEL);
	if (vfh == NULL)
		return -ENOMEM;

	v4l2_fh_init(vfh, &video->video);
	v4l2_fh_add(vfh);

	file->private_data = vfh;

	ret = vsp1_device_get(video->vsp1);
	if (ret < 0) {
		v4l2_fh_del(vfh);
		kfree(vfh);
	}

	return ret;
}

static int vsp1_video_release(struct file *file)
{
	struct vsp1_video *video = video_drvdata(file);
	struct v4l2_fh *vfh = file->private_data;

	mutex_lock(&video->lock);
	if (video->queue.owner == vfh) {
		vb2_queue_release(&video->queue);
		video->queue.owner = NULL;
	}
	mutex_unlock(&video->lock);

	vsp1_device_put(video->vsp1);

	v4l2_fh_release(file);

	file->private_data = NULL;

	return 0;
}

static struct v4l2_file_operations vsp1_video_fops = {
	.owner = THIS_MODULE,
	.unlocked_ioctl = video_ioctl2,
	.open = vsp1_video_open,
	.release = vsp1_video_release,
	.poll = vb2_fop_poll,
	.mmap = vb2_fop_mmap,
};

/* -----------------------------------------------------------------------------
 * Initialization and Cleanup
 */

struct vsp1_video *vsp1_video_create(struct vsp1_device *vsp1,
				     struct vsp1_rwpf *rwpf)
{
	struct vsp1_video *video;
	const char *direction;
	int ret;

	video = devm_kzalloc(vsp1->dev, sizeof(*video), GFP_KERNEL);
	if (!video)
		return ERR_PTR(-ENOMEM);

	rwpf->video = video;

	video->vsp1 = vsp1;
	video->rwpf = rwpf;

	if (rwpf->entity.type == VSP1_ENTITY_RPF) {
		direction = "input";
		video->type = V4L2_BUF_TYPE_VIDEO_OUTPUT_MPLANE;
		video->pad.flags = MEDIA_PAD_FL_SOURCE;
		video->video.vfl_dir = VFL_DIR_TX;
	} else {
		direction = "output";
		video->type = V4L2_BUF_TYPE_VIDEO_CAPTURE_MPLANE;
		video->pad.flags = MEDIA_PAD_FL_SINK;
		video->video.vfl_dir = VFL_DIR_RX;
	}

	mutex_init(&video->lock);
	spin_lock_init(&video->irqlock);
	INIT_LIST_HEAD(&video->irqqueue);

	vsp1_pipeline_init(&video->pipe);
	video->pipe.frame_end = vsp1_video_pipeline_frame_end;

	/* Initialize the media entity... */
	ret = media_entity_init(&video->video.entity, 1, &video->pad, 0);
	if (ret < 0)
		return ERR_PTR(ret);

	/* ... and the format ... */
	rwpf->fmtinfo = vsp1_get_format_info(VSP1_VIDEO_DEF_FORMAT);
	rwpf->format.pixelformat = rwpf->fmtinfo->fourcc;
	rwpf->format.colorspace = V4L2_COLORSPACE_SRGB;
	rwpf->format.field = V4L2_FIELD_NONE;
	rwpf->format.width = VSP1_VIDEO_DEF_WIDTH;
	rwpf->format.height = VSP1_VIDEO_DEF_HEIGHT;
	rwpf->format.num_planes = 1;
	rwpf->format.plane_fmt[0].bytesperline =
		rwpf->format.width * rwpf->fmtinfo->bpp[0] / 8;
	rwpf->format.plane_fmt[0].sizeimage =
		rwpf->format.plane_fmt[0].bytesperline * rwpf->format.height;

	/* ... and the video node... */
	video->video.v4l2_dev = &video->vsp1->v4l2_dev;
	video->video.fops = &vsp1_video_fops;
	snprintf(video->video.name, sizeof(video->video.name), "%s %s",
		 rwpf->entity.subdev.name, direction);
	video->video.vfl_type = VFL_TYPE_GRABBER;
	video->video.release = video_device_release_empty;
	video->video.ioctl_ops = &vsp1_video_ioctl_ops;

	video_set_drvdata(&video->video, video);

	/* ... and the buffers queue... */
	video->alloc_ctx = vb2_dma_contig_init_ctx(video->vsp1->dev);
	if (IS_ERR(video->alloc_ctx)) {
		ret = PTR_ERR(video->alloc_ctx);
		goto error;
	}

	video->queue.type = video->type;
	video->queue.io_modes = VB2_MMAP | VB2_USERPTR | VB2_DMABUF;
	video->queue.lock = &video->lock;
	video->queue.drv_priv = video;
	video->queue.buf_struct_size = sizeof(struct vsp1_vb2_buffer);
	video->queue.ops = &vsp1_video_queue_qops;
	video->queue.mem_ops = &vb2_dma_contig_memops;
	video->queue.timestamp_flags = V4L2_BUF_FLAG_TIMESTAMP_COPY;
	ret = vb2_queue_init(&video->queue);
	if (ret < 0) {
		dev_err(video->vsp1->dev, "failed to initialize vb2 queue\n");
		goto error;
	}

	/* ... and register the video device. */
	video->video.queue = &video->queue;
	ret = video_register_device(&video->video, VFL_TYPE_GRABBER, -1);
	if (ret < 0) {
		dev_err(video->vsp1->dev, "failed to register video device\n");
		goto error;
	}

	return video;

error:
	vb2_dma_contig_cleanup_ctx(video->alloc_ctx);
	vsp1_video_cleanup(video);
	return ERR_PTR(ret);
}

void vsp1_video_cleanup(struct vsp1_video *video)
{
	if (video_is_registered(&video->video))
		video_unregister_device(&video->video);

	vb2_dma_contig_cleanup_ctx(video->alloc_ctx);
	media_entity_cleanup(&video->video.entity);
}<|MERGE_RESOLUTION|>--- conflicted
+++ resolved
@@ -429,12 +429,8 @@
 	done->buf.sequence = video->sequence++;
 	v4l2_get_timestamp(&done->buf.timestamp);
 	for (i = 0; i < done->buf.vb2_buf.num_planes; ++i)
-<<<<<<< HEAD
-		vb2_set_plane_payload(&done->buf.vb2_buf, i, done->length[i]);
-=======
 		vb2_set_plane_payload(&done->buf.vb2_buf, i,
 				      done->mem.length[i]);
->>>>>>> e110b3a4
 	vb2_buffer_done(&done->buf.vb2_buf, VB2_BUF_STATE_DONE);
 
 	return next;
@@ -517,13 +513,8 @@
 {
 	struct vb2_v4l2_buffer *vbuf = to_vb2_v4l2_buffer(vb);
 	struct vsp1_video *video = vb2_get_drv_priv(vb->vb2_queue);
-<<<<<<< HEAD
-	struct vsp1_video_buffer *buf = to_vsp1_video_buffer(vbuf);
-	const struct v4l2_pix_format_mplane *format = &video->format;
-=======
 	struct vsp1_vb2_buffer *buf = to_vsp1_vb2_buffer(vbuf);
 	const struct v4l2_pix_format_mplane *format = &video->rwpf->format;
->>>>>>> e110b3a4
 	unsigned int i;
 
 	if (vb->num_planes < format->num_planes)
@@ -547,11 +538,7 @@
 	struct vb2_v4l2_buffer *vbuf = to_vb2_v4l2_buffer(vb);
 	struct vsp1_video *video = vb2_get_drv_priv(vb->vb2_queue);
 	struct vsp1_pipeline *pipe = to_vsp1_pipeline(&video->video.entity);
-<<<<<<< HEAD
-	struct vsp1_video_buffer *buf = to_vsp1_video_buffer(vbuf);
-=======
 	struct vsp1_vb2_buffer *buf = to_vsp1_vb2_buffer(vbuf);
->>>>>>> e110b3a4
 	unsigned long flags;
 	bool empty;
 
