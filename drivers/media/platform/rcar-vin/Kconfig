--- conflicted
+++ resolved
@@ -10,7 +10,6 @@
 	  To compile this driver as a module, choose M here: the
 	  module will be called rcar-vin.
 
-<<<<<<< HEAD
 config VIDEO_RCAR_VIN_DEBUG
 	bool "Renesas VIN overflow debug messages"
 	depends on VIDEO_RCAR_VIN
@@ -19,7 +18,7 @@
 	  Input driver.
 	  If you set to enable, When an overflow occurred,
 	  a debug overflow message is output.
-=======
+
 config VIDEO_RCAR_CSI2
 	tristate "R-Car MIPI CSI-2 Interface driver"
 	depends on VIDEO_V4L2 && VIDEO_V4L2_SUBDEV_API && OF
@@ -29,5 +28,4 @@
 	  Supports R-Car Gen3 SoCs.
 
 	  To compile this driver as a module, choose M here: the
-	  module will be called rcar-csi2.
->>>>>>> 9ea2437c
+	  module will be called rcar-csi2.