--- conflicted
+++ resolved
@@ -22,17 +22,6 @@
 #ifndef C_CAN_H
 #define C_CAN_H
 
-<<<<<<< HEAD
-/*
- * IFx register masks:
- * allow easy operation on 16-bit registers when the
- * argument is 32-bit instead
- */
-#define IFX_WRITE_LOW_16BIT(x)	((x) & 0xFFFF)
-#define IFX_WRITE_HIGH_16BIT(x)	(((x) & 0xFFFF0000) >> 16)
-
-=======
->>>>>>> f58b8487
 /* message object split */
 #define C_CAN_NO_OF_OBJECTS	32
 #define C_CAN_MSG_OBJ_RX_NUM	16
@@ -48,11 +37,6 @@
 
 #define C_CAN_MSG_OBJ_RX_SPLIT	9
 #define C_CAN_MSG_RX_LOW_LAST	(C_CAN_MSG_OBJ_RX_SPLIT - 1)
-<<<<<<< HEAD
-
-#define C_CAN_NEXT_MSG_OBJ_MASK	(C_CAN_MSG_OBJ_TX_NUM - 1)
-=======
->>>>>>> f58b8487
 #define RECEIVE_OBJECT_BITS	0x0000ffff
 
 enum reg {
@@ -189,14 +173,8 @@
 	struct napi_struct napi;
 	struct net_device *dev;
 	struct device *device;
-<<<<<<< HEAD
-	spinlock_t xmit_lock;
-	int tx_object;
-	int current_status;
-=======
 	atomic_t tx_active;
 	unsigned long tx_dir;
->>>>>>> f58b8487
 	int last_status;
 	u16 (*read_reg) (struct c_can_priv *priv, enum reg index);
 	void (*write_reg) (struct c_can_priv *priv, enum reg index, u16 val);
@@ -207,11 +185,8 @@
 	u32 __iomem *raminit_ctrlreg;
 	int instance;
 	void (*raminit) (const struct c_can_priv *priv, bool enable);
-<<<<<<< HEAD
-=======
 	u32 comm_rcv_high;
 	u32 rxmasked;
->>>>>>> f58b8487
 	u32 dlc[C_CAN_MSG_OBJ_TX_NUM];
 };
 
