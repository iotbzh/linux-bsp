// SPDX-License-Identifier: GPL-2.0
/*
 * SuperH Timer Support - CMT
 *
 *  Copyright (C) 2008 Magnus Damm
 */

#include <linux/clk.h>
#include <linux/clockchips.h>
#include <linux/clocksource.h>
#include <linux/delay.h>
#include <linux/err.h>
#include <linux/init.h>
#include <linux/interrupt.h>
#include <linux/io.h>
#include <linux/ioport.h>
#include <linux/irq.h>
#include <linux/module.h>
#include <linux/of.h>
#include <linux/of_device.h>
#include <linux/platform_device.h>
#include <linux/pm_domain.h>
#include <linux/pm_runtime.h>
#include <linux/sh_timer.h>
#include <linux/slab.h>
#include <linux/spinlock.h>

#ifdef CONFIG_SUPERH
#include <asm/platform_early.h>
#endif

struct sh_cmt_device;

/*
 * The CMT comes in 5 different identified flavours, depending not only on the
 * SoC but also on the particular instance. The following table lists the main
 * characteristics of those flavours.
 *
 *			16B	32B	32B-F	48B	R-Car Gen2
 * -----------------------------------------------------------------------------
 * Channels		2	1/4	1	6	2/8
 * Control Width	16	16	16	16	32
 * Counter Width	16	32	32	32/48	32/48
 * Shared Start/Stop	Y	Y	Y	Y	N
 *
 * The r8a73a4 / R-Car Gen2 version has a per-channel start/stop register
 * located in the channel registers block. All other versions have a shared
 * start/stop register located in the global space.
 *
 * Channels are indexed from 0 to N-1 in the documentation. The channel index
 * infers the start/stop bit position in the control register and the channel
 * registers block address. Some CMT instances have a subset of channels
 * available, in which case the index in the documentation doesn't match the
 * "real" index as implemented in hardware. This is for instance the case with
 * CMT0 on r8a7740, which is a 32-bit variant with a single channel numbered 0
 * in the documentation but using start/stop bit 5 and having its registers
 * block at 0x60.
 *
 * Similarly CMT0 on r8a73a4, r8a7790 and r8a7791, while implementing 32-bit
 * channels only, is a 48-bit gen2 CMT with the 48-bit channels unavailable.
 */

enum sh_cmt_model {
	SH_CMT_16BIT,
	SH_CMT_32BIT,
	SH_CMT_48BIT,
	SH_CMT0_RCAR_GEN2,
	SH_CMT1_RCAR_GEN2,
};

struct sh_cmt_info {
	enum sh_cmt_model model;

	unsigned int channels_mask;

	unsigned long width; /* 16 or 32 bit version of hardware block */
	u32 overflow_bit;
	u32 clear_bits;

	/* callbacks for CMSTR and CMCSR access */
	u32 (*read_control)(void __iomem *base, unsigned long offs);
	void (*write_control)(void __iomem *base, unsigned long offs,
			      u32 value);

	/* callbacks for CMCNT and CMCOR access */
	u32 (*read_count)(void __iomem *base, unsigned long offs);
	void (*write_count)(void __iomem *base, unsigned long offs, u32 value);
};

struct sh_cmt_channel {
	struct sh_cmt_device *cmt;

	unsigned int index;	/* Index in the documentation */
	unsigned int hwidx;	/* Real hardware index */

	void __iomem *iostart;
	void __iomem *ioctrl;

	unsigned int timer_bit;
	unsigned long flags;
	u32 match_value;
	u32 next_match_value;
	u32 max_match_value;
	raw_spinlock_t lock;
	struct clock_event_device ced;
	struct clocksource cs;
	u64 total_cycles;
	bool cs_enabled;
};

struct sh_cmt_device {
	struct platform_device *pdev;

	const struct sh_cmt_info *info;

	void __iomem *mapbase;
	struct clk *clk;
	unsigned long rate;

	raw_spinlock_t lock; /* Protect the shared start/stop register */

	struct sh_cmt_channel *channels;
	unsigned int num_channels;
	unsigned int hw_channels;

	bool has_clockevent;
	bool has_clocksource;
};

#define SH_CMT16_CMCSR_CMF		(1 << 7)
#define SH_CMT16_CMCSR_CMIE		(1 << 6)
#define SH_CMT16_CMCSR_CKS8		(0 << 0)
#define SH_CMT16_CMCSR_CKS32		(1 << 0)
#define SH_CMT16_CMCSR_CKS128		(2 << 0)
#define SH_CMT16_CMCSR_CKS512		(3 << 0)
#define SH_CMT16_CMCSR_CKS_MASK		(3 << 0)

#define SH_CMT32_CMCSR_CMF		(1 << 15)
#define SH_CMT32_CMCSR_OVF		(1 << 14)
#define SH_CMT32_CMCSR_WRFLG		(1 << 13)
#define SH_CMT32_CMCSR_STTF		(1 << 12)
#define SH_CMT32_CMCSR_STPF		(1 << 11)
#define SH_CMT32_CMCSR_SSIE		(1 << 10)
#define SH_CMT32_CMCSR_CMS		(1 << 9)
#define SH_CMT32_CMCSR_CMM		(1 << 8)
#define SH_CMT32_CMCSR_CMTOUT_IE	(1 << 7)
#define SH_CMT32_CMCSR_CMR_NONE		(0 << 4)
#define SH_CMT32_CMCSR_CMR_DMA		(1 << 4)
#define SH_CMT32_CMCSR_CMR_IRQ		(2 << 4)
#define SH_CMT32_CMCSR_CMR_MASK		(3 << 4)
#define SH_CMT32_CMCSR_DBGIVD		(1 << 3)
#define SH_CMT32_CMCSR_CKS_RCLK8	(4 << 0)
#define SH_CMT32_CMCSR_CKS_RCLK32	(5 << 0)
#define SH_CMT32_CMCSR_CKS_RCLK128	(6 << 0)
#define SH_CMT32_CMCSR_CKS_RCLK1	(7 << 0)
#define SH_CMT32_CMCSR_CKS_MASK		(7 << 0)

static u32 sh_cmt_read16(void __iomem *base, unsigned long offs)
{
	return ioread16(base + (offs << 1));
}

static u32 sh_cmt_read32(void __iomem *base, unsigned long offs)
{
	return ioread32(base + (offs << 2));
}

static void sh_cmt_write16(void __iomem *base, unsigned long offs, u32 value)
{
	iowrite16(value, base + (offs << 1));
}

static void sh_cmt_write32(void __iomem *base, unsigned long offs, u32 value)
{
	iowrite32(value, base + (offs << 2));
}

static const struct sh_cmt_info sh_cmt_info[] = {
	[SH_CMT_16BIT] = {
		.model = SH_CMT_16BIT,
		.width = 16,
		.overflow_bit = SH_CMT16_CMCSR_CMF,
		.clear_bits = ~SH_CMT16_CMCSR_CMF,
		.read_control = sh_cmt_read16,
		.write_control = sh_cmt_write16,
		.read_count = sh_cmt_read16,
		.write_count = sh_cmt_write16,
	},
	[SH_CMT_32BIT] = {
		.model = SH_CMT_32BIT,
		.width = 32,
		.overflow_bit = SH_CMT32_CMCSR_CMF,
		.clear_bits = ~(SH_CMT32_CMCSR_CMF | SH_CMT32_CMCSR_OVF),
		.read_control = sh_cmt_read16,
		.write_control = sh_cmt_write16,
		.read_count = sh_cmt_read32,
		.write_count = sh_cmt_write32,
	},
	[SH_CMT_48BIT] = {
		.model = SH_CMT_48BIT,
		.channels_mask = 0x3f,
		.width = 32,
		.overflow_bit = SH_CMT32_CMCSR_CMF,
		.clear_bits = ~(SH_CMT32_CMCSR_CMF | SH_CMT32_CMCSR_OVF),
		.read_control = sh_cmt_read32,
		.write_control = sh_cmt_write32,
		.read_count = sh_cmt_read32,
		.write_count = sh_cmt_write32,
	},
	[SH_CMT0_RCAR_GEN2] = {
		.model = SH_CMT0_RCAR_GEN2,
		.channels_mask = 0x60,
		.width = 32,
		.overflow_bit = SH_CMT32_CMCSR_CMF,
		.clear_bits = ~(SH_CMT32_CMCSR_CMF | SH_CMT32_CMCSR_OVF),
		.read_control = sh_cmt_read32,
		.write_control = sh_cmt_write32,
		.read_count = sh_cmt_read32,
		.write_count = sh_cmt_write32,
	},
	[SH_CMT1_RCAR_GEN2] = {
		.model = SH_CMT1_RCAR_GEN2,
		.channels_mask = 0xff,
		.width = 32,
		.overflow_bit = SH_CMT32_CMCSR_CMF,
		.clear_bits = ~(SH_CMT32_CMCSR_CMF | SH_CMT32_CMCSR_OVF),
		.read_control = sh_cmt_read32,
		.write_control = sh_cmt_write32,
		.read_count = sh_cmt_read32,
		.write_count = sh_cmt_write32,
	},
};

#define CMCSR 0 /* channel register */
#define CMCNT 1 /* channel register */
#define CMCOR 2 /* channel register */

static inline u32 sh_cmt_read_cmstr(struct sh_cmt_channel *ch)
{
	if (ch->iostart)
		return ch->cmt->info->read_control(ch->iostart, 0);
	else
		return ch->cmt->info->read_control(ch->cmt->mapbase, 0);
}

static inline void sh_cmt_write_cmstr(struct sh_cmt_channel *ch, u32 value)
{
	if (ch->iostart)
		ch->cmt->info->write_control(ch->iostart, 0, value);
	else
		ch->cmt->info->write_control(ch->cmt->mapbase, 0, value);
}

static inline u32 sh_cmt_read_cmcsr(struct sh_cmt_channel *ch)
{
	return ch->cmt->info->read_control(ch->ioctrl, CMCSR);
}

static inline void sh_cmt_write_cmcsr(struct sh_cmt_channel *ch, u32 value)
{
	ch->cmt->info->write_control(ch->ioctrl, CMCSR, value);
}

static inline u32 sh_cmt_read_cmcnt(struct sh_cmt_channel *ch)
{
	return ch->cmt->info->read_count(ch->ioctrl, CMCNT);
}

static inline void sh_cmt_write_cmcnt(struct sh_cmt_channel *ch, u32 value)
{
	ch->cmt->info->write_count(ch->ioctrl, CMCNT, value);
}

static inline void sh_cmt_write_cmcor(struct sh_cmt_channel *ch, u32 value)
{
	ch->cmt->info->write_count(ch->ioctrl, CMCOR, value);
}

static u32 sh_cmt_get_counter(struct sh_cmt_channel *ch, u32 *has_wrapped)
{
	u32 v1, v2, v3;
	u32 o1, o2;

	o1 = sh_cmt_read_cmcsr(ch) & ch->cmt->info->overflow_bit;

	/* Make sure the timer value is stable. Stolen from acpi_pm.c */
	do {
		o2 = o1;
		v1 = sh_cmt_read_cmcnt(ch);
		v2 = sh_cmt_read_cmcnt(ch);
		v3 = sh_cmt_read_cmcnt(ch);
		o1 = sh_cmt_read_cmcsr(ch) & ch->cmt->info->overflow_bit;
	} while (unlikely((o1 != o2) || (v1 > v2 && v1 < v3)
			  || (v2 > v3 && v2 < v1) || (v3 > v1 && v3 < v2)));

	*has_wrapped = o1;
	return v2;
}

static void sh_cmt_start_stop_ch(struct sh_cmt_channel *ch, int start)
{
	unsigned long flags;
	u32 value;

	/* start stop register shared by multiple timer channels */
	raw_spin_lock_irqsave(&ch->cmt->lock, flags);
	value = sh_cmt_read_cmstr(ch);

	if (start)
		value |= 1 << ch->timer_bit;
	else
		value &= ~(1 << ch->timer_bit);

	sh_cmt_write_cmstr(ch, value);
	raw_spin_unlock_irqrestore(&ch->cmt->lock, flags);
}

static int sh_cmt_enable(struct sh_cmt_channel *ch)
{
	int k, ret;

	pm_runtime_get_sync(&ch->cmt->pdev->dev);
	dev_pm_syscore_device(&ch->cmt->pdev->dev, true);

	/* enable clock */
	ret = clk_enable(ch->cmt->clk);
	if (ret) {
		dev_err(&ch->cmt->pdev->dev, "ch%u: cannot enable clock\n",
			ch->index);
		goto err0;
	}

	/* make sure channel is disabled */
	sh_cmt_start_stop_ch(ch, 0);

	/* configure channel, periodic mode and maximum timeout */
	if (ch->cmt->info->width == 16) {
		sh_cmt_write_cmcsr(ch, SH_CMT16_CMCSR_CMIE |
				   SH_CMT16_CMCSR_CKS512);
	} else {
<<<<<<< HEAD
		switch (ch->cmt->info->model) {
		case SH_CMT0_RCAR_GEN2:
		case SH_CMT1_RCAR_GEN2:
			sh_cmt_write_cmcsr(ch, SH_CMT32_CMCSR_CMM |
					   SH_CMT32_CMCSR_CMR_IRQ |
					   SH_CMT32_CMCSR_CKS_RCLK8);
			break;
		default:
			sh_cmt_write_cmcsr(ch, SH_CMT32_CMCSR_CMM |
					   SH_CMT32_CMCSR_CMTOUT_IE |
					   SH_CMT32_CMCSR_CMR_IRQ |
					   SH_CMT32_CMCSR_CKS_RCLK8);
		}
=======
		u32 cmtout = ch->cmt->info->model <= SH_CMT_48BIT ?
			      SH_CMT32_CMCSR_CMTOUT_IE : 0;
		sh_cmt_write_cmcsr(ch, cmtout | SH_CMT32_CMCSR_CMM |
				   SH_CMT32_CMCSR_CMR_IRQ |
				   SH_CMT32_CMCSR_CKS_RCLK8);
>>>>>>> cd77bd78
	}

	sh_cmt_write_cmcor(ch, 0xffffffff);
	sh_cmt_write_cmcnt(ch, 0);

	/*
	 * According to the sh73a0 user's manual, as CMCNT can be operated
	 * only by the RCLK (Pseudo 32 kHz), there's one restriction on
	 * modifying CMCNT register; two RCLK cycles are necessary before
	 * this register is either read or any modification of the value
	 * it holds is reflected in the LSI's actual operation.
	 *
	 * While at it, we're supposed to clear out the CMCNT as of this
	 * moment, so make sure it's processed properly here.  This will
	 * take RCLKx2 at maximum.
	 */
	for (k = 0; k < 100; k++) {
		if (!sh_cmt_read_cmcnt(ch))
			break;
		udelay(1);
	}

	if (sh_cmt_read_cmcnt(ch)) {
		dev_err(&ch->cmt->pdev->dev, "ch%u: cannot clear CMCNT\n",
			ch->index);
		ret = -ETIMEDOUT;
		goto err1;
	}

	/* enable channel */
	sh_cmt_start_stop_ch(ch, 1);
	return 0;
 err1:
	/* stop clock */
	clk_disable(ch->cmt->clk);

 err0:
	return ret;
}

static void sh_cmt_disable(struct sh_cmt_channel *ch)
{
	/* disable channel */
	sh_cmt_start_stop_ch(ch, 0);

	/* disable interrupts in CMT block */
	sh_cmt_write_cmcsr(ch, 0);

	/* stop clock */
	clk_disable(ch->cmt->clk);

	dev_pm_syscore_device(&ch->cmt->pdev->dev, false);
	pm_runtime_put(&ch->cmt->pdev->dev);
}

/* private flags */
#define FLAG_CLOCKEVENT (1 << 0)
#define FLAG_CLOCKSOURCE (1 << 1)
#define FLAG_REPROGRAM (1 << 2)
#define FLAG_SKIPEVENT (1 << 3)
#define FLAG_IRQCONTEXT (1 << 4)

static void sh_cmt_clock_event_program_verify(struct sh_cmt_channel *ch,
					      int absolute)
{
	u32 value = ch->next_match_value;
	u32 new_match;
	u32 delay = 0;
	u32 now = 0;
	u32 has_wrapped;

	now = sh_cmt_get_counter(ch, &has_wrapped);
	ch->flags |= FLAG_REPROGRAM; /* force reprogram */

	if (has_wrapped) {
		/* we're competing with the interrupt handler.
		 *  -> let the interrupt handler reprogram the timer.
		 *  -> interrupt number two handles the event.
		 */
		ch->flags |= FLAG_SKIPEVENT;
		return;
	}

	if (absolute)
		now = 0;

	do {
		/* reprogram the timer hardware,
		 * but don't save the new match value yet.
		 */
		new_match = now + value + delay;
		if (new_match > ch->max_match_value)
			new_match = ch->max_match_value;

		sh_cmt_write_cmcor(ch, new_match);

		now = sh_cmt_get_counter(ch, &has_wrapped);
		if (has_wrapped && (new_match > ch->match_value)) {
			/* we are changing to a greater match value,
			 * so this wrap must be caused by the counter
			 * matching the old value.
			 * -> first interrupt reprograms the timer.
			 * -> interrupt number two handles the event.
			 */
			ch->flags |= FLAG_SKIPEVENT;
			break;
		}

		if (has_wrapped) {
			/* we are changing to a smaller match value,
			 * so the wrap must be caused by the counter
			 * matching the new value.
			 * -> save programmed match value.
			 * -> let isr handle the event.
			 */
			ch->match_value = new_match;
			break;
		}

		/* be safe: verify hardware settings */
		if (now < new_match) {
			/* timer value is below match value, all good.
			 * this makes sure we won't miss any match events.
			 * -> save programmed match value.
			 * -> let isr handle the event.
			 */
			ch->match_value = new_match;
			break;
		}

		/* the counter has reached a value greater
		 * than our new match value. and since the
		 * has_wrapped flag isn't set we must have
		 * programmed a too close event.
		 * -> increase delay and retry.
		 */
		if (delay)
			delay <<= 1;
		else
			delay = 1;

		if (!delay)
			dev_warn(&ch->cmt->pdev->dev, "ch%u: too long delay\n",
				 ch->index);

	} while (delay);
}

static void __sh_cmt_set_next(struct sh_cmt_channel *ch, unsigned long delta)
{
	if (delta > ch->max_match_value)
		dev_warn(&ch->cmt->pdev->dev, "ch%u: delta out of range\n",
			 ch->index);

	ch->next_match_value = delta;
	sh_cmt_clock_event_program_verify(ch, 0);
}

static void sh_cmt_set_next(struct sh_cmt_channel *ch, unsigned long delta)
{
	unsigned long flags;

	raw_spin_lock_irqsave(&ch->lock, flags);
	__sh_cmt_set_next(ch, delta);
	raw_spin_unlock_irqrestore(&ch->lock, flags);
}

static irqreturn_t sh_cmt_interrupt(int irq, void *dev_id)
{
	struct sh_cmt_channel *ch = dev_id;

	/* clear flags */
	sh_cmt_write_cmcsr(ch, sh_cmt_read_cmcsr(ch) &
			   ch->cmt->info->clear_bits);

	/* update clock source counter to begin with if enabled
	 * the wrap flag should be cleared by the timer specific
	 * isr before we end up here.
	 */
	if (ch->flags & FLAG_CLOCKSOURCE)
		ch->total_cycles += ch->match_value + 1;

	if (!(ch->flags & FLAG_REPROGRAM))
		ch->next_match_value = ch->max_match_value;

	ch->flags |= FLAG_IRQCONTEXT;

	if (ch->flags & FLAG_CLOCKEVENT) {
		if (!(ch->flags & FLAG_SKIPEVENT)) {
			if (clockevent_state_oneshot(&ch->ced)) {
				ch->next_match_value = ch->max_match_value;
				ch->flags |= FLAG_REPROGRAM;
			}

			ch->ced.event_handler(&ch->ced);
		}
	}

	ch->flags &= ~FLAG_SKIPEVENT;

	if (ch->flags & FLAG_REPROGRAM) {
		ch->flags &= ~FLAG_REPROGRAM;
		sh_cmt_clock_event_program_verify(ch, 1);

		if (ch->flags & FLAG_CLOCKEVENT)
			if ((clockevent_state_shutdown(&ch->ced))
			    || (ch->match_value == ch->next_match_value))
				ch->flags &= ~FLAG_REPROGRAM;
	}

	ch->flags &= ~FLAG_IRQCONTEXT;

	return IRQ_HANDLED;
}

static int sh_cmt_start(struct sh_cmt_channel *ch, unsigned long flag)
{
	int ret = 0;
	unsigned long flags;

	raw_spin_lock_irqsave(&ch->lock, flags);

	if (!(ch->flags & (FLAG_CLOCKEVENT | FLAG_CLOCKSOURCE)))
		ret = sh_cmt_enable(ch);

	if (ret)
		goto out;
	ch->flags |= flag;

	/* setup timeout if no clockevent */
	if (ch->cmt->num_channels == 1 &&
	    flag == FLAG_CLOCKSOURCE && (!(ch->flags & FLAG_CLOCKEVENT)))
		__sh_cmt_set_next(ch, ch->max_match_value);
 out:
	raw_spin_unlock_irqrestore(&ch->lock, flags);

	return ret;
}

static void sh_cmt_stop(struct sh_cmt_channel *ch, unsigned long flag)
{
	unsigned long flags;
	unsigned long f;

	raw_spin_lock_irqsave(&ch->lock, flags);

	f = ch->flags & (FLAG_CLOCKEVENT | FLAG_CLOCKSOURCE);
	ch->flags &= ~flag;

	if (f && !(ch->flags & (FLAG_CLOCKEVENT | FLAG_CLOCKSOURCE)))
		sh_cmt_disable(ch);

	/* adjust the timeout to maximum if only clocksource left */
	if ((flag == FLAG_CLOCKEVENT) && (ch->flags & FLAG_CLOCKSOURCE))
		__sh_cmt_set_next(ch, ch->max_match_value);

	raw_spin_unlock_irqrestore(&ch->lock, flags);
}

static struct sh_cmt_channel *cs_to_sh_cmt(struct clocksource *cs)
{
	return container_of(cs, struct sh_cmt_channel, cs);
}

static u64 sh_cmt_clocksource_read(struct clocksource *cs)
{
	struct sh_cmt_channel *ch = cs_to_sh_cmt(cs);
	u32 has_wrapped;

	if (ch->cmt->num_channels == 1) {
		unsigned long flags;
		u64 value;
		u32 raw;

		raw_spin_lock_irqsave(&ch->lock, flags);
		value = ch->total_cycles;
		raw = sh_cmt_get_counter(ch, &has_wrapped);

		if (unlikely(has_wrapped))
			raw += ch->match_value + 1;
		raw_spin_unlock_irqrestore(&ch->lock, flags);

		return value + raw;
	}

	return sh_cmt_get_counter(ch, &has_wrapped);
}

static int sh_cmt_clocksource_enable(struct clocksource *cs)
{
	int ret;
	struct sh_cmt_channel *ch = cs_to_sh_cmt(cs);

	WARN_ON(ch->cs_enabled);

	ch->total_cycles = 0;

	ret = sh_cmt_start(ch, FLAG_CLOCKSOURCE);
	if (!ret)
		ch->cs_enabled = true;

	return ret;
}

static void sh_cmt_clocksource_disable(struct clocksource *cs)
{
	struct sh_cmt_channel *ch = cs_to_sh_cmt(cs);

	WARN_ON(!ch->cs_enabled);

	sh_cmt_stop(ch, FLAG_CLOCKSOURCE);
	ch->cs_enabled = false;
}

static void sh_cmt_clocksource_suspend(struct clocksource *cs)
{
	struct sh_cmt_channel *ch = cs_to_sh_cmt(cs);

	if (!ch->cs_enabled)
		return;

	sh_cmt_stop(ch, FLAG_CLOCKSOURCE);
	pm_genpd_syscore_poweroff(&ch->cmt->pdev->dev);
}

static void sh_cmt_clocksource_resume(struct clocksource *cs)
{
	struct sh_cmt_channel *ch = cs_to_sh_cmt(cs);

	if (!ch->cs_enabled)
		return;

	pm_genpd_syscore_poweron(&ch->cmt->pdev->dev);
	sh_cmt_start(ch, FLAG_CLOCKSOURCE);
}

static int sh_cmt_register_clocksource(struct sh_cmt_channel *ch,
				       const char *name)
{
	struct clocksource *cs = &ch->cs;

	cs->name = name;
	cs->rating = 125;
	cs->read = sh_cmt_clocksource_read;
	cs->enable = sh_cmt_clocksource_enable;
	cs->disable = sh_cmt_clocksource_disable;
	cs->suspend = sh_cmt_clocksource_suspend;
	cs->resume = sh_cmt_clocksource_resume;
	cs->mask = CLOCKSOURCE_MASK(ch->cmt->info->width);
	cs->flags = CLOCK_SOURCE_IS_CONTINUOUS;

	dev_info(&ch->cmt->pdev->dev, "ch%u: used as clock source\n",
		 ch->index);

	clocksource_register_hz(cs, ch->cmt->rate);
	return 0;
}

static struct sh_cmt_channel *ced_to_sh_cmt(struct clock_event_device *ced)
{
	return container_of(ced, struct sh_cmt_channel, ced);
}

static void sh_cmt_clock_event_start(struct sh_cmt_channel *ch, int periodic)
{
	sh_cmt_start(ch, FLAG_CLOCKEVENT);

	if (periodic)
		sh_cmt_set_next(ch, ((ch->cmt->rate + HZ/2) / HZ) - 1);
	else
		sh_cmt_set_next(ch, ch->max_match_value);
}

static int sh_cmt_clock_event_shutdown(struct clock_event_device *ced)
{
	struct sh_cmt_channel *ch = ced_to_sh_cmt(ced);

	sh_cmt_stop(ch, FLAG_CLOCKEVENT);
	return 0;
}

static int sh_cmt_clock_event_set_state(struct clock_event_device *ced,
					int periodic)
{
	struct sh_cmt_channel *ch = ced_to_sh_cmt(ced);

	/* deal with old setting first */
	if (clockevent_state_oneshot(ced) || clockevent_state_periodic(ced))
		sh_cmt_stop(ch, FLAG_CLOCKEVENT);

	dev_info(&ch->cmt->pdev->dev, "ch%u: used for %s clock events\n",
		 ch->index, periodic ? "periodic" : "oneshot");
	sh_cmt_clock_event_start(ch, periodic);
	return 0;
}

static int sh_cmt_clock_event_set_oneshot(struct clock_event_device *ced)
{
	return sh_cmt_clock_event_set_state(ced, 0);
}

static int sh_cmt_clock_event_set_periodic(struct clock_event_device *ced)
{
	return sh_cmt_clock_event_set_state(ced, 1);
}

static int sh_cmt_clock_event_next(unsigned long delta,
				   struct clock_event_device *ced)
{
	struct sh_cmt_channel *ch = ced_to_sh_cmt(ced);

	BUG_ON(!clockevent_state_oneshot(ced));
	if (likely(ch->flags & FLAG_IRQCONTEXT))
		ch->next_match_value = delta - 1;
	else
		sh_cmt_set_next(ch, delta - 1);

	return 0;
}

static void sh_cmt_clock_event_suspend(struct clock_event_device *ced)
{
	struct sh_cmt_channel *ch = ced_to_sh_cmt(ced);

	pm_genpd_syscore_poweroff(&ch->cmt->pdev->dev);
	clk_unprepare(ch->cmt->clk);
}

static void sh_cmt_clock_event_resume(struct clock_event_device *ced)
{
	struct sh_cmt_channel *ch = ced_to_sh_cmt(ced);

	clk_prepare(ch->cmt->clk);
	pm_genpd_syscore_poweron(&ch->cmt->pdev->dev);
}

static int sh_cmt_register_clockevent(struct sh_cmt_channel *ch,
				      const char *name)
{
	struct clock_event_device *ced = &ch->ced;
	int irq;
	int ret;

	irq = platform_get_irq(ch->cmt->pdev, ch->index);
	if (irq < 0)
		return irq;

	ret = request_irq(irq, sh_cmt_interrupt,
			  IRQF_TIMER | IRQF_IRQPOLL | IRQF_NOBALANCING,
			  dev_name(&ch->cmt->pdev->dev), ch);
	if (ret) {
		dev_err(&ch->cmt->pdev->dev, "ch%u: failed to request irq %d\n",
			ch->index, irq);
		return ret;
	}

	ced->name = name;
	ced->features = CLOCK_EVT_FEAT_PERIODIC;
	ced->features |= CLOCK_EVT_FEAT_ONESHOT;
	ced->rating = 125;
	ced->cpumask = cpu_possible_mask;
	ced->set_next_event = sh_cmt_clock_event_next;
	ced->set_state_shutdown = sh_cmt_clock_event_shutdown;
	ced->set_state_periodic = sh_cmt_clock_event_set_periodic;
	ced->set_state_oneshot = sh_cmt_clock_event_set_oneshot;
	ced->suspend = sh_cmt_clock_event_suspend;
	ced->resume = sh_cmt_clock_event_resume;

	/* TODO: calculate good shift from rate and counter bit width */
	ced->shift = 32;
	ced->mult = div_sc(ch->cmt->rate, NSEC_PER_SEC, ced->shift);
	ced->max_delta_ns = clockevent_delta2ns(ch->max_match_value, ced);
	ced->max_delta_ticks = ch->max_match_value;
	ced->min_delta_ns = clockevent_delta2ns(0x1f, ced);
	ced->min_delta_ticks = 0x1f;

	dev_info(&ch->cmt->pdev->dev, "ch%u: used for clock events\n",
		 ch->index);
	clockevents_register_device(ced);

	return 0;
}

static int sh_cmt_register(struct sh_cmt_channel *ch, const char *name,
			   bool clockevent, bool clocksource)
{
	int ret;

	if (clockevent) {
		ch->cmt->has_clockevent = true;
		ret = sh_cmt_register_clockevent(ch, name);
		if (ret < 0)
			return ret;
	}

	if (clocksource) {
		ch->cmt->has_clocksource = true;
		sh_cmt_register_clocksource(ch, name);
	}

	return 0;
}

static int sh_cmt_setup_channel(struct sh_cmt_channel *ch, unsigned int index,
				unsigned int hwidx, bool clockevent,
				bool clocksource, struct sh_cmt_device *cmt)
{
	int ret;

	/* Skip unused channels. */
	if (!clockevent && !clocksource)
		return 0;

	ch->cmt = cmt;
	ch->index = index;
	ch->hwidx = hwidx;
	ch->timer_bit = hwidx;

	/*
	 * Compute the address of the channel control register block. For the
	 * timers with a per-channel start/stop register, compute its address
	 * as well.
	 */
	switch (cmt->info->model) {
	case SH_CMT_16BIT:
		ch->ioctrl = cmt->mapbase + 2 + ch->hwidx * 6;
		break;
	case SH_CMT_32BIT:
	case SH_CMT_48BIT:
		ch->ioctrl = cmt->mapbase + 0x10 + ch->hwidx * 0x10;
		break;
	case SH_CMT0_RCAR_GEN2:
	case SH_CMT1_RCAR_GEN2:
		ch->iostart = cmt->mapbase + ch->hwidx * 0x100;
		ch->ioctrl = ch->iostart + 0x10;
		ch->timer_bit = 0;
		break;
	}

	if (cmt->info->width == (sizeof(ch->max_match_value) * 8))
		ch->max_match_value = ~0;
	else
		ch->max_match_value = (1 << cmt->info->width) - 1;

	ch->match_value = ch->max_match_value;
	raw_spin_lock_init(&ch->lock);

	ret = sh_cmt_register(ch, dev_name(&cmt->pdev->dev),
			      clockevent, clocksource);
	if (ret) {
		dev_err(&cmt->pdev->dev, "ch%u: registration failed\n",
			ch->index);
		return ret;
	}
	ch->cs_enabled = false;

	return 0;
}

static int sh_cmt_map_memory(struct sh_cmt_device *cmt)
{
	struct resource *mem;

	mem = platform_get_resource(cmt->pdev, IORESOURCE_MEM, 0);
	if (!mem) {
		dev_err(&cmt->pdev->dev, "failed to get I/O memory\n");
		return -ENXIO;
	}

	cmt->mapbase = ioremap(mem->start, resource_size(mem));
	if (cmt->mapbase == NULL) {
		dev_err(&cmt->pdev->dev, "failed to remap I/O memory\n");
		return -ENXIO;
	}

	return 0;
}

static const struct platform_device_id sh_cmt_id_table[] = {
	{ "sh-cmt-16", (kernel_ulong_t)&sh_cmt_info[SH_CMT_16BIT] },
	{ "sh-cmt-32", (kernel_ulong_t)&sh_cmt_info[SH_CMT_32BIT] },
	{ }
};
MODULE_DEVICE_TABLE(platform, sh_cmt_id_table);

static const struct of_device_id sh_cmt_of_table[] __maybe_unused = {
	{
		/* deprecated, preserved for backward compatibility */
		.compatible = "renesas,cmt-48",
		.data = &sh_cmt_info[SH_CMT_48BIT]
	},
	{
		/* deprecated, preserved for backward compatibility */
		.compatible = "renesas,cmt-48-gen2",
		.data = &sh_cmt_info[SH_CMT0_RCAR_GEN2]
	},
	{
		.compatible = "renesas,r8a7740-cmt1",
		.data = &sh_cmt_info[SH_CMT_48BIT]
	},
	{
		.compatible = "renesas,sh73a0-cmt1",
		.data = &sh_cmt_info[SH_CMT_48BIT]
	},
	{
		.compatible = "renesas,rcar-gen2-cmt0",
		.data = &sh_cmt_info[SH_CMT0_RCAR_GEN2]
	},
	{
		.compatible = "renesas,rcar-gen2-cmt1",
		.data = &sh_cmt_info[SH_CMT1_RCAR_GEN2]
	},
	{
		.compatible = "renesas,rcar-gen3-cmt0",
		.data = &sh_cmt_info[SH_CMT0_RCAR_GEN2]
	},
	{
		.compatible = "renesas,rcar-gen3-cmt1",
		.data = &sh_cmt_info[SH_CMT1_RCAR_GEN2]
	},
	{
		.compatible = "renesas,rcar-gen4-cmt0",
		.data = &sh_cmt_info[SH_CMT0_RCAR_GEN2]
	},
	{
		.compatible = "renesas,rcar-gen4-cmt1",
		.data = &sh_cmt_info[SH_CMT1_RCAR_GEN2]
	},
	{ }
};
MODULE_DEVICE_TABLE(of, sh_cmt_of_table);

static int sh_cmt_setup(struct sh_cmt_device *cmt, struct platform_device *pdev)
{
	unsigned int mask;
	unsigned int i;
	int ret;

	cmt->pdev = pdev;
	raw_spin_lock_init(&cmt->lock);

	if (IS_ENABLED(CONFIG_OF) && pdev->dev.of_node) {
		cmt->info = of_device_get_match_data(&pdev->dev);
		cmt->hw_channels = cmt->info->channels_mask;
	} else if (pdev->dev.platform_data) {
		struct sh_timer_config *cfg = pdev->dev.platform_data;
		const struct platform_device_id *id = pdev->id_entry;

		cmt->info = (const struct sh_cmt_info *)id->driver_data;
		cmt->hw_channels = cfg->channels_mask;
	} else {
		dev_err(&cmt->pdev->dev, "missing platform data\n");
		return -ENXIO;
	}

	/* Get hold of clock. */
	cmt->clk = clk_get(&cmt->pdev->dev, "fck");
	if (IS_ERR(cmt->clk)) {
		dev_err(&cmt->pdev->dev, "cannot get clock\n");
		return PTR_ERR(cmt->clk);
	}

	ret = clk_prepare(cmt->clk);
	if (ret < 0)
		goto err_clk_put;

	/* Determine clock rate. */
	ret = clk_enable(cmt->clk);
	if (ret < 0)
		goto err_clk_unprepare;

	if (cmt->info->width == 16)
		cmt->rate = clk_get_rate(cmt->clk) / 512;
	else
		cmt->rate = clk_get_rate(cmt->clk) / 8;

	clk_disable(cmt->clk);

	/* Map the memory resource(s). */
	ret = sh_cmt_map_memory(cmt);
	if (ret < 0)
		goto err_clk_unprepare;

	/* Allocate and setup the channels. */
	cmt->num_channels = hweight8(cmt->hw_channels);
	cmt->channels = kcalloc(cmt->num_channels, sizeof(*cmt->channels),
				GFP_KERNEL);
	if (cmt->channels == NULL) {
		ret = -ENOMEM;
		goto err_unmap;
	}

	/*
	 * Use the first channel as a clock event device and the second channel
	 * as a clock source. If only one channel is available use it for both.
	 */
	for (i = 0, mask = cmt->hw_channels; i < cmt->num_channels; ++i) {
		unsigned int hwidx = ffs(mask) - 1;
		bool clocksource = i == 1 || cmt->num_channels == 1;
		bool clockevent = i == 0;

		ret = sh_cmt_setup_channel(&cmt->channels[i], i, hwidx,
					   clockevent, clocksource, cmt);
		if (ret < 0)
			goto err_unmap;

		mask &= ~(1 << hwidx);
	}

	platform_set_drvdata(pdev, cmt);

	return 0;

err_unmap:
	kfree(cmt->channels);
	iounmap(cmt->mapbase);
err_clk_unprepare:
	clk_unprepare(cmt->clk);
err_clk_put:
	clk_put(cmt->clk);
	return ret;
}

static int sh_cmt_probe(struct platform_device *pdev)
{
	struct sh_cmt_device *cmt = platform_get_drvdata(pdev);
	int ret;

	if (!is_sh_early_platform_device(pdev)) {
		pm_runtime_set_active(&pdev->dev);
		pm_runtime_enable(&pdev->dev);
	}

	if (cmt) {
		dev_info(&pdev->dev, "kept as earlytimer\n");
		goto out;
	}

	cmt = kzalloc(sizeof(*cmt), GFP_KERNEL);
	if (cmt == NULL)
		return -ENOMEM;

	ret = sh_cmt_setup(cmt, pdev);
	if (ret) {
		kfree(cmt);
		pm_runtime_idle(&pdev->dev);
		return ret;
	}
	if (is_sh_early_platform_device(pdev))
		return 0;

 out:
	if (cmt->has_clockevent || cmt->has_clocksource)
		pm_runtime_irq_safe(&pdev->dev);
	else
		pm_runtime_idle(&pdev->dev);

	return 0;
}

static int sh_cmt_remove(struct platform_device *pdev)
{
	return -EBUSY; /* cannot unregister clockevent and clocksource */
}

static struct platform_driver sh_cmt_device_driver = {
	.probe		= sh_cmt_probe,
	.remove		= sh_cmt_remove,
	.driver		= {
		.name	= "sh_cmt",
		.of_match_table = of_match_ptr(sh_cmt_of_table),
	},
	.id_table	= sh_cmt_id_table,
};

static int __init sh_cmt_init(void)
{
	return platform_driver_register(&sh_cmt_device_driver);
}

static void __exit sh_cmt_exit(void)
{
	platform_driver_unregister(&sh_cmt_device_driver);
}

#ifdef CONFIG_SUPERH
sh_early_platform_init("earlytimer", &sh_cmt_device_driver);
#endif

subsys_initcall(sh_cmt_init);
module_exit(sh_cmt_exit);

MODULE_AUTHOR("Magnus Damm");
MODULE_DESCRIPTION("SuperH CMT Timer Driver");
MODULE_LICENSE("GPL v2");<|MERGE_RESOLUTION|>--- conflicted
+++ resolved
@@ -338,27 +338,11 @@
 		sh_cmt_write_cmcsr(ch, SH_CMT16_CMCSR_CMIE |
 				   SH_CMT16_CMCSR_CKS512);
 	} else {
-<<<<<<< HEAD
-		switch (ch->cmt->info->model) {
-		case SH_CMT0_RCAR_GEN2:
-		case SH_CMT1_RCAR_GEN2:
-			sh_cmt_write_cmcsr(ch, SH_CMT32_CMCSR_CMM |
-					   SH_CMT32_CMCSR_CMR_IRQ |
-					   SH_CMT32_CMCSR_CKS_RCLK8);
-			break;
-		default:
-			sh_cmt_write_cmcsr(ch, SH_CMT32_CMCSR_CMM |
-					   SH_CMT32_CMCSR_CMTOUT_IE |
-					   SH_CMT32_CMCSR_CMR_IRQ |
-					   SH_CMT32_CMCSR_CKS_RCLK8);
-		}
-=======
 		u32 cmtout = ch->cmt->info->model <= SH_CMT_48BIT ?
 			      SH_CMT32_CMCSR_CMTOUT_IE : 0;
 		sh_cmt_write_cmcsr(ch, cmtout | SH_CMT32_CMCSR_CMM |
 				   SH_CMT32_CMCSR_CMR_IRQ |
 				   SH_CMT32_CMCSR_CKS_RCLK8);
->>>>>>> cd77bd78
 	}
 
 	sh_cmt_write_cmcor(ch, 0xffffffff);
