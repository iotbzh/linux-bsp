// SPDX-License-Identifier: GPL-2.0
/*
 * Copyright (c) 2015, The Linux Foundation. All rights reserved.
 */

#include <linux/debugfs.h>
#include <linux/err.h>
#include <linux/module.h>
#include <linux/of.h>
#include <linux/of_platform.h>
#include <linux/platform_device.h>
#include <linux/pm.h>
#include <linux/slab.h>
#include <linux/thermal.h>
#include "tsens.h"

static int tsens_get_temp(void *data, int *temp)
{
	struct tsens_sensor *s = data;
	struct tsens_priv *priv = s->priv;

	return priv->ops->get_temp(s, temp);
}

static int tsens_get_trend(void *data, int trip, enum thermal_trend *trend)
{
	struct tsens_sensor *s = data;
	struct tsens_priv *priv = s->priv;

	if (priv->ops->get_trend)
		return priv->ops->get_trend(s, trend);

	return -ENOTSUPP;
}

static int  __maybe_unused tsens_suspend(struct device *dev)
{
	struct tsens_priv *priv = dev_get_drvdata(dev);

	if (priv->ops && priv->ops->suspend)
		return priv->ops->suspend(priv);

	return 0;
}

static int __maybe_unused tsens_resume(struct device *dev)
{
	struct tsens_priv *priv = dev_get_drvdata(dev);

	if (priv->ops && priv->ops->resume)
		return priv->ops->resume(priv);

	return 0;
}

static SIMPLE_DEV_PM_OPS(tsens_pm_ops, tsens_suspend, tsens_resume);

static const struct of_device_id tsens_table[] = {
	{
		.compatible = "qcom,msm8916-tsens",
		.data = &data_8916,
	}, {
		.compatible = "qcom,msm8974-tsens",
		.data = &data_8974,
	}, {
		.compatible = "qcom,msm8976-tsens",
		.data = &data_8976,
	}, {
		.compatible = "qcom,msm8996-tsens",
		.data = &data_8996,
	}, {
		.compatible = "qcom,tsens-v1",
		.data = &data_tsens_v1,
	}, {
		.compatible = "qcom,tsens-v2",
		.data = &data_tsens_v2,
	},
	{}
};
MODULE_DEVICE_TABLE(of, tsens_table);

static const struct thermal_zone_of_device_ops tsens_of_ops = {
	.get_temp = tsens_get_temp,
	.get_trend = tsens_get_trend,
	.set_trips = tsens_set_trips,
};

static int tsens_register_irq(struct tsens_priv *priv, char *irqname,
			      irq_handler_t thread_fn)
{
	struct platform_device *pdev;
	int ret, irq;

	pdev = of_find_device_by_node(priv->dev->of_node);
	if (!pdev)
		return -ENODEV;

	irq = platform_get_irq_byname(pdev, irqname);
	if (irq < 0) {
		ret = irq;
		/* For old DTs with no IRQ defined */
		if (irq == -ENXIO)
			ret = 0;
	} else {
		ret = devm_request_threaded_irq(&pdev->dev, irq,
						NULL, thread_fn,
						IRQF_ONESHOT,
						dev_name(&pdev->dev), priv);
		if (ret)
			dev_err(&pdev->dev, "%s: failed to get irq\n",
				__func__);
		else
			enable_irq_wake(irq);
	}

	put_device(&pdev->dev);
	return ret;
}

static int tsens_register(struct tsens_priv *priv)
{
	int i, ret;
	struct thermal_zone_device *tzd;

	for (i = 0;  i < priv->num_sensors; i++) {
		priv->sensor[i].priv = priv;
		tzd = devm_thermal_zone_of_sensor_register(priv->dev, priv->sensor[i].hw_id,
							   &priv->sensor[i],
							   &tsens_of_ops);
		if (IS_ERR(tzd))
			continue;
		priv->sensor[i].tzd = tzd;
		if (priv->ops->enable)
			priv->ops->enable(priv, i);
	}

<<<<<<< HEAD
	pdev = of_find_device_by_node(priv->dev->of_node);
	if (!pdev)
		return -ENODEV;

	irq = platform_get_irq_byname(pdev, "uplow");
	if (irq < 0) {
		ret = irq;
		/* For old DTs with no IRQ defined */
		if (irq == -ENXIO)
			ret = 0;
		goto err_put_device;
	}

	ret = devm_request_threaded_irq(&pdev->dev, irq,
					NULL, tsens_irq_thread,
					IRQF_TRIGGER_HIGH | IRQF_ONESHOT,
					dev_name(&pdev->dev), priv);
	if (ret) {
		dev_err(&pdev->dev, "%s: failed to get irq\n", __func__);
		goto err_put_device;
	}
=======
	ret = tsens_register_irq(priv, "uplow", tsens_irq_thread);
	if (ret < 0)
		return ret;
>>>>>>> 04d5ce62

	if (priv->feat->crit_int)
		ret = tsens_register_irq(priv, "critical",
					 tsens_critical_irq_thread);

	return ret;
}

static int tsens_probe(struct platform_device *pdev)
{
	int ret, i;
	struct device *dev;
	struct device_node *np;
	struct tsens_priv *priv;
	const struct tsens_plat_data *data;
	const struct of_device_id *id;
	u32 num_sensors;

	if (pdev->dev.of_node)
		dev = &pdev->dev;
	else
		dev = pdev->dev.parent;

	np = dev->of_node;

	id = of_match_node(tsens_table, np);
	if (id)
		data = id->data;
	else
		data = &data_8960;

	num_sensors = data->num_sensors;

	if (np)
		of_property_read_u32(np, "#qcom,sensors", &num_sensors);

	if (num_sensors <= 0) {
		dev_err(dev, "%s: invalid number of sensors\n", __func__);
		return -EINVAL;
	}

	priv = devm_kzalloc(dev,
			     struct_size(priv, sensor, num_sensors),
			     GFP_KERNEL);
	if (!priv)
		return -ENOMEM;

	priv->dev = dev;
	priv->num_sensors = num_sensors;
	priv->ops = data->ops;
	for (i = 0;  i < priv->num_sensors; i++) {
		if (data->hw_ids)
			priv->sensor[i].hw_id = data->hw_ids[i];
		else
			priv->sensor[i].hw_id = i;
	}
	priv->feat = data->feat;
	priv->fields = data->fields;

	platform_set_drvdata(pdev, priv);

	if (!priv->ops || !priv->ops->init || !priv->ops->get_temp)
		return -EINVAL;

	ret = priv->ops->init(priv);
	if (ret < 0) {
		dev_err(dev, "%s: init failed\n", __func__);
		return ret;
	}

	if (priv->ops->calibrate) {
		ret = priv->ops->calibrate(priv);
		if (ret < 0) {
			if (ret != -EPROBE_DEFER)
				dev_err(dev, "%s: calibration failed\n", __func__);
			return ret;
		}
	}

	return tsens_register(priv);
}

static int tsens_remove(struct platform_device *pdev)
{
	struct tsens_priv *priv = platform_get_drvdata(pdev);

	debugfs_remove_recursive(priv->debug_root);
	tsens_disable_irq(priv);
	if (priv->ops->disable)
		priv->ops->disable(priv);

	return 0;
}

static struct platform_driver tsens_driver = {
	.probe = tsens_probe,
	.remove = tsens_remove,
	.driver = {
		.name = "qcom-tsens",
		.pm	= &tsens_pm_ops,
		.of_match_table = tsens_table,
	},
};
module_platform_driver(tsens_driver);

MODULE_LICENSE("GPL v2");
MODULE_DESCRIPTION("QCOM Temperature Sensor driver");
MODULE_ALIAS("platform:qcom-tsens");<|MERGE_RESOLUTION|>--- conflicted
+++ resolved
@@ -134,33 +134,9 @@
 			priv->ops->enable(priv, i);
 	}
 
-<<<<<<< HEAD
-	pdev = of_find_device_by_node(priv->dev->of_node);
-	if (!pdev)
-		return -ENODEV;
-
-	irq = platform_get_irq_byname(pdev, "uplow");
-	if (irq < 0) {
-		ret = irq;
-		/* For old DTs with no IRQ defined */
-		if (irq == -ENXIO)
-			ret = 0;
-		goto err_put_device;
-	}
-
-	ret = devm_request_threaded_irq(&pdev->dev, irq,
-					NULL, tsens_irq_thread,
-					IRQF_TRIGGER_HIGH | IRQF_ONESHOT,
-					dev_name(&pdev->dev), priv);
-	if (ret) {
-		dev_err(&pdev->dev, "%s: failed to get irq\n", __func__);
-		goto err_put_device;
-	}
-=======
 	ret = tsens_register_irq(priv, "uplow", tsens_irq_thread);
 	if (ret < 0)
 		return ret;
->>>>>>> 04d5ce62
 
 	if (priv->feat->crit_int)
 		ret = tsens_register_irq(priv, "critical",
