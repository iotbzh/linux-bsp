--- conflicted
+++ resolved
@@ -327,12 +327,8 @@
 
 static int ipmmu_domain_init_context(struct ipmmu_vmsa_domain *domain)
 {
-<<<<<<< HEAD
 	u64 ttbr;
-=======
-	phys_addr_t ttbr;
 	int ret;
->>>>>>> 6d53bb9c
 
 	/*
 	 * Allocate the page table operations.
