--- conflicted
+++ resolved
@@ -56,11 +56,7 @@
 
 config DRM_EXYNOS_DP
 	bool "EXYNOS DRM DP driver support"
-<<<<<<< HEAD
 	depends on DRM_EXYNOS && (DRM_EXYNOS_FIMD || DRM_EXYNOS7_DECON)
-=======
-	depends on DRM_EXYNOS && (DRM_EXYNOS_FIMD || DRM_EXYNOS7_DECON) && (DRM_PTN3460=n || DRM_PTN3460=y || DRM_PTN3460=DRM_EXYNOS)
->>>>>>> cb72d295
 	default DRM_EXYNOS
 	select DRM_PANEL
 	help
