/*
 * Copyright (C) 2014 Red Hat
 * Copyright (C) 2014 Intel Corp.
 *
 * Permission is hereby granted, free of charge, to any person obtaining a
 * copy of this software and associated documentation files (the "Software"),
 * to deal in the Software without restriction, including without limitation
 * the rights to use, copy, modify, merge, publish, distribute, sublicense,
 * and/or sell copies of the Software, and to permit persons to whom the
 * Software is furnished to do so, subject to the following conditions:
 *
 * The above copyright notice and this permission notice shall be included in
 * all copies or substantial portions of the Software.
 *
 * THE SOFTWARE IS PROVIDED "AS IS", WITHOUT WARRANTY OF ANY KIND, EXPRESS OR
 * IMPLIED, INCLUDING BUT NOT LIMITED TO THE WARRANTIES OF MERCHANTABILITY,
 * FITNESS FOR A PARTICULAR PURPOSE AND NONINFRINGEMENT.  IN NO EVENT SHALL
 * THE COPYRIGHT HOLDER(S) OR AUTHOR(S) BE LIABLE FOR ANY CLAIM, DAMAGES OR
 * OTHER LIABILITY, WHETHER IN AN ACTION OF CONTRACT, TORT OR OTHERWISE,
 * ARISING FROM, OUT OF OR IN CONNECTION WITH THE SOFTWARE OR THE USE OR
 * OTHER DEALINGS IN THE SOFTWARE.
 *
 * Authors:
 * Rob Clark <robdclark@gmail.com>
 * Daniel Vetter <daniel.vetter@ffwll.ch>
 */

#include <drm/drmP.h>
#include <drm/drm_atomic.h>
#include <drm/drm_plane_helper.h>
#include <drm/drm_crtc_helper.h>
#include <drm/drm_atomic_helper.h>
#include <linux/fence.h>

/**
 * DOC: overview
 *
 * This helper library provides implementations of check and commit functions on
 * top of the CRTC modeset helper callbacks and the plane helper callbacks. It
 * also provides convenience implementations for the atomic state handling
 * callbacks for drivers which don't need to subclass the drm core structures to
 * add their own additional internal state.
 *
 * This library also provides default implementations for the check callback in
 * drm_atomic_helper_check() and for the commit callback with
 * drm_atomic_helper_commit(). But the individual stages and callbacks are
 * exposed to allow drivers to mix and match and e.g. use the plane helpers only
 * together with a driver private modeset implementation.
 *
 * This library also provides implementations for all the legacy driver
 * interfaces on top of the atomic interface. See drm_atomic_helper_set_config(),
 * drm_atomic_helper_disable_plane(), drm_atomic_helper_disable_plane() and the
 * various functions to implement set_property callbacks. New drivers must not
 * implement these functions themselves but must use the provided helpers.
 */
static void
drm_atomic_helper_plane_changed(struct drm_atomic_state *state,
				struct drm_plane_state *plane_state,
				struct drm_plane *plane)
{
	struct drm_crtc_state *crtc_state;

	if (plane->state->crtc) {
		crtc_state = state->crtc_states[drm_crtc_index(plane->state->crtc)];

		if (WARN_ON(!crtc_state))
			return;

		crtc_state->planes_changed = true;
	}

	if (plane_state->crtc) {
		crtc_state =
			state->crtc_states[drm_crtc_index(plane_state->crtc)];

		if (WARN_ON(!crtc_state))
			return;

		crtc_state->planes_changed = true;
	}
}

static struct drm_crtc *
get_current_crtc_for_encoder(struct drm_device *dev,
			     struct drm_encoder *encoder)
{
	struct drm_mode_config *config = &dev->mode_config;
	struct drm_connector *connector;

	WARN_ON(!drm_modeset_is_locked(&config->connection_mutex));

	drm_for_each_connector(connector, dev) {
		if (connector->state->best_encoder != encoder)
			continue;

		return connector->state->crtc;
	}

	return NULL;
}

static int
steal_encoder(struct drm_atomic_state *state,
	      struct drm_encoder *encoder,
	      struct drm_crtc *encoder_crtc)
{
	struct drm_mode_config *config = &state->dev->mode_config;
	struct drm_crtc_state *crtc_state;
	struct drm_connector *connector;
	struct drm_connector_state *connector_state;
	int ret;

	/*
	 * We can only steal an encoder coming from a connector, which means we
	 * must already hold the connection_mutex.
	 */
	WARN_ON(!drm_modeset_is_locked(&config->connection_mutex));

	DRM_DEBUG_ATOMIC("[ENCODER:%d:%s] in use on [CRTC:%d], stealing it\n",
			 encoder->base.id, encoder->name,
			 encoder_crtc->base.id);

	crtc_state = drm_atomic_get_crtc_state(state, encoder_crtc);
	if (IS_ERR(crtc_state))
		return PTR_ERR(crtc_state);

	crtc_state->connectors_changed = true;

	list_for_each_entry(connector, &config->connector_list, head) {
		if (connector->state->best_encoder != encoder)
			continue;

		DRM_DEBUG_ATOMIC("Stealing encoder from [CONNECTOR:%d:%s]\n",
				 connector->base.id,
				 connector->name);

		connector_state = drm_atomic_get_connector_state(state,
								 connector);
		if (IS_ERR(connector_state))
			return PTR_ERR(connector_state);

		ret = drm_atomic_set_crtc_for_connector(connector_state, NULL);
		if (ret)
			return ret;
		connector_state->best_encoder = NULL;
	}

	return 0;
}

static int
update_connector_routing(struct drm_atomic_state *state, int conn_idx)
{
	const struct drm_connector_helper_funcs *funcs;
	struct drm_encoder *new_encoder;
	struct drm_crtc *encoder_crtc;
	struct drm_connector *connector;
	struct drm_connector_state *connector_state;
	struct drm_crtc_state *crtc_state;
	int idx, ret;

	connector = state->connectors[conn_idx];
	connector_state = state->connector_states[conn_idx];

	if (!connector)
		return 0;

	DRM_DEBUG_ATOMIC("Updating routing for [CONNECTOR:%d:%s]\n",
			 connector->base.id,
			 connector->name);

	if (connector->state->crtc != connector_state->crtc) {
		if (connector->state->crtc) {
			idx = drm_crtc_index(connector->state->crtc);

			crtc_state = state->crtc_states[idx];
			crtc_state->connectors_changed = true;
		}

		if (connector_state->crtc) {
			idx = drm_crtc_index(connector_state->crtc);

			crtc_state = state->crtc_states[idx];
			crtc_state->connectors_changed = true;
		}
	}

	if (!connector_state->crtc) {
		DRM_DEBUG_ATOMIC("Disabling [CONNECTOR:%d:%s]\n",
				connector->base.id,
				connector->name);

		connector_state->best_encoder = NULL;

		return 0;
	}

	funcs = connector->helper_private;

	if (funcs->atomic_best_encoder)
		new_encoder = funcs->atomic_best_encoder(connector,
							 connector_state);
	else
		new_encoder = funcs->best_encoder(connector);

	if (!new_encoder) {
		DRM_DEBUG_ATOMIC("No suitable encoder found for [CONNECTOR:%d:%s]\n",
				 connector->base.id,
				 connector->name);
		return -EINVAL;
	}

	if (!drm_encoder_crtc_ok(new_encoder, connector_state->crtc)) {
		DRM_DEBUG_ATOMIC("[ENCODER:%d:%s] incompatible with [CRTC:%d]\n",
				 new_encoder->base.id,
				 new_encoder->name,
				 connector_state->crtc->base.id);
		return -EINVAL;
	}

	if (new_encoder == connector_state->best_encoder) {
		DRM_DEBUG_ATOMIC("[CONNECTOR:%d:%s] keeps [ENCODER:%d:%s], now on [CRTC:%d]\n",
				 connector->base.id,
				 connector->name,
				 new_encoder->base.id,
				 new_encoder->name,
				 connector_state->crtc->base.id);

		return 0;
	}

	encoder_crtc = get_current_crtc_for_encoder(state->dev,
						    new_encoder);

	if (encoder_crtc) {
		ret = steal_encoder(state, new_encoder, encoder_crtc);
		if (ret) {
			DRM_DEBUG_ATOMIC("Encoder stealing failed for [CONNECTOR:%d:%s]\n",
					 connector->base.id,
					 connector->name);
			return ret;
		}
	}

	if (WARN_ON(!connector_state->crtc))
		return -EINVAL;

	connector_state->best_encoder = new_encoder;
	idx = drm_crtc_index(connector_state->crtc);

	crtc_state = state->crtc_states[idx];
	crtc_state->connectors_changed = true;

	DRM_DEBUG_ATOMIC("[CONNECTOR:%d:%s] using [ENCODER:%d:%s] on [CRTC:%d]\n",
			 connector->base.id,
			 connector->name,
			 new_encoder->base.id,
			 new_encoder->name,
			 connector_state->crtc->base.id);

	return 0;
}

static int
mode_fixup(struct drm_atomic_state *state)
{
	struct drm_crtc *crtc;
	struct drm_crtc_state *crtc_state;
	struct drm_connector *connector;
	struct drm_connector_state *conn_state;
	int i;
	bool ret;

	for_each_crtc_in_state(state, crtc, crtc_state, i) {
		if (!crtc_state->mode_changed &&
		    !crtc_state->connectors_changed)
			continue;

		drm_mode_copy(&crtc_state->adjusted_mode, &crtc_state->mode);
	}

	for_each_connector_in_state(state, connector, conn_state, i) {
		const struct drm_encoder_helper_funcs *funcs;
		struct drm_encoder *encoder;

		WARN_ON(!!conn_state->best_encoder != !!conn_state->crtc);

		if (!conn_state->crtc || !conn_state->best_encoder)
			continue;

		crtc_state =
			state->crtc_states[drm_crtc_index(conn_state->crtc)];

		/*
		 * Each encoder has at most one connector (since we always steal
		 * it away), so we won't call ->mode_fixup twice.
		 */
		encoder = conn_state->best_encoder;
		funcs = encoder->helper_private;
		if (!funcs)
			continue;

		ret = drm_bridge_mode_fixup(encoder->bridge, &crtc_state->mode,
				&crtc_state->adjusted_mode);
		if (!ret) {
			DRM_DEBUG_ATOMIC("Bridge fixup failed\n");
			return -EINVAL;
		}

		if (funcs->atomic_check) {
			ret = funcs->atomic_check(encoder, crtc_state,
						  conn_state);
			if (ret) {
				DRM_DEBUG_ATOMIC("[ENCODER:%d:%s] check failed\n",
						 encoder->base.id, encoder->name);
				return ret;
			}
		} else if (funcs->mode_fixup) {
			ret = funcs->mode_fixup(encoder, &crtc_state->mode,
						&crtc_state->adjusted_mode);
			if (!ret) {
				DRM_DEBUG_ATOMIC("[ENCODER:%d:%s] fixup failed\n",
						 encoder->base.id, encoder->name);
				return -EINVAL;
			}
		}
	}

	for_each_crtc_in_state(state, crtc, crtc_state, i) {
		const struct drm_crtc_helper_funcs *funcs;

		if (!crtc_state->mode_changed &&
		    !crtc_state->connectors_changed)
			continue;

		funcs = crtc->helper_private;
		if (!funcs->mode_fixup)
			continue;

		ret = funcs->mode_fixup(crtc, &crtc_state->mode,
					&crtc_state->adjusted_mode);
		if (!ret) {
			DRM_DEBUG_ATOMIC("[CRTC:%d] fixup failed\n",
					 crtc->base.id);
			return -EINVAL;
		}
	}

	return 0;
}

/**
 * drm_atomic_helper_check_modeset - validate state object for modeset changes
 * @dev: DRM device
 * @state: the driver state object
 *
 * Check the state object to see if the requested state is physically possible.
 * This does all the crtc and connector related computations for an atomic
 * update and adds any additional connectors needed for full modesets and calls
 * down into ->mode_fixup functions of the driver backend.
 *
 * crtc_state->mode_changed is set when the input mode is changed.
 * crtc_state->connectors_changed is set when a connector is added or
 * removed from the crtc.
 * crtc_state->active_changed is set when crtc_state->active changes,
 * which is used for dpms.
 *
 * IMPORTANT:
 *
 * Drivers which update ->mode_changed (e.g. in their ->atomic_check hooks if a
 * plane update can't be done without a full modeset) _must_ call this function
 * afterwards after that change. It is permitted to call this function multiple
 * times for the same update, e.g. when the ->atomic_check functions depend upon
 * the adjusted dotclock for fifo space allocation and watermark computation.
 *
 * RETURNS
 * Zero for success or -errno
 */
int
drm_atomic_helper_check_modeset(struct drm_device *dev,
				struct drm_atomic_state *state)
{
	struct drm_crtc *crtc;
	struct drm_crtc_state *crtc_state;
	struct drm_connector *connector;
	struct drm_connector_state *connector_state;
	int i, ret;

	for_each_crtc_in_state(state, crtc, crtc_state, i) {
		if (!drm_mode_equal(&crtc->state->mode, &crtc_state->mode)) {
			DRM_DEBUG_ATOMIC("[CRTC:%d] mode changed\n",
					 crtc->base.id);
			crtc_state->mode_changed = true;
		}

		if (crtc->state->enable != crtc_state->enable) {
			DRM_DEBUG_ATOMIC("[CRTC:%d] enable changed\n",
					 crtc->base.id);

			/*
			 * For clarity this assignment is done here, but
			 * enable == 0 is only true when there are no
			 * connectors and a NULL mode.
			 *
			 * The other way around is true as well. enable != 0
			 * iff connectors are attached and a mode is set.
			 */
			crtc_state->mode_changed = true;
			crtc_state->connectors_changed = true;
		}
	}

	for_each_connector_in_state(state, connector, connector_state, i) {
		/*
		 * This only sets crtc->mode_changed for routing changes,
		 * drivers must set crtc->mode_changed themselves when connector
		 * properties need to be updated.
		 */
		ret = update_connector_routing(state, i);
		if (ret)
			return ret;
	}

	/*
	 * After all the routing has been prepared we need to add in any
	 * connector which is itself unchanged, but who's crtc changes it's
	 * configuration. This must be done before calling mode_fixup in case a
	 * crtc only changed its mode but has the same set of connectors.
	 */
	for_each_crtc_in_state(state, crtc, crtc_state, i) {
		int num_connectors;

		/*
		 * We must set ->active_changed after walking connectors for
		 * otherwise an update that only changes active would result in
		 * a full modeset because update_connector_routing force that.
		 */
		if (crtc->state->active != crtc_state->active) {
			DRM_DEBUG_ATOMIC("[CRTC:%d] active changed\n",
					 crtc->base.id);
			crtc_state->active_changed = true;
		}

		if (!drm_atomic_crtc_needs_modeset(crtc_state))
			continue;

		DRM_DEBUG_ATOMIC("[CRTC:%d] needs all connectors, enable: %c, active: %c\n",
				 crtc->base.id,
				 crtc_state->enable ? 'y' : 'n',
			      crtc_state->active ? 'y' : 'n');

		ret = drm_atomic_add_affected_connectors(state, crtc);
		if (ret != 0)
			return ret;

		ret = drm_atomic_add_affected_planes(state, crtc);
		if (ret != 0)
			return ret;

		num_connectors = drm_atomic_connectors_for_crtc(state,
								crtc);

		if (crtc_state->enable != !!num_connectors) {
			DRM_DEBUG_ATOMIC("[CRTC:%d] enabled/connectors mismatch\n",
					 crtc->base.id);

			return -EINVAL;
		}
	}

	return mode_fixup(state);
}
EXPORT_SYMBOL(drm_atomic_helper_check_modeset);

/**
 * drm_atomic_helper_check_planes - validate state object for planes changes
 * @dev: DRM device
 * @state: the driver state object
 *
 * Check the state object to see if the requested state is physically possible.
 * This does all the plane update related checks using by calling into the
 * ->atomic_check hooks provided by the driver.
 *
 * It also sets crtc_state->planes_changed to indicate that a crtc has
 * updated planes.
 *
 * RETURNS
 * Zero for success or -errno
 */
int
drm_atomic_helper_check_planes(struct drm_device *dev,
			       struct drm_atomic_state *state)
{
	struct drm_crtc *crtc;
	struct drm_crtc_state *crtc_state;
	struct drm_plane *plane;
	struct drm_plane_state *plane_state;
	int i, ret = 0;

	for_each_plane_in_state(state, plane, plane_state, i) {
		const struct drm_plane_helper_funcs *funcs;

		funcs = plane->helper_private;

		drm_atomic_helper_plane_changed(state, plane_state, plane);

		if (!funcs || !funcs->atomic_check)
			continue;

		ret = funcs->atomic_check(plane, plane_state);
		if (ret) {
			DRM_DEBUG_ATOMIC("[PLANE:%d] atomic driver check failed\n",
					 plane->base.id);
			return ret;
		}
	}

	for_each_crtc_in_state(state, crtc, crtc_state, i) {
		const struct drm_crtc_helper_funcs *funcs;

		funcs = crtc->helper_private;

		if (!funcs || !funcs->atomic_check)
			continue;

		ret = funcs->atomic_check(crtc, state->crtc_states[i]);
		if (ret) {
			DRM_DEBUG_ATOMIC("[CRTC:%d] atomic driver check failed\n",
					 crtc->base.id);
			return ret;
		}
	}

	return ret;
}
EXPORT_SYMBOL(drm_atomic_helper_check_planes);

/**
 * drm_atomic_helper_check - validate state object
 * @dev: DRM device
 * @state: the driver state object
 *
 * Check the state object to see if the requested state is physically possible.
 * Only crtcs and planes have check callbacks, so for any additional (global)
 * checking that a driver needs it can simply wrap that around this function.
 * Drivers without such needs can directly use this as their ->atomic_check()
 * callback.
 *
 * This just wraps the two parts of the state checking for planes and modeset
 * state in the default order: First it calls drm_atomic_helper_check_modeset()
 * and then drm_atomic_helper_check_planes(). The assumption is that the
 * ->atomic_check functions depend upon an updated adjusted_mode.clock to
 * e.g. properly compute watermarks.
 *
 * RETURNS
 * Zero for success or -errno
 */
int drm_atomic_helper_check(struct drm_device *dev,
			    struct drm_atomic_state *state)
{
	int ret;

	ret = drm_atomic_helper_check_modeset(dev, state);
	if (ret)
		return ret;

	ret = drm_atomic_helper_check_planes(dev, state);
	if (ret)
		return ret;

	return ret;
}
EXPORT_SYMBOL(drm_atomic_helper_check);

static void
disable_outputs(struct drm_device *dev, struct drm_atomic_state *old_state)
{
	struct drm_connector *connector;
	struct drm_connector_state *old_conn_state;
	struct drm_crtc *crtc;
	struct drm_crtc_state *old_crtc_state;
	int i;

	for_each_connector_in_state(old_state, connector, old_conn_state, i) {
		const struct drm_encoder_helper_funcs *funcs;
		struct drm_encoder *encoder;
		struct drm_crtc_state *old_crtc_state;

		/* Shut down everything that's in the changeset and currently
		 * still on. So need to check the old, saved state. */
		if (!old_conn_state->crtc)
			continue;

		old_crtc_state = old_state->crtc_states[drm_crtc_index(old_conn_state->crtc)];

		if (!old_crtc_state->active ||
		    !drm_atomic_crtc_needs_modeset(old_conn_state->crtc->state))
			continue;

		encoder = old_conn_state->best_encoder;

		/* We shouldn't get this far if we didn't previously have
		 * an encoder.. but WARN_ON() rather than explode.
		 */
		if (WARN_ON(!encoder))
			continue;

		funcs = encoder->helper_private;

		DRM_DEBUG_ATOMIC("disabling [ENCODER:%d:%s]\n",
				 encoder->base.id, encoder->name);

		/*
		 * Each encoder has at most one connector (since we always steal
		 * it away), so we won't call disable hooks twice.
		 */
		drm_bridge_disable(encoder->bridge);

		/* Right function depends upon target state. */
		if (connector->state->crtc && funcs->prepare)
			funcs->prepare(encoder);
		else if (funcs->disable)
			funcs->disable(encoder);
		else
			funcs->dpms(encoder, DRM_MODE_DPMS_OFF);

		drm_bridge_post_disable(encoder->bridge);
	}

	for_each_crtc_in_state(old_state, crtc, old_crtc_state, i) {
		const struct drm_crtc_helper_funcs *funcs;

		/* Shut down everything that needs a full modeset. */
		if (!drm_atomic_crtc_needs_modeset(crtc->state))
			continue;

		if (!old_crtc_state->active)
			continue;

		funcs = crtc->helper_private;

		DRM_DEBUG_ATOMIC("disabling [CRTC:%d]\n",
				 crtc->base.id);


		/* Right function depends upon target state. */
		if (crtc->state->enable && funcs->prepare)
			funcs->prepare(crtc);
		else if (funcs->disable)
			funcs->disable(crtc);
		else
			funcs->dpms(crtc, DRM_MODE_DPMS_OFF);
	}
}

/**
 * drm_atomic_helper_update_legacy_modeset_state - update legacy modeset state
 * @dev: DRM device
 * @old_state: atomic state object with old state structures
 *
 * This function updates all the various legacy modeset state pointers in
 * connectors, encoders and crtcs. It also updates the timestamping constants
 * used for precise vblank timestamps by calling
 * drm_calc_timestamping_constants().
 *
 * Drivers can use this for building their own atomic commit if they don't have
 * a pure helper-based modeset implementation.
 */
void
drm_atomic_helper_update_legacy_modeset_state(struct drm_device *dev,
					      struct drm_atomic_state *old_state)
{
	struct drm_connector *connector;
	struct drm_connector_state *old_conn_state;
	struct drm_crtc *crtc;
	struct drm_crtc_state *old_crtc_state;
	int i;

	/* clear out existing links and update dpms */
	for_each_connector_in_state(old_state, connector, old_conn_state, i) {
		if (connector->encoder) {
			WARN_ON(!connector->encoder->crtc);

			connector->encoder->crtc = NULL;
			connector->encoder = NULL;
		}

		crtc = connector->state->crtc;
		if ((!crtc && old_conn_state->crtc) ||
		    (crtc && drm_atomic_crtc_needs_modeset(crtc->state))) {
			struct drm_property *dpms_prop =
				dev->mode_config.dpms_property;
			int mode = DRM_MODE_DPMS_OFF;

			if (crtc && crtc->state->active)
				mode = DRM_MODE_DPMS_ON;

			connector->dpms = mode;
			drm_object_property_set_value(&connector->base,
						      dpms_prop, mode);
		}
	}

	/* set new links */
	for_each_connector_in_state(old_state, connector, old_conn_state, i) {
		if (!connector->state->crtc)
			continue;

		if (WARN_ON(!connector->state->best_encoder))
			continue;

		connector->encoder = connector->state->best_encoder;
		connector->encoder->crtc = connector->state->crtc;
	}

	/* set legacy state in the crtc structure */
	for_each_crtc_in_state(old_state, crtc, old_crtc_state, i) {
		struct drm_plane *primary = crtc->primary;

		crtc->mode = crtc->state->mode;
		crtc->enabled = crtc->state->enable;

		if (drm_atomic_get_existing_plane_state(old_state, primary) &&
		    primary->state->crtc == crtc) {
			crtc->x = primary->state->src_x >> 16;
			crtc->y = primary->state->src_y >> 16;
		}

		if (crtc->state->enable)
			drm_calc_timestamping_constants(crtc,
							&crtc->state->adjusted_mode);
	}
}
EXPORT_SYMBOL(drm_atomic_helper_update_legacy_modeset_state);

static void
crtc_set_mode(struct drm_device *dev, struct drm_atomic_state *old_state)
{
	struct drm_crtc *crtc;
	struct drm_crtc_state *old_crtc_state;
	struct drm_connector *connector;
	struct drm_connector_state *old_conn_state;
	int i;

	for_each_crtc_in_state(old_state, crtc, old_crtc_state, i) {
		const struct drm_crtc_helper_funcs *funcs;

		if (!crtc->state->mode_changed)
			continue;

		funcs = crtc->helper_private;

		if (crtc->state->enable && funcs->mode_set_nofb) {
			DRM_DEBUG_ATOMIC("modeset on [CRTC:%d]\n",
					 crtc->base.id);

			funcs->mode_set_nofb(crtc);
		}
	}

	for_each_connector_in_state(old_state, connector, old_conn_state, i) {
		const struct drm_encoder_helper_funcs *funcs;
		struct drm_crtc_state *new_crtc_state;
		struct drm_encoder *encoder;
		struct drm_display_mode *mode, *adjusted_mode;

		if (!connector->state->best_encoder)
			continue;

		encoder = connector->state->best_encoder;
		funcs = encoder->helper_private;
		new_crtc_state = connector->state->crtc->state;
		mode = &new_crtc_state->mode;
		adjusted_mode = &new_crtc_state->adjusted_mode;

		if (!new_crtc_state->mode_changed)
			continue;

		DRM_DEBUG_ATOMIC("modeset on [ENCODER:%d:%s]\n",
				 encoder->base.id, encoder->name);

		/*
		 * Each encoder has at most one connector (since we always steal
		 * it away), so we won't call mode_set hooks twice.
		 */
		if (funcs->mode_set)
			funcs->mode_set(encoder, mode, adjusted_mode);

		drm_bridge_mode_set(encoder->bridge, mode, adjusted_mode);
	}
}

/**
 * drm_atomic_helper_commit_modeset_disables - modeset commit to disable outputs
 * @dev: DRM device
 * @old_state: atomic state object with old state structures
 *
 * This function shuts down all the outputs that need to be shut down and
 * prepares them (if required) with the new mode.
 *
 * For compatibility with legacy crtc helpers this should be called before
 * drm_atomic_helper_commit_planes(), which is what the default commit function
 * does. But drivers with different needs can group the modeset commits together
 * and do the plane commits at the end. This is useful for drivers doing runtime
 * PM since planes updates then only happen when the CRTC is actually enabled.
 */
void drm_atomic_helper_commit_modeset_disables(struct drm_device *dev,
					       struct drm_atomic_state *old_state)
{
	disable_outputs(dev, old_state);

	drm_atomic_helper_update_legacy_modeset_state(dev, old_state);

	crtc_set_mode(dev, old_state);
}
EXPORT_SYMBOL(drm_atomic_helper_commit_modeset_disables);

/**
 * drm_atomic_helper_commit_modeset_enables - modeset commit to enable outputs
 * @dev: DRM device
 * @old_state: atomic state object with old state structures
 *
 * This function enables all the outputs with the new configuration which had to
 * be turned off for the update.
 *
 * For compatibility with legacy crtc helpers this should be called after
 * drm_atomic_helper_commit_planes(), which is what the default commit function
 * does. But drivers with different needs can group the modeset commits together
 * and do the plane commits at the end. This is useful for drivers doing runtime
 * PM since planes updates then only happen when the CRTC is actually enabled.
 */
void drm_atomic_helper_commit_modeset_enables(struct drm_device *dev,
					      struct drm_atomic_state *old_state)
{
	struct drm_crtc *crtc;
	struct drm_crtc_state *old_crtc_state;
	struct drm_connector *connector;
	struct drm_connector_state *old_conn_state;
	int i;

	for_each_crtc_in_state(old_state, crtc, old_crtc_state, i) {
		const struct drm_crtc_helper_funcs *funcs;

		/* Need to filter out CRTCs where only planes change. */
		if (!drm_atomic_crtc_needs_modeset(crtc->state))
			continue;

		if (!crtc->state->active)
			continue;

		funcs = crtc->helper_private;

		if (crtc->state->enable) {
			DRM_DEBUG_ATOMIC("enabling [CRTC:%d]\n",
					 crtc->base.id);

			if (funcs->enable)
				funcs->enable(crtc);
			else
				funcs->commit(crtc);
		}
	}

	for_each_connector_in_state(old_state, connector, old_conn_state, i) {
		const struct drm_encoder_helper_funcs *funcs;
		struct drm_encoder *encoder;

		if (!connector->state->best_encoder)
			continue;

		if (!connector->state->crtc->state->active ||
		    !drm_atomic_crtc_needs_modeset(connector->state->crtc->state))
			continue;

		encoder = connector->state->best_encoder;
		funcs = encoder->helper_private;

		DRM_DEBUG_ATOMIC("enabling [ENCODER:%d:%s]\n",
				 encoder->base.id, encoder->name);

		/*
		 * Each encoder has at most one connector (since we always steal
		 * it away), so we won't call enable hooks twice.
		 */
		drm_bridge_pre_enable(encoder->bridge);

		if (funcs->enable)
			funcs->enable(encoder);
		else
			funcs->commit(encoder);

		drm_bridge_enable(encoder->bridge);
	}
}
EXPORT_SYMBOL(drm_atomic_helper_commit_modeset_enables);

static void wait_for_fences(struct drm_device *dev,
			    struct drm_atomic_state *state)
{
	struct drm_plane *plane;
	struct drm_plane_state *plane_state;
	int i;

	for_each_plane_in_state(state, plane, plane_state, i) {
		if (!plane->state->fence)
			continue;

		WARN_ON(!plane->state->fb);

		fence_wait(plane->state->fence, false);
		fence_put(plane->state->fence);
		plane->state->fence = NULL;
	}
}

static bool framebuffer_changed(struct drm_device *dev,
				struct drm_atomic_state *old_state,
				struct drm_crtc *crtc)
{
	struct drm_plane *plane;
	struct drm_plane_state *old_plane_state;
	int i;

	for_each_plane_in_state(old_state, plane, old_plane_state, i) {
		if (plane->state->crtc != crtc &&
		    old_plane_state->crtc != crtc)
			continue;

		if (plane->state->fb != old_plane_state->fb)
			return true;
	}

	return false;
}

/**
 * drm_atomic_helper_wait_for_vblanks - wait for vblank on crtcs
 * @dev: DRM device
 * @old_state: atomic state object with old state structures
 *
 * Helper to, after atomic commit, wait for vblanks on all effected
 * crtcs (ie. before cleaning up old framebuffers using
 * drm_atomic_helper_cleanup_planes()). It will only wait on crtcs where the
 * framebuffers have actually changed to optimize for the legacy cursor and
 * plane update use-case.
 */
void
drm_atomic_helper_wait_for_vblanks(struct drm_device *dev,
		struct drm_atomic_state *old_state)
{
	struct drm_crtc *crtc;
	struct drm_crtc_state *old_crtc_state;
	int i, ret;

	for_each_crtc_in_state(old_state, crtc, old_crtc_state, i) {
		/* No one cares about the old state, so abuse it for tracking
		 * and store whether we hold a vblank reference (and should do a
		 * vblank wait) in the ->enable boolean. */
		old_crtc_state->enable = false;

		if (!crtc->state->enable)
			continue;

		/* Legacy cursor ioctls are completely unsynced, and userspace
		 * relies on that (by doing tons of cursor updates). */
		if (old_state->legacy_cursor_update)
			continue;

		if (!framebuffer_changed(dev, old_state, crtc))
			continue;

		ret = drm_crtc_vblank_get(crtc);
		if (ret != 0)
			continue;

		old_crtc_state->enable = true;
		old_crtc_state->last_vblank_count = drm_crtc_vblank_count(crtc);
	}

	for_each_crtc_in_state(old_state, crtc, old_crtc_state, i) {
		if (!old_crtc_state->enable)
			continue;

		ret = wait_event_timeout(dev->vblank[i].queue,
				old_crtc_state->last_vblank_count !=
					drm_crtc_vblank_count(crtc),
				msecs_to_jiffies(50));

		drm_crtc_vblank_put(crtc);
	}
}
EXPORT_SYMBOL(drm_atomic_helper_wait_for_vblanks);

/**
 * drm_atomic_helper_commit - commit validated state object
 * @dev: DRM device
 * @state: the driver state object
 * @async: asynchronous commit
 *
 * This function commits a with drm_atomic_helper_check() pre-validated state
 * object. This can still fail when e.g. the framebuffer reservation fails. For
 * now this doesn't implement asynchronous commits.
 *
 * Note that right now this function does not support async commits, and hence
 * driver writers must implement their own version for now. Also note that the
 * default ordering of how the various stages are called is to match the legacy
 * modeset helper library closest. One peculiarity of that is that it doesn't
 * mesh well with runtime PM at all.
 *
 * For drivers supporting runtime PM the recommended sequence is
 *
 *     drm_atomic_helper_commit_modeset_disables(dev, state);
 *
 *     drm_atomic_helper_commit_modeset_enables(dev, state);
 *
 *     drm_atomic_helper_commit_planes(dev, state, true);
 *
 * See the kerneldoc entries for these three functions for more details.
 *
 * RETURNS
 * Zero for success or -errno.
 */
int drm_atomic_helper_commit(struct drm_device *dev,
			     struct drm_atomic_state *state,
			     bool async)
{
	int ret;

	if (async)
		return -EBUSY;

	ret = drm_atomic_helper_prepare_planes(dev, state);
	if (ret)
		return ret;

	/*
	 * This is the point of no return - everything below never fails except
	 * when the hw goes bonghits. Which means we can commit the new state on
	 * the software side now.
	 */

	drm_atomic_helper_swap_state(dev, state);

	/*
	 * Everything below can be run asynchronously without the need to grab
	 * any modeset locks at all under one condition: It must be guaranteed
	 * that the asynchronous work has either been cancelled (if the driver
	 * supports it, which at least requires that the framebuffers get
	 * cleaned up with drm_atomic_helper_cleanup_planes()) or completed
	 * before the new state gets committed on the software side with
	 * drm_atomic_helper_swap_state().
	 *
	 * This scheme allows new atomic state updates to be prepared and
	 * checked in parallel to the asynchronous completion of the previous
	 * update. Which is important since compositors need to figure out the
	 * composition of the next frame right after having submitted the
	 * current layout.
	 */

	wait_for_fences(dev, state);

	drm_atomic_helper_commit_modeset_disables(dev, state);

	drm_atomic_helper_commit_planes(dev, state, false);

	drm_atomic_helper_commit_modeset_enables(dev, state);

	drm_atomic_helper_wait_for_vblanks(dev, state);

	drm_atomic_helper_cleanup_planes(dev, state);

	drm_atomic_state_free(state);

	return 0;
}
EXPORT_SYMBOL(drm_atomic_helper_commit);

/**
 * DOC: implementing async commit
 *
 * For now the atomic helpers don't support async commit directly. If there is
 * real need it could be added though, using the dma-buf fence infrastructure
 * for generic synchronization with outstanding rendering.
 *
 * For now drivers have to implement async commit themselves, with the following
 * sequence being the recommended one:
 *
 * 1. Run drm_atomic_helper_prepare_planes() first. This is the only function
 * which commit needs to call which can fail, so we want to run it first and
 * synchronously.
 *
 * 2. Synchronize with any outstanding asynchronous commit worker threads which
 * might be affected the new state update. This can be done by either cancelling
 * or flushing the work items, depending upon whether the driver can deal with
 * cancelled updates. Note that it is important to ensure that the framebuffer
 * cleanup is still done when cancelling.
 *
 * For sufficient parallelism it is recommended to have a work item per crtc
 * (for updates which don't touch global state) and a global one. Then we only
 * need to synchronize with the crtc work items for changed crtcs and the global
 * work item, which allows nice concurrent updates on disjoint sets of crtcs.
 *
 * 3. The software state is updated synchronously with
 * drm_atomic_helper_swap_state(). Doing this under the protection of all modeset
 * locks means concurrent callers never see inconsistent state. And doing this
 * while it's guaranteed that no relevant async worker runs means that async
 * workers do not need grab any locks. Actually they must not grab locks, for
 * otherwise the work flushing will deadlock.
 *
 * 4. Schedule a work item to do all subsequent steps, using the split-out
 * commit helpers: a) pre-plane commit b) plane commit c) post-plane commit and
 * then cleaning up the framebuffers after the old framebuffer is no longer
 * being displayed.
 */

/**
 * drm_atomic_helper_prepare_planes - prepare plane resources before commit
 * @dev: DRM device
 * @state: atomic state object with new state structures
 *
 * This function prepares plane state, specifically framebuffers, for the new
 * configuration. If any failure is encountered this function will call
 * ->cleanup_fb on any already successfully prepared framebuffer.
 *
 * Returns:
 * 0 on success, negative error code on failure.
 */
int drm_atomic_helper_prepare_planes(struct drm_device *dev,
				     struct drm_atomic_state *state)
{
	int nplanes = dev->mode_config.num_total_plane;
	int ret, i;

	for (i = 0; i < nplanes; i++) {
		const struct drm_plane_helper_funcs *funcs;
		struct drm_plane *plane = state->planes[i];
		struct drm_plane_state *plane_state = state->plane_states[i];

		if (!plane)
			continue;

		funcs = plane->helper_private;

		if (funcs->prepare_fb) {
			ret = funcs->prepare_fb(plane, plane_state);
			if (ret)
				goto fail;
		}
	}

	return 0;

fail:
	for (i--; i >= 0; i--) {
		const struct drm_plane_helper_funcs *funcs;
		struct drm_plane *plane = state->planes[i];
		struct drm_plane_state *plane_state = state->plane_states[i];

		if (!plane)
			continue;

		funcs = plane->helper_private;

		if (funcs->cleanup_fb)
			funcs->cleanup_fb(plane, plane_state);

	}

	return ret;
}
EXPORT_SYMBOL(drm_atomic_helper_prepare_planes);

bool plane_crtc_active(struct drm_plane_state *state)
{
	return state->crtc && state->crtc->state->active;
}

/**
 * drm_atomic_helper_commit_planes - commit plane state
 * @dev: DRM device
 * @old_state: atomic state object with old state structures
 * @active_only: Only commit on active CRTC if set
 *
 * This function commits the new plane state using the plane and atomic helper
 * functions for planes and crtcs. It assumes that the atomic state has already
 * been pushed into the relevant object state pointers, since this step can no
 * longer fail.
 *
 * It still requires the global state object @old_state to know which planes and
 * crtcs need to be updated though.
 *
 * Note that this function does all plane updates across all CRTCs in one step.
 * If the hardware can't support this approach look at
 * drm_atomic_helper_commit_planes_on_crtc() instead.
 *
 * Plane parameters can be updated by applications while the associated CRTC is
 * disabled. The DRM/KMS core will store the parameters in the plane state,
 * which will be available to the driver when the CRTC is turned on. As a result
 * most drivers don't need to be immediately notified of plane updates for a
 * disabled CRTC.
 *
 * Unless otherwise needed, drivers are advised to set the @active_only
 * parameters to true in order not to receive plane update notifications related
 * to a disabled CRTC. This avoids the need to manually ignore plane updates in
 * driver code when the driver and/or hardware can't or just don't need to deal
 * with updates on disabled CRTCs, for example when supporting runtime PM.
 *
 * The drm_atomic_helper_commit() default implementation only sets @active_only
 * to false to most closely match the behaviour of the legacy helpers. This should
 * not be copied blindly by drivers.
 */
void drm_atomic_helper_commit_planes(struct drm_device *dev,
				     struct drm_atomic_state *old_state,
				     bool active_only)
{
	struct drm_crtc *crtc;
	struct drm_crtc_state *old_crtc_state;
	struct drm_plane *plane;
	struct drm_plane_state *old_plane_state;
	int i;

	for_each_crtc_in_state(old_state, crtc, old_crtc_state, i) {
		const struct drm_crtc_helper_funcs *funcs;

		funcs = crtc->helper_private;

		if (!funcs || !funcs->atomic_begin)
			continue;

		if (active_only && !crtc->state->active)
			continue;

		funcs->atomic_begin(crtc, old_crtc_state);
	}

	for_each_plane_in_state(old_state, plane, old_plane_state, i) {
		const struct drm_plane_helper_funcs *funcs;
		bool disabling;

		funcs = plane->helper_private;

		if (!funcs)
			continue;

		disabling = drm_atomic_plane_disabling(plane, old_plane_state);

		if (active_only) {
			/*
			 * Skip planes related to inactive CRTCs. If the plane
			 * is enabled use the state of the current CRTC. If the
			 * plane is being disabled use the state of the old
			 * CRTC to avoid skipping planes being disabled on an
			 * active CRTC.
			 */
			if (!disabling && !plane_crtc_active(plane->state))
				continue;
			if (disabling && !plane_crtc_active(old_plane_state))
				continue;
		}

		/*
		 * Special-case disabling the plane if drivers support it.
		 */
		if (disabling && funcs->atomic_disable)
			funcs->atomic_disable(plane, old_plane_state);
		else if (plane->state->crtc || disabling)
			funcs->atomic_update(plane, old_plane_state);
	}

	for_each_crtc_in_state(old_state, crtc, old_crtc_state, i) {
		const struct drm_crtc_helper_funcs *funcs;

		funcs = crtc->helper_private;

		if (!funcs || !funcs->atomic_flush)
			continue;

		if (active_only && !crtc->state->active)
			continue;

		funcs->atomic_flush(crtc, old_crtc_state);
	}
}
EXPORT_SYMBOL(drm_atomic_helper_commit_planes);

/**
 * drm_atomic_helper_commit_planes_on_crtc - commit plane state for a crtc
 * @old_crtc_state: atomic state object with the old crtc state
 *
 * This function commits the new plane state using the plane and atomic helper
 * functions for planes on the specific crtc. It assumes that the atomic state
 * has already been pushed into the relevant object state pointers, since this
 * step can no longer fail.
 *
 * This function is useful when plane updates should be done crtc-by-crtc
 * instead of one global step like drm_atomic_helper_commit_planes() does.
 *
 * This function can only be savely used when planes are not allowed to move
 * between different CRTCs because this function doesn't handle inter-CRTC
 * depencies. Callers need to ensure that either no such depencies exist,
 * resolve them through ordering of commit calls or through some other means.
 */
void
drm_atomic_helper_commit_planes_on_crtc(struct drm_crtc_state *old_crtc_state)
{
	const struct drm_crtc_helper_funcs *crtc_funcs;
	struct drm_crtc *crtc = old_crtc_state->crtc;
	struct drm_atomic_state *old_state = old_crtc_state->state;
	struct drm_plane *plane;
	unsigned plane_mask;

	plane_mask = old_crtc_state->plane_mask;
	plane_mask |= crtc->state->plane_mask;

	crtc_funcs = crtc->helper_private;
	if (crtc_funcs && crtc_funcs->atomic_begin)
		crtc_funcs->atomic_begin(crtc, old_crtc_state);

	drm_for_each_plane_mask(plane, crtc->dev, plane_mask) {
		struct drm_plane_state *old_plane_state =
			drm_atomic_get_existing_plane_state(old_state, plane);
		const struct drm_plane_helper_funcs *plane_funcs;

		plane_funcs = plane->helper_private;

		if (!old_plane_state || !plane_funcs)
			continue;

		WARN_ON(plane->state->crtc && plane->state->crtc != crtc);

		if (drm_atomic_plane_disabling(plane, old_plane_state) &&
		    plane_funcs->atomic_disable)
			plane_funcs->atomic_disable(plane, old_plane_state);
		else if (plane->state->crtc ||
			 drm_atomic_plane_disabling(plane, old_plane_state))
			plane_funcs->atomic_update(plane, old_plane_state);
	}

	if (crtc_funcs && crtc_funcs->atomic_flush)
		crtc_funcs->atomic_flush(crtc, old_crtc_state);
}
EXPORT_SYMBOL(drm_atomic_helper_commit_planes_on_crtc);

/**
 * drm_atomic_helper_cleanup_planes - cleanup plane resources after commit
 * @dev: DRM device
 * @old_state: atomic state object with old state structures
 *
 * This function cleans up plane state, specifically framebuffers, from the old
 * configuration. Hence the old configuration must be perserved in @old_state to
 * be able to call this function.
 *
 * This function must also be called on the new state when the atomic update
 * fails at any point after calling drm_atomic_helper_prepare_planes().
 */
void drm_atomic_helper_cleanup_planes(struct drm_device *dev,
				      struct drm_atomic_state *old_state)
{
	struct drm_plane *plane;
	struct drm_plane_state *plane_state;
	int i;

	for_each_plane_in_state(old_state, plane, plane_state, i) {
		const struct drm_plane_helper_funcs *funcs;

		funcs = plane->helper_private;

		if (funcs->cleanup_fb)
			funcs->cleanup_fb(plane, plane_state);
	}
}
EXPORT_SYMBOL(drm_atomic_helper_cleanup_planes);

/**
 * drm_atomic_helper_swap_state - store atomic state into current sw state
 * @dev: DRM device
 * @state: atomic state
 *
 * This function stores the atomic state into the current state pointers in all
 * driver objects. It should be called after all failing steps have been done
 * and succeeded, but before the actual hardware state is committed.
 *
 * For cleanup and error recovery the current state for all changed objects will
 * be swaped into @state.
 *
 * With that sequence it fits perfectly into the plane prepare/cleanup sequence:
 *
 * 1. Call drm_atomic_helper_prepare_planes() with the staged atomic state.
 *
 * 2. Do any other steps that might fail.
 *
 * 3. Put the staged state into the current state pointers with this function.
 *
 * 4. Actually commit the hardware state.
 *
 * 5. Call drm_atomic_helper_cleanup_planes() with @state, which since step 3
 * contains the old state. Also do any other cleanup required with that state.
 */
void drm_atomic_helper_swap_state(struct drm_device *dev,
				  struct drm_atomic_state *state)
{
	int i;

	for (i = 0; i < dev->mode_config.num_connector; i++) {
		struct drm_connector *connector = state->connectors[i];

		if (!connector)
			continue;

		connector->state->state = state;
		swap(state->connector_states[i], connector->state);
		connector->state->state = NULL;
	}

	for (i = 0; i < dev->mode_config.num_crtc; i++) {
		struct drm_crtc *crtc = state->crtcs[i];

		if (!crtc)
			continue;

		crtc->state->state = state;
		swap(state->crtc_states[i], crtc->state);
		crtc->state->state = NULL;
	}

	for (i = 0; i < dev->mode_config.num_total_plane; i++) {
		struct drm_plane *plane = state->planes[i];

		if (!plane)
			continue;

		plane->state->state = state;
		swap(state->plane_states[i], plane->state);
		plane->state->state = NULL;
	}
}
EXPORT_SYMBOL(drm_atomic_helper_swap_state);

/**
 * drm_atomic_helper_update_plane - Helper for primary plane update using atomic
 * @plane: plane object to update
 * @crtc: owning CRTC of owning plane
 * @fb: framebuffer to flip onto plane
 * @crtc_x: x offset of primary plane on crtc
 * @crtc_y: y offset of primary plane on crtc
 * @crtc_w: width of primary plane rectangle on crtc
 * @crtc_h: height of primary plane rectangle on crtc
 * @src_x: x offset of @fb for panning
 * @src_y: y offset of @fb for panning
 * @src_w: width of source rectangle in @fb
 * @src_h: height of source rectangle in @fb
 *
 * Provides a default plane update handler using the atomic driver interface.
 *
 * RETURNS:
 * Zero on success, error code on failure
 */
int drm_atomic_helper_update_plane(struct drm_plane *plane,
				   struct drm_crtc *crtc,
				   struct drm_framebuffer *fb,
				   int crtc_x, int crtc_y,
				   unsigned int crtc_w, unsigned int crtc_h,
				   uint32_t src_x, uint32_t src_y,
				   uint32_t src_w, uint32_t src_h)
{
	struct drm_atomic_state *state;
	struct drm_plane_state *plane_state;
	int ret = 0;

	state = drm_atomic_state_alloc(plane->dev);
	if (!state)
		return -ENOMEM;

	state->acquire_ctx = drm_modeset_legacy_acquire_ctx(crtc);
retry:
	plane_state = drm_atomic_get_plane_state(state, plane);
	if (IS_ERR(plane_state)) {
		ret = PTR_ERR(plane_state);
		goto fail;
	}

	ret = drm_atomic_set_crtc_for_plane(plane_state, crtc);
	if (ret != 0)
		goto fail;
	drm_atomic_set_fb_for_plane(plane_state, fb);
	plane_state->crtc_x = crtc_x;
	plane_state->crtc_y = crtc_y;
	plane_state->crtc_w = crtc_w;
	plane_state->crtc_h = crtc_h;
	plane_state->src_x = src_x;
	plane_state->src_y = src_y;
	plane_state->src_w = src_w;
	plane_state->src_h = src_h;

	if (plane == crtc->cursor)
		state->legacy_cursor_update = true;

	ret = drm_atomic_commit(state);
	if (ret != 0)
		goto fail;

	/* Driver takes ownership of state on successful commit. */
	return 0;
fail:
	if (ret == -EDEADLK)
		goto backoff;

	drm_atomic_state_free(state);

	return ret;
backoff:
	drm_atomic_state_clear(state);
	drm_atomic_legacy_backoff(state);

	/*
	 * Someone might have exchanged the framebuffer while we dropped locks
	 * in the backoff code. We need to fix up the fb refcount tracking the
	 * core does for us.
	 */
	plane->old_fb = plane->fb;

	goto retry;
}
EXPORT_SYMBOL(drm_atomic_helper_update_plane);

/**
 * drm_atomic_helper_disable_plane - Helper for primary plane disable using * atomic
 * @plane: plane to disable
 *
 * Provides a default plane disable handler using the atomic driver interface.
 *
 * RETURNS:
 * Zero on success, error code on failure
 */
int drm_atomic_helper_disable_plane(struct drm_plane *plane)
{
	struct drm_atomic_state *state;
	struct drm_plane_state *plane_state;
	int ret = 0;

	/*
	 * FIXME: Without plane->crtc set we can't get at the implicit legacy
	 * acquire context. The real fix will be to wire the acquire ctx through
	 * everywhere we need it, but meanwhile prevent chaos by just skipping
	 * this noop. The critical case is the cursor ioctls which a) only grab
	 * crtc/cursor-plane locks (so we need the crtc to get at the right
	 * acquire context) and b) can try to disable the plane multiple times.
	 */
	if (!plane->crtc)
		return 0;

	state = drm_atomic_state_alloc(plane->dev);
	if (!state)
		return -ENOMEM;

	state->acquire_ctx = drm_modeset_legacy_acquire_ctx(plane->crtc);
retry:
	plane_state = drm_atomic_get_plane_state(state, plane);
	if (IS_ERR(plane_state)) {
		ret = PTR_ERR(plane_state);
		goto fail;
	}

	if (plane_state->crtc && (plane == plane->crtc->cursor))
		plane_state->state->legacy_cursor_update = true;

	ret = __drm_atomic_helper_disable_plane(plane, plane_state);
	if (ret != 0)
		goto fail;

	ret = drm_atomic_commit(state);
	if (ret != 0)
		goto fail;

	/* Driver takes ownership of state on successful commit. */
	return 0;
fail:
	if (ret == -EDEADLK)
		goto backoff;

	drm_atomic_state_free(state);

	return ret;
backoff:
	drm_atomic_state_clear(state);
	drm_atomic_legacy_backoff(state);

	/*
	 * Someone might have exchanged the framebuffer while we dropped locks
	 * in the backoff code. We need to fix up the fb refcount tracking the
	 * core does for us.
	 */
	plane->old_fb = plane->fb;

	goto retry;
}
EXPORT_SYMBOL(drm_atomic_helper_disable_plane);

/* just used from fb-helper and atomic-helper: */
int __drm_atomic_helper_disable_plane(struct drm_plane *plane,
		struct drm_plane_state *plane_state)
{
	int ret;

	ret = drm_atomic_set_crtc_for_plane(plane_state, NULL);
	if (ret != 0)
		return ret;

	drm_atomic_set_fb_for_plane(plane_state, NULL);
	plane_state->crtc_x = 0;
	plane_state->crtc_y = 0;
	plane_state->crtc_w = 0;
	plane_state->crtc_h = 0;
	plane_state->src_x = 0;
	plane_state->src_y = 0;
	plane_state->src_w = 0;
	plane_state->src_h = 0;

	return 0;
}

static int update_output_state(struct drm_atomic_state *state,
			       struct drm_mode_set *set)
{
	struct drm_device *dev = set->crtc->dev;
	struct drm_crtc *crtc;
	struct drm_crtc_state *crtc_state;
	struct drm_connector *connector;
	struct drm_connector_state *conn_state;
	int ret, i, j;

	ret = drm_modeset_lock(&dev->mode_config.connection_mutex,
			       state->acquire_ctx);
	if (ret)
		return ret;

	/* First grab all affected connector/crtc states. */
	for (i = 0; i < set->num_connectors; i++) {
		conn_state = drm_atomic_get_connector_state(state,
							    set->connectors[i]);
		if (IS_ERR(conn_state))
			return PTR_ERR(conn_state);
	}

	for_each_crtc_in_state(state, crtc, crtc_state, i) {
		ret = drm_atomic_add_affected_connectors(state, crtc);
		if (ret)
			return ret;
	}

	/* Then recompute connector->crtc links and crtc enabling state. */
	for_each_connector_in_state(state, connector, conn_state, i) {
		if (conn_state->crtc == set->crtc) {
			ret = drm_atomic_set_crtc_for_connector(conn_state,
								NULL);
			if (ret)
				return ret;
		}

		for (j = 0; j < set->num_connectors; j++) {
			if (set->connectors[j] == connector) {
				ret = drm_atomic_set_crtc_for_connector(conn_state,
									set->crtc);
				if (ret)
					return ret;
				break;
			}
		}
	}

	for_each_crtc_in_state(state, crtc, crtc_state, i) {
		/* Don't update ->enable for the CRTC in the set_config request,
		 * since a mismatch would indicate a bug in the upper layers.
		 * The actual modeset code later on will catch any
		 * inconsistencies here. */
		if (crtc == set->crtc)
			continue;

		if (!drm_atomic_connectors_for_crtc(state, crtc)) {
			ret = drm_atomic_set_mode_prop_for_crtc(crtc_state,
								NULL);
			if (ret < 0)
				return ret;

			crtc_state->active = false;
		}
	}

	return 0;
}

/**
 * drm_atomic_helper_set_config - set a new config from userspace
 * @set: mode set configuration
 *
 * Provides a default crtc set_config handler using the atomic driver interface.
 *
 * Returns:
 * Returns 0 on success, negative errno numbers on failure.
 */
int drm_atomic_helper_set_config(struct drm_mode_set *set)
{
	struct drm_atomic_state *state;
	struct drm_crtc *crtc = set->crtc;
	int ret = 0;

	state = drm_atomic_state_alloc(crtc->dev);
	if (!state)
		return -ENOMEM;

	state->acquire_ctx = drm_modeset_legacy_acquire_ctx(crtc);
retry:
	ret = __drm_atomic_helper_set_config(set, state);
	if (ret != 0)
		goto fail;

	ret = drm_atomic_commit(state);
	if (ret != 0)
		goto fail;

	/* Driver takes ownership of state on successful commit. */
	return 0;
fail:
	if (ret == -EDEADLK)
		goto backoff;

	drm_atomic_state_free(state);

	return ret;
backoff:
	drm_atomic_state_clear(state);
	drm_atomic_legacy_backoff(state);

	/*
	 * Someone might have exchanged the framebuffer while we dropped locks
	 * in the backoff code. We need to fix up the fb refcount tracking the
	 * core does for us.
	 */
	crtc->primary->old_fb = crtc->primary->fb;

	goto retry;
}
EXPORT_SYMBOL(drm_atomic_helper_set_config);

/* just used from fb-helper and atomic-helper: */
int __drm_atomic_helper_set_config(struct drm_mode_set *set,
		struct drm_atomic_state *state)
{
	struct drm_crtc_state *crtc_state;
	struct drm_plane_state *primary_state;
	struct drm_crtc *crtc = set->crtc;
	int hdisplay, vdisplay;
	int ret;

	crtc_state = drm_atomic_get_crtc_state(state, crtc);
	if (IS_ERR(crtc_state))
		return PTR_ERR(crtc_state);

	primary_state = drm_atomic_get_plane_state(state, crtc->primary);
	if (IS_ERR(primary_state))
		return PTR_ERR(primary_state);

	if (!set->mode) {
		WARN_ON(set->fb);
		WARN_ON(set->num_connectors);

		ret = drm_atomic_set_mode_for_crtc(crtc_state, NULL);
		if (ret != 0)
			return ret;

		crtc_state->active = false;

		ret = drm_atomic_set_crtc_for_plane(primary_state, NULL);
		if (ret != 0)
			return ret;

		drm_atomic_set_fb_for_plane(primary_state, NULL);

		goto commit;
	}

	WARN_ON(!set->fb);
	WARN_ON(!set->num_connectors);

	ret = drm_atomic_set_mode_for_crtc(crtc_state, set->mode);
	if (ret != 0)
		return ret;

	crtc_state->active = true;

	ret = drm_atomic_set_crtc_for_plane(primary_state, crtc);
	if (ret != 0)
		return ret;

	drm_crtc_get_hv_timing(set->mode, &hdisplay, &vdisplay);

	drm_atomic_set_fb_for_plane(primary_state, set->fb);
	primary_state->crtc_x = 0;
	primary_state->crtc_y = 0;
<<<<<<< HEAD
	primary_state->crtc_h = vdisplay;
	primary_state->crtc_w = hdisplay;
	primary_state->src_x = set->x << 16;
	primary_state->src_y = set->y << 16;
	if (primary_state->rotation & (BIT(DRM_ROTATE_90) | BIT(DRM_ROTATE_270))) {
		primary_state->src_h = hdisplay << 16;
		primary_state->src_w = vdisplay << 16;
	} else {
		primary_state->src_h = vdisplay << 16;
		primary_state->src_w = hdisplay << 16;
=======
	primary_state->crtc_w = hdisplay;
	primary_state->crtc_h = vdisplay;
	primary_state->src_x = set->x << 16;
	primary_state->src_y = set->y << 16;
	if (primary_state->rotation & (BIT(DRM_ROTATE_90) | BIT(DRM_ROTATE_270))) {
		primary_state->src_w = vdisplay << 16;
		primary_state->src_h = hdisplay << 16;
	} else {
		primary_state->src_w = hdisplay << 16;
		primary_state->src_h = vdisplay << 16;
>>>>>>> bda03d5d
	}

commit:
	ret = update_output_state(state, set);
	if (ret)
		return ret;

	return 0;
}

/**
 * drm_atomic_helper_crtc_set_property - helper for crtc properties
 * @crtc: DRM crtc
 * @property: DRM property
 * @val: value of property
 *
 * Provides a default crtc set_property handler using the atomic driver
 * interface.
 *
 * RETURNS:
 * Zero on success, error code on failure
 */
int
drm_atomic_helper_crtc_set_property(struct drm_crtc *crtc,
				    struct drm_property *property,
				    uint64_t val)
{
	struct drm_atomic_state *state;
	struct drm_crtc_state *crtc_state;
	int ret = 0;

	state = drm_atomic_state_alloc(crtc->dev);
	if (!state)
		return -ENOMEM;

	/* ->set_property is always called with all locks held. */
	state->acquire_ctx = crtc->dev->mode_config.acquire_ctx;
retry:
	crtc_state = drm_atomic_get_crtc_state(state, crtc);
	if (IS_ERR(crtc_state)) {
		ret = PTR_ERR(crtc_state);
		goto fail;
	}

	ret = drm_atomic_crtc_set_property(crtc, crtc_state,
			property, val);
	if (ret)
		goto fail;

	ret = drm_atomic_commit(state);
	if (ret != 0)
		goto fail;

	/* Driver takes ownership of state on successful commit. */
	return 0;
fail:
	if (ret == -EDEADLK)
		goto backoff;

	drm_atomic_state_free(state);

	return ret;
backoff:
	drm_atomic_state_clear(state);
	drm_atomic_legacy_backoff(state);

	goto retry;
}
EXPORT_SYMBOL(drm_atomic_helper_crtc_set_property);

/**
 * drm_atomic_helper_plane_set_property - helper for plane properties
 * @plane: DRM plane
 * @property: DRM property
 * @val: value of property
 *
 * Provides a default plane set_property handler using the atomic driver
 * interface.
 *
 * RETURNS:
 * Zero on success, error code on failure
 */
int
drm_atomic_helper_plane_set_property(struct drm_plane *plane,
				    struct drm_property *property,
				    uint64_t val)
{
	struct drm_atomic_state *state;
	struct drm_plane_state *plane_state;
	int ret = 0;

	state = drm_atomic_state_alloc(plane->dev);
	if (!state)
		return -ENOMEM;

	/* ->set_property is always called with all locks held. */
	state->acquire_ctx = plane->dev->mode_config.acquire_ctx;
retry:
	plane_state = drm_atomic_get_plane_state(state, plane);
	if (IS_ERR(plane_state)) {
		ret = PTR_ERR(plane_state);
		goto fail;
	}

	ret = drm_atomic_plane_set_property(plane, plane_state,
			property, val);
	if (ret)
		goto fail;

	ret = drm_atomic_commit(state);
	if (ret != 0)
		goto fail;

	/* Driver takes ownership of state on successful commit. */
	return 0;
fail:
	if (ret == -EDEADLK)
		goto backoff;

	drm_atomic_state_free(state);

	return ret;
backoff:
	drm_atomic_state_clear(state);
	drm_atomic_legacy_backoff(state);

	goto retry;
}
EXPORT_SYMBOL(drm_atomic_helper_plane_set_property);

/**
 * drm_atomic_helper_connector_set_property - helper for connector properties
 * @connector: DRM connector
 * @property: DRM property
 * @val: value of property
 *
 * Provides a default connector set_property handler using the atomic driver
 * interface.
 *
 * RETURNS:
 * Zero on success, error code on failure
 */
int
drm_atomic_helper_connector_set_property(struct drm_connector *connector,
				    struct drm_property *property,
				    uint64_t val)
{
	struct drm_atomic_state *state;
	struct drm_connector_state *connector_state;
	int ret = 0;

	state = drm_atomic_state_alloc(connector->dev);
	if (!state)
		return -ENOMEM;

	/* ->set_property is always called with all locks held. */
	state->acquire_ctx = connector->dev->mode_config.acquire_ctx;
retry:
	connector_state = drm_atomic_get_connector_state(state, connector);
	if (IS_ERR(connector_state)) {
		ret = PTR_ERR(connector_state);
		goto fail;
	}

	ret = drm_atomic_connector_set_property(connector, connector_state,
			property, val);
	if (ret)
		goto fail;

	ret = drm_atomic_commit(state);
	if (ret != 0)
		goto fail;

	/* Driver takes ownership of state on successful commit. */
	return 0;
fail:
	if (ret == -EDEADLK)
		goto backoff;

	drm_atomic_state_free(state);

	return ret;
backoff:
	drm_atomic_state_clear(state);
	drm_atomic_legacy_backoff(state);

	goto retry;
}
EXPORT_SYMBOL(drm_atomic_helper_connector_set_property);

/**
 * drm_atomic_helper_page_flip - execute a legacy page flip
 * @crtc: DRM crtc
 * @fb: DRM framebuffer
 * @event: optional DRM event to signal upon completion
 * @flags: flip flags for non-vblank sync'ed updates
 *
 * Provides a default page flip implementation using the atomic driver interface.
 *
 * Note that for now so called async page flips (i.e. updates which are not
 * synchronized to vblank) are not supported, since the atomic interfaces have
 * no provisions for this yet.
 *
 * Returns:
 * Returns 0 on success, negative errno numbers on failure.
 */
int drm_atomic_helper_page_flip(struct drm_crtc *crtc,
				struct drm_framebuffer *fb,
				struct drm_pending_vblank_event *event,
				uint32_t flags)
{
	struct drm_plane *plane = crtc->primary;
	struct drm_atomic_state *state;
	struct drm_plane_state *plane_state;
	struct drm_crtc_state *crtc_state;
	int ret = 0;

	if (flags & DRM_MODE_PAGE_FLIP_ASYNC)
		return -EINVAL;

	state = drm_atomic_state_alloc(plane->dev);
	if (!state)
		return -ENOMEM;

	state->acquire_ctx = drm_modeset_legacy_acquire_ctx(crtc);
retry:
	crtc_state = drm_atomic_get_crtc_state(state, crtc);
	if (IS_ERR(crtc_state)) {
		ret = PTR_ERR(crtc_state);
		goto fail;
	}
	crtc_state->event = event;

	plane_state = drm_atomic_get_plane_state(state, plane);
	if (IS_ERR(plane_state)) {
		ret = PTR_ERR(plane_state);
		goto fail;
	}

	ret = drm_atomic_set_crtc_for_plane(plane_state, crtc);
	if (ret != 0)
		goto fail;
	drm_atomic_set_fb_for_plane(plane_state, fb);

	ret = drm_atomic_async_commit(state);
	if (ret != 0)
		goto fail;

	/* Driver takes ownership of state on successful async commit. */
	return 0;
fail:
	if (ret == -EDEADLK)
		goto backoff;

	drm_atomic_state_free(state);

	return ret;
backoff:
	drm_atomic_state_clear(state);
	drm_atomic_legacy_backoff(state);

	/*
	 * Someone might have exchanged the framebuffer while we dropped locks
	 * in the backoff code. We need to fix up the fb refcount tracking the
	 * core does for us.
	 */
	plane->old_fb = plane->fb;

	goto retry;
}
EXPORT_SYMBOL(drm_atomic_helper_page_flip);

/**
 * drm_atomic_helper_connector_dpms() - connector dpms helper implementation
 * @connector: affected connector
 * @mode: DPMS mode
 *
 * This is the main helper function provided by the atomic helper framework for
 * implementing the legacy DPMS connector interface. It computes the new desired
 * ->active state for the corresponding CRTC (if the connector is enabled) and
 *  updates it.
 *
 * Returns:
 * Returns 0 on success, negative errno numbers on failure.
 */
int drm_atomic_helper_connector_dpms(struct drm_connector *connector,
				     int mode)
{
	struct drm_mode_config *config = &connector->dev->mode_config;
	struct drm_atomic_state *state;
	struct drm_crtc_state *crtc_state;
	struct drm_crtc *crtc;
	struct drm_connector *tmp_connector;
	int ret;
	bool active = false;
	int old_mode = connector->dpms;

	if (mode != DRM_MODE_DPMS_ON)
		mode = DRM_MODE_DPMS_OFF;

	connector->dpms = mode;
	crtc = connector->state->crtc;

	if (!crtc)
		return 0;

	state = drm_atomic_state_alloc(connector->dev);
	if (!state)
		return -ENOMEM;

	state->acquire_ctx = drm_modeset_legacy_acquire_ctx(crtc);
retry:
	crtc_state = drm_atomic_get_crtc_state(state, crtc);
	if (IS_ERR(crtc_state)) {
		ret = PTR_ERR(crtc_state);
		goto fail;
	}

	WARN_ON(!drm_modeset_is_locked(&config->connection_mutex));

	drm_for_each_connector(tmp_connector, connector->dev) {
		if (tmp_connector->state->crtc != crtc)
			continue;

		if (tmp_connector->dpms == DRM_MODE_DPMS_ON) {
			active = true;
			break;
		}
	}
	crtc_state->active = active;

	ret = drm_atomic_commit(state);
	if (ret != 0)
		goto fail;

	/* Driver takes ownership of state on successful commit. */
	return 0;
fail:
	if (ret == -EDEADLK)
		goto backoff;

	connector->dpms = old_mode;
	drm_atomic_state_free(state);

	return ret;
backoff:
	drm_atomic_state_clear(state);
	drm_atomic_legacy_backoff(state);

	goto retry;
}
EXPORT_SYMBOL(drm_atomic_helper_connector_dpms);

/**
 * DOC: atomic state reset and initialization
 *
 * Both the drm core and the atomic helpers assume that there is always the full
 * and correct atomic software state for all connectors, CRTCs and planes
 * available. Which is a bit a problem on driver load and also after system
 * suspend. One way to solve this is to have a hardware state read-out
 * infrastructure which reconstructs the full software state (e.g. the i915
 * driver).
 *
 * The simpler solution is to just reset the software state to everything off,
 * which is easiest to do by calling drm_mode_config_reset(). To facilitate this
 * the atomic helpers provide default reset implementations for all hooks.
 */

/**
 * drm_atomic_helper_crtc_reset - default ->reset hook for CRTCs
 * @crtc: drm CRTC
 *
 * Resets the atomic state for @crtc by freeing the state pointer (which might
 * be NULL, e.g. at driver load time) and allocating a new empty state object.
 */
void drm_atomic_helper_crtc_reset(struct drm_crtc *crtc)
{
	if (crtc->state)
		drm_property_unreference_blob(crtc->state->mode_blob);
	kfree(crtc->state);
	crtc->state = kzalloc(sizeof(*crtc->state), GFP_KERNEL);

	if (crtc->state)
		crtc->state->crtc = crtc;
}
EXPORT_SYMBOL(drm_atomic_helper_crtc_reset);

/**
 * __drm_atomic_helper_crtc_duplicate_state - copy atomic CRTC state
 * @crtc: CRTC object
 * @state: atomic CRTC state
 *
 * Copies atomic state from a CRTC's current state and resets inferred values.
 * This is useful for drivers that subclass the CRTC state.
 */
void __drm_atomic_helper_crtc_duplicate_state(struct drm_crtc *crtc,
					      struct drm_crtc_state *state)
{
	memcpy(state, crtc->state, sizeof(*state));

	if (state->mode_blob)
		drm_property_reference_blob(state->mode_blob);
	state->mode_changed = false;
	state->active_changed = false;
	state->planes_changed = false;
	state->connectors_changed = false;
	state->event = NULL;
}
EXPORT_SYMBOL(__drm_atomic_helper_crtc_duplicate_state);

/**
 * drm_atomic_helper_crtc_duplicate_state - default state duplicate hook
 * @crtc: drm CRTC
 *
 * Default CRTC state duplicate hook for drivers which don't have their own
 * subclassed CRTC state structure.
 */
struct drm_crtc_state *
drm_atomic_helper_crtc_duplicate_state(struct drm_crtc *crtc)
{
	struct drm_crtc_state *state;

	if (WARN_ON(!crtc->state))
		return NULL;

	state = kmalloc(sizeof(*state), GFP_KERNEL);
	if (state)
		__drm_atomic_helper_crtc_duplicate_state(crtc, state);

	return state;
}
EXPORT_SYMBOL(drm_atomic_helper_crtc_duplicate_state);

/**
 * __drm_atomic_helper_crtc_destroy_state - release CRTC state
 * @crtc: CRTC object
 * @state: CRTC state object to release
 *
 * Releases all resources stored in the CRTC state without actually freeing
 * the memory of the CRTC state. This is useful for drivers that subclass the
 * CRTC state.
 */
void __drm_atomic_helper_crtc_destroy_state(struct drm_crtc *crtc,
					    struct drm_crtc_state *state)
{
	drm_property_unreference_blob(state->mode_blob);
}
EXPORT_SYMBOL(__drm_atomic_helper_crtc_destroy_state);

/**
 * drm_atomic_helper_crtc_destroy_state - default state destroy hook
 * @crtc: drm CRTC
 * @state: CRTC state object to release
 *
 * Default CRTC state destroy hook for drivers which don't have their own
 * subclassed CRTC state structure.
 */
void drm_atomic_helper_crtc_destroy_state(struct drm_crtc *crtc,
					  struct drm_crtc_state *state)
{
	__drm_atomic_helper_crtc_destroy_state(crtc, state);
	kfree(state);
}
EXPORT_SYMBOL(drm_atomic_helper_crtc_destroy_state);

/**
 * drm_atomic_helper_plane_reset - default ->reset hook for planes
 * @plane: drm plane
 *
 * Resets the atomic state for @plane by freeing the state pointer (which might
 * be NULL, e.g. at driver load time) and allocating a new empty state object.
 */
void drm_atomic_helper_plane_reset(struct drm_plane *plane)
{
	if (plane->state && plane->state->fb)
		drm_framebuffer_unreference(plane->state->fb);

	kfree(plane->state);
	plane->state = kzalloc(sizeof(*plane->state), GFP_KERNEL);

	if (plane->state)
		plane->state->plane = plane;
}
EXPORT_SYMBOL(drm_atomic_helper_plane_reset);

/**
 * __drm_atomic_helper_plane_duplicate_state - copy atomic plane state
 * @plane: plane object
 * @state: atomic plane state
 *
 * Copies atomic state from a plane's current state. This is useful for
 * drivers that subclass the plane state.
 */
void __drm_atomic_helper_plane_duplicate_state(struct drm_plane *plane,
					       struct drm_plane_state *state)
{
	memcpy(state, plane->state, sizeof(*state));

	if (state->fb)
		drm_framebuffer_reference(state->fb);
}
EXPORT_SYMBOL(__drm_atomic_helper_plane_duplicate_state);

/**
 * drm_atomic_helper_plane_duplicate_state - default state duplicate hook
 * @plane: drm plane
 *
 * Default plane state duplicate hook for drivers which don't have their own
 * subclassed plane state structure.
 */
struct drm_plane_state *
drm_atomic_helper_plane_duplicate_state(struct drm_plane *plane)
{
	struct drm_plane_state *state;

	if (WARN_ON(!plane->state))
		return NULL;

	state = kmalloc(sizeof(*state), GFP_KERNEL);
	if (state)
		__drm_atomic_helper_plane_duplicate_state(plane, state);

	return state;
}
EXPORT_SYMBOL(drm_atomic_helper_plane_duplicate_state);

/**
 * __drm_atomic_helper_plane_destroy_state - release plane state
 * @plane: plane object
 * @state: plane state object to release
 *
 * Releases all resources stored in the plane state without actually freeing
 * the memory of the plane state. This is useful for drivers that subclass the
 * plane state.
 */
void __drm_atomic_helper_plane_destroy_state(struct drm_plane *plane,
					     struct drm_plane_state *state)
{
	if (state->fb)
		drm_framebuffer_unreference(state->fb);
}
EXPORT_SYMBOL(__drm_atomic_helper_plane_destroy_state);

/**
 * drm_atomic_helper_plane_destroy_state - default state destroy hook
 * @plane: drm plane
 * @state: plane state object to release
 *
 * Default plane state destroy hook for drivers which don't have their own
 * subclassed plane state structure.
 */
void drm_atomic_helper_plane_destroy_state(struct drm_plane *plane,
					   struct drm_plane_state *state)
{
	__drm_atomic_helper_plane_destroy_state(plane, state);
	kfree(state);
}
EXPORT_SYMBOL(drm_atomic_helper_plane_destroy_state);

/**
 * drm_atomic_helper_connector_reset - default ->reset hook for connectors
 * @connector: drm connector
 *
 * Resets the atomic state for @connector by freeing the state pointer (which
 * might be NULL, e.g. at driver load time) and allocating a new empty state
 * object.
 */
void drm_atomic_helper_connector_reset(struct drm_connector *connector)
{
	kfree(connector->state);
	connector->state = kzalloc(sizeof(*connector->state), GFP_KERNEL);

	if (connector->state)
		connector->state->connector = connector;
}
EXPORT_SYMBOL(drm_atomic_helper_connector_reset);

/**
 * __drm_atomic_helper_connector_duplicate_state - copy atomic connector state
 * @connector: connector object
 * @state: atomic connector state
 *
 * Copies atomic state from a connector's current state. This is useful for
 * drivers that subclass the connector state.
 */
void
__drm_atomic_helper_connector_duplicate_state(struct drm_connector *connector,
					    struct drm_connector_state *state)
{
	memcpy(state, connector->state, sizeof(*state));
}
EXPORT_SYMBOL(__drm_atomic_helper_connector_duplicate_state);

/**
 * drm_atomic_helper_connector_duplicate_state - default state duplicate hook
 * @connector: drm connector
 *
 * Default connector state duplicate hook for drivers which don't have their own
 * subclassed connector state structure.
 */
struct drm_connector_state *
drm_atomic_helper_connector_duplicate_state(struct drm_connector *connector)
{
	struct drm_connector_state *state;

	if (WARN_ON(!connector->state))
		return NULL;

	state = kmalloc(sizeof(*state), GFP_KERNEL);
	if (state)
		__drm_atomic_helper_connector_duplicate_state(connector, state);

	return state;
}
EXPORT_SYMBOL(drm_atomic_helper_connector_duplicate_state);

/**
 * drm_atomic_helper_duplicate_state - duplicate an atomic state object
 * @dev: DRM device
 * @ctx: lock acquisition context
 *
 * Makes a copy of the current atomic state by looping over all objects and
 * duplicating their respective states.
 *
 * Note that this treats atomic state as persistent between save and restore.
 * Drivers must make sure that this is possible and won't result in confusion
 * or erroneous behaviour.
 *
 * Note that if callers haven't already acquired all modeset locks this might
 * return -EDEADLK, which must be handled by calling drm_modeset_backoff().
 *
 * Returns:
 * A pointer to the copy of the atomic state object on success or an
 * ERR_PTR()-encoded error code on failure.
 */
struct drm_atomic_state *
drm_atomic_helper_duplicate_state(struct drm_device *dev,
				  struct drm_modeset_acquire_ctx *ctx)
{
	struct drm_atomic_state *state;
	struct drm_connector *conn;
	struct drm_plane *plane;
	struct drm_crtc *crtc;
	int err = 0;

	state = drm_atomic_state_alloc(dev);
	if (!state)
		return ERR_PTR(-ENOMEM);

	state->acquire_ctx = ctx;

	drm_for_each_crtc(crtc, dev) {
		struct drm_crtc_state *crtc_state;

		crtc_state = drm_atomic_get_crtc_state(state, crtc);
		if (IS_ERR(crtc_state)) {
			err = PTR_ERR(crtc_state);
			goto free;
		}
	}

	drm_for_each_plane(plane, dev) {
		struct drm_plane_state *plane_state;

		plane_state = drm_atomic_get_plane_state(state, plane);
		if (IS_ERR(plane_state)) {
			err = PTR_ERR(plane_state);
			goto free;
		}
	}

	drm_for_each_connector(conn, dev) {
		struct drm_connector_state *conn_state;

		conn_state = drm_atomic_get_connector_state(state, conn);
		if (IS_ERR(conn_state)) {
			err = PTR_ERR(conn_state);
			goto free;
		}
	}

	/* clear the acquire context so that it isn't accidentally reused */
	state->acquire_ctx = NULL;

free:
	if (err < 0) {
		drm_atomic_state_free(state);
		state = ERR_PTR(err);
	}

	return state;
}
EXPORT_SYMBOL(drm_atomic_helper_duplicate_state);

/**
 * __drm_atomic_helper_connector_destroy_state - release connector state
 * @connector: connector object
 * @state: connector state object to release
 *
 * Releases all resources stored in the connector state without actually
 * freeing the memory of the connector state. This is useful for drivers that
 * subclass the connector state.
 */
void
__drm_atomic_helper_connector_destroy_state(struct drm_connector *connector,
					    struct drm_connector_state *state)
{
	/*
	 * This is currently a placeholder so that drivers that subclass the
	 * state will automatically do the right thing if code is ever added
	 * to this function.
	 */
}
EXPORT_SYMBOL(__drm_atomic_helper_connector_destroy_state);

/**
 * drm_atomic_helper_connector_destroy_state - default state destroy hook
 * @connector: drm connector
 * @state: connector state object to release
 *
 * Default connector state destroy hook for drivers which don't have their own
 * subclassed connector state structure.
 */
void drm_atomic_helper_connector_destroy_state(struct drm_connector *connector,
					  struct drm_connector_state *state)
{
	__drm_atomic_helper_connector_destroy_state(connector, state);
	kfree(state);
}
EXPORT_SYMBOL(drm_atomic_helper_connector_destroy_state);<|MERGE_RESOLUTION|>--- conflicted
+++ resolved
@@ -1797,18 +1797,6 @@
 	drm_atomic_set_fb_for_plane(primary_state, set->fb);
 	primary_state->crtc_x = 0;
 	primary_state->crtc_y = 0;
-<<<<<<< HEAD
-	primary_state->crtc_h = vdisplay;
-	primary_state->crtc_w = hdisplay;
-	primary_state->src_x = set->x << 16;
-	primary_state->src_y = set->y << 16;
-	if (primary_state->rotation & (BIT(DRM_ROTATE_90) | BIT(DRM_ROTATE_270))) {
-		primary_state->src_h = hdisplay << 16;
-		primary_state->src_w = vdisplay << 16;
-	} else {
-		primary_state->src_h = vdisplay << 16;
-		primary_state->src_w = hdisplay << 16;
-=======
 	primary_state->crtc_w = hdisplay;
 	primary_state->crtc_h = vdisplay;
 	primary_state->src_x = set->x << 16;
@@ -1819,7 +1807,6 @@
 	} else {
 		primary_state->src_w = hdisplay << 16;
 		primary_state->src_h = vdisplay << 16;
->>>>>>> bda03d5d
 	}
 
 commit:
