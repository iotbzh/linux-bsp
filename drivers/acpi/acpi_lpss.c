--- conflicted
+++ resolved
@@ -156,13 +156,10 @@
 	.flags = LPSS_SAVE_CTX,
 };
 
-<<<<<<< HEAD
 static const struct lpss_device_desc bsw_pwm_dev_desc = {
 	.flags = LPSS_SAVE_CTX | LPSS_NO_D3_DELAY,
 };
 
-=======
->>>>>>> ba300115
 static const struct lpss_device_desc byt_uart_dev_desc = {
 	.flags = LPSS_CLK | LPSS_CLK_GATE | LPSS_CLK_DIVIDER | LPSS_SAVE_CTX,
 	.clk_con_id = "baudclk",
@@ -170,7 +167,6 @@
 	.setup = lpss_uart_setup,
 };
 
-<<<<<<< HEAD
 static const struct lpss_device_desc bsw_uart_dev_desc = {
 	.flags = LPSS_CLK | LPSS_CLK_GATE | LPSS_CLK_DIVIDER | LPSS_SAVE_CTX
 			| LPSS_NO_D3_DELAY,
@@ -179,8 +175,6 @@
 	.setup = lpss_uart_setup,
 };
 
-=======
->>>>>>> ba300115
 static const struct lpss_device_desc byt_spi_dev_desc = {
 	.flags = LPSS_CLK | LPSS_CLK_GATE | LPSS_CLK_DIVIDER | LPSS_SAVE_CTX,
 	.prv_offset = 0x400,
