Renesas SH-Mobile, R-Mobile, and R-Car Platform Device Tree Bindings
--------------------------------------------------------------------

SoCs:

  - Emma Mobile EV2
    compatible = "renesas,emev2"
  - RZ/A1H (R7S72100)
    compatible = "renesas,r7s72100"
  - SH-Mobile AG5 (R8A73A00/SH73A0)
    compatible = "renesas,sh73a0"
  - R-Mobile APE6 (R8A73A40)
    compatible = "renesas,r8a73a4"
  - R-Mobile A1 (R8A77400)
    compatible = "renesas,r8a7740"
  - R-Car M1A (R8A77781)
    compatible = "renesas,r8a7778"
  - R-Car H1 (R8A77790)
    compatible = "renesas,r8a7779"
  - R-Car H2 (R8A77900)
    compatible = "renesas,r8a7790"
  - R-Car M2-W (R8A77910)
    compatible = "renesas,r8a7791"
  - R-Car V2H (R8A77920)
    compatible = "renesas,r8a7792"
  - R-Car M2-N (R8A77930)
    compatible = "renesas,r8a7793"
  - R-Car E2 (R8A77940)
    compatible = "renesas,r8a7794"
  - R-Car H3 (R8A77950)
    compatible = "renesas,r8a7795"


Boards:

  - Alt
    compatible = "renesas,alt", "renesas,r8a7794"
  - APE6-EVM
    compatible = "renesas,ape6evm", "renesas,r8a73a4"
  - Atmark Techno Armadillo-800 EVA
    compatible = "renesas,armadillo800eva"
  - BOCK-W
    compatible = "renesas,bockw", "renesas,r8a7778"
  - Genmai (RTK772100BC00000BR)
    compatible = "renesas,genmai", "renesas,r7s72100"
  - Gose
    compatible = "renesas,gose", "renesas,r8a7793"
  - Henninger
    compatible = "renesas,henninger", "renesas,r8a7791"
  - Koelsch (RTP0RC7791SEB00010S)
    compatible = "renesas,koelsch", "renesas,r8a7791"
  - Kyoto Microcomputer Co. KZM-A9-Dual
    compatible = "renesas,kzm9d", "renesas,emev2"
  - Kyoto Microcomputer Co. KZM-A9-GT
    compatible = "renesas,kzm9g", "renesas,sh73a0"
  - Lager (RTP0RC7790SEB00010S)
    compatible = "renesas,lager", "renesas,r8a7790"
  - Marzen
    compatible = "renesas,marzen", "renesas,r8a7779"
<<<<<<< HEAD
  - Porter (M2-LCDP)
    compatible = "renesas,porter", "renesas,r8a7791"
  - SILK (RTP0RC7794LCB00011S)
    compatible = "renesas,silk", "renesas,r8a7794"
=======
  - Salvator-X
    compatible = "renesas,salvator-x", "renesas,r8a7795";

Note: Reference Device Tree Implementations are temporary implementations
      to ease the migration from platform devices to Device Tree, and are
      intended to be removed in the future.
>>>>>>> c63d59ad
<|MERGE_RESOLUTION|>--- conflicted
+++ resolved
@@ -57,16 +57,9 @@
     compatible = "renesas,lager", "renesas,r8a7790"
   - Marzen
     compatible = "renesas,marzen", "renesas,r8a7779"
-<<<<<<< HEAD
   - Porter (M2-LCDP)
     compatible = "renesas,porter", "renesas,r8a7791"
-  - SILK (RTP0RC7794LCB00011S)
-    compatible = "renesas,silk", "renesas,r8a7794"
-=======
   - Salvator-X
     compatible = "renesas,salvator-x", "renesas,r8a7795";
-
-Note: Reference Device Tree Implementations are temporary implementations
-      to ease the migration from platform devices to Device Tree, and are
-      intended to be removed in the future.
->>>>>>> c63d59ad
+  - SILK (RTP0RC7794LCB00011S)
+    compatible = "renesas,silk", "renesas,r8a7794"