--- conflicted
+++ resolved
@@ -542,15 +542,9 @@
 	/*
 	 * Although VPD inquiries can go to SCSI-2 type devices,
 	 * some USB ones crash on receiving them, and the pages
-<<<<<<< HEAD
-	 * we currently ask for are for SPC-3 and beyond
-	 */
-	if (sdev->scsi_level > SCSI_SPC_2 && !sdev->skip_vpd_pages)
-=======
 	 * we currently ask for are mandatory for SPC-2 and beyond
 	 */
 	if (sdev->scsi_level >= SCSI_SPC_2 && !sdev->skip_vpd_pages)
->>>>>>> a8574233
 		return 1;
 	return 0;
 }
