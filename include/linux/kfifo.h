/*
 * A generic kernel FIFO implementation.
 *
 * Copyright (C) 2009 Stefani Seibold <stefani@seibold.net>
 * Copyright (C) 2004 Stelian Pop <stelian@popies.net>
 *
 * This program is free software; you can redistribute it and/or modify
 * it under the terms of the GNU General Public License as published by
 * the Free Software Foundation; either version 2 of the License, or
 * (at your option) any later version.
 *
 * This program is distributed in the hope that it will be useful,
 * but WITHOUT ANY WARRANTY; without even the implied warranty of
 * MERCHANTABILITY or FITNESS FOR A PARTICULAR PURPOSE.  See the
 * GNU General Public License for more details.
 *
 * You should have received a copy of the GNU General Public License
 * along with this program; if not, write to the Free Software
 * Foundation, Inc., 675 Mass Ave, Cambridge, MA 02139, USA.
 *
 */

/*
 * Howto porting drivers to the new generic fifo API:
 *
 * - Modify the declaration of the "struct kfifo *" object into a
 *   in-place "struct kfifo" object
 * - Init the in-place object with kfifo_alloc() or kfifo_init()
 *   Note: The address of the in-place "struct kfifo" object must be
 *   passed as the first argument to this functions
 * - Replace the use of __kfifo_put into kfifo_in and __kfifo_get
 *   into kfifo_out
 * - Replace the use of kfifo_put into kfifo_in_locked and kfifo_get
 *   into kfifo_out_locked
 *   Note: the spinlock pointer formerly passed to kfifo_init/kfifo_alloc
 *   must be passed now to the kfifo_in_locked and kfifo_out_locked
 *   as the last parameter.
 * - All formerly name __kfifo_* functions has been renamed into kfifo_*
 */

#ifndef _LINUX_KFIFO_H
#define _LINUX_KFIFO_H

#include <linux/kernel.h>
#include <linux/spinlock.h>

struct kfifo {
	unsigned char *buffer;	/* the buffer holding the data */
	unsigned int size;	/* the size of the allocated buffer */
	unsigned int in;	/* data is added at offset (in % size) */
	unsigned int out;	/* data is extracted from off. (out % size) */
};

/*
 * Macros for declaration and initialization of the kfifo datatype
 */

/* helper macro */
#define __kfifo_initializer(s, b) \
	(struct kfifo) { \
		.size	= s, \
		.in	= 0, \
		.out	= 0, \
		.buffer = b \
	}

/**
 * DECLARE_KFIFO - macro to declare a kfifo and the associated buffer
 * @name: name of the declared kfifo datatype
<<<<<<< HEAD
 * @size: size of the fifo buffer
=======
 * @size: size of the fifo buffer. Must be a power of two.
>>>>>>> 6be32571
 *
 * Note1: the macro can be used inside struct or union declaration
 * Note2: the macro creates two objects:
 *  A kfifo object with the given name and a buffer for the kfifo
 *  object named name##kfifo_buffer
 */
#define DECLARE_KFIFO(name, size) \
union { \
	struct kfifo name; \
	unsigned char name##kfifo_buffer[size + sizeof(struct kfifo)]; \
}

/**
<<<<<<< HEAD
 * INIT_KFIFO - Initialize a kfifo declared by DECLARED_KFIFO
=======
 * INIT_KFIFO - Initialize a kfifo declared by DECLARE_KFIFO
>>>>>>> 6be32571
 * @name: name of the declared kfifo datatype
 */
#define INIT_KFIFO(name) \
	name = __kfifo_initializer(sizeof(name##kfifo_buffer) - \
				sizeof(struct kfifo), name##kfifo_buffer)

/**
 * DEFINE_KFIFO - macro to define and initialize a kfifo
 * @name: name of the declared kfifo datatype
<<<<<<< HEAD
 * @size: size of the fifo buffer
=======
 * @size: size of the fifo buffer. Must be a power of two.
>>>>>>> 6be32571
 *
 * Note1: the macro can be used for global and local kfifo data type variables
 * Note2: the macro creates two objects:
 *  A kfifo object with the given name and a buffer for the kfifo
 *  object named name##kfifo_buffer
 */
#define DEFINE_KFIFO(name, size) \
	unsigned char name##kfifo_buffer[size]; \
	struct kfifo name = __kfifo_initializer(size, name##kfifo_buffer)

#undef __kfifo_initializer

<<<<<<< HEAD
extern void kfifo_init(struct kfifo *fifo, unsigned char *buffer,
=======
extern void kfifo_init(struct kfifo *fifo, void *buffer,
>>>>>>> 6be32571
			unsigned int size);
extern __must_check int kfifo_alloc(struct kfifo *fifo, unsigned int size,
			gfp_t gfp_mask);
extern void kfifo_free(struct kfifo *fifo);
extern unsigned int kfifo_in(struct kfifo *fifo,
<<<<<<< HEAD
				const unsigned char *from, unsigned int len);
extern __must_check unsigned int kfifo_out(struct kfifo *fifo,
				unsigned char *to, unsigned int len);

/**
 * kfifo_reset - removes the entire FIFO contents
 * @fifo: the fifo to be emptied.
 */
static inline void kfifo_reset(struct kfifo *fifo)
=======
				const void *from, unsigned int len);
extern __must_check unsigned int kfifo_out(struct kfifo *fifo,
				void *to, unsigned int len);
extern __must_check unsigned int kfifo_out_peek(struct kfifo *fifo,
				void *to, unsigned int len, unsigned offset);

/**
 * kfifo_initialized - Check if kfifo is initialized.
 * @fifo: fifo to check
 * Return %true if FIFO is initialized, otherwise %false.
 * Assumes the fifo was 0 before.
 */
static inline bool kfifo_initialized(struct kfifo *fifo)
>>>>>>> 6be32571
{
	return fifo->buffer != 0;
}

/**
 * kfifo_reset_out - skip FIFO contents
 * @fifo: the fifo to be emptied.
 */
static inline void kfifo_reset_out(struct kfifo *fifo)
{
<<<<<<< HEAD
	smp_mb();
	fifo->out = fifo->in;
}

/**
 * kfifo_size - returns the size of the fifo in bytes
 * @fifo: the fifo to be used.
 */
static inline __must_check unsigned int kfifo_size(struct kfifo *fifo)
{
	return fifo->size;
}

/**
 * kfifo_len - returns the number of used bytes in the FIFO
 * @fifo: the fifo to be used.
 */
static inline unsigned int kfifo_len(struct kfifo *fifo)
{
	register unsigned int	out;

=======
	fifo->in = fifo->out = 0;
}

/**
 * kfifo_reset_out - skip FIFO contents
 * @fifo: the fifo to be emptied.
 */
static inline void kfifo_reset_out(struct kfifo *fifo)
{
	smp_mb();
	fifo->out = fifo->in;
}

/**
 * kfifo_size - returns the size of the fifo in bytes
 * @fifo: the fifo to be used.
 */
static inline __must_check unsigned int kfifo_size(struct kfifo *fifo)
{
	return fifo->size;
}

/**
 * kfifo_len - returns the number of used bytes in the FIFO
 * @fifo: the fifo to be used.
 */
static inline unsigned int kfifo_len(struct kfifo *fifo)
{
	register unsigned int	out;

>>>>>>> 6be32571
	out = fifo->out;
	smp_rmb();
	return fifo->in - out;
}

/**
 * kfifo_is_empty - returns true if the fifo is empty
 * @fifo: the fifo to be used.
 */
static inline __must_check int kfifo_is_empty(struct kfifo *fifo)
{
	return fifo->in == fifo->out;
}

/**
 * kfifo_is_full - returns true if the fifo is full
 * @fifo: the fifo to be used.
 */
static inline __must_check int kfifo_is_full(struct kfifo *fifo)
{
	return kfifo_len(fifo) == kfifo_size(fifo);
}

/**
 * kfifo_avail - returns the number of bytes available in the FIFO
 * @fifo: the fifo to be used.
 */
static inline __must_check unsigned int kfifo_avail(struct kfifo *fifo)
{
	return kfifo_size(fifo) - kfifo_len(fifo);
}

/**
 * kfifo_in_locked - puts some data into the FIFO using a spinlock for locking
 * @fifo: the fifo to be used.
 * @from: the data to be added.
 * @n: the length of the data to be added.
 * @lock: pointer to the spinlock to use for locking.
 *
 * This function copies at most @len bytes from the @from buffer into
 * the FIFO depending on the free space, and returns the number of
 * bytes copied.
 */
static inline unsigned int kfifo_in_locked(struct kfifo *fifo,
<<<<<<< HEAD
		const unsigned char *from, unsigned int n, spinlock_t *lock)
=======
		const void *from, unsigned int n, spinlock_t *lock)
>>>>>>> 6be32571
{
	unsigned long flags;
	unsigned int ret;

	spin_lock_irqsave(lock, flags);

	ret = kfifo_in(fifo, from, n);

	spin_unlock_irqrestore(lock, flags);

	return ret;
}

/**
 * kfifo_out_locked - gets some data from the FIFO using a spinlock for locking
 * @fifo: the fifo to be used.
 * @to: where the data must be copied.
 * @n: the size of the destination buffer.
 * @lock: pointer to the spinlock to use for locking.
 *
 * This function copies at most @len bytes from the FIFO into the
 * @to buffer and returns the number of copied bytes.
 */
static inline __must_check unsigned int kfifo_out_locked(struct kfifo *fifo,
<<<<<<< HEAD
	unsigned char *to, unsigned int n, spinlock_t *lock)
=======
	void *to, unsigned int n, spinlock_t *lock)
>>>>>>> 6be32571
{
	unsigned long flags;
	unsigned int ret;

	spin_lock_irqsave(lock, flags);
<<<<<<< HEAD

	ret = kfifo_out(fifo, to, n);

	/*
	 * optimization: if the FIFO is empty, set the indices to 0
	 * so we don't wrap the next time
	 */
	if (kfifo_is_empty(fifo))
		kfifo_reset(fifo);

	spin_unlock_irqrestore(lock, flags);

	return ret;
}

extern void kfifo_skip(struct kfifo *fifo, unsigned int len);

extern __must_check unsigned int kfifo_from_user(struct kfifo *fifo,
	const void __user *from, unsigned int n);

extern __must_check unsigned int kfifo_to_user(struct kfifo *fifo,
	void __user *to, unsigned int n);

/*
 * __kfifo_add_out internal helper function for updating the out offset
 */
static inline void __kfifo_add_out(struct kfifo *fifo,
				unsigned int off)
{
	smp_mb();
	fifo->out += off;
}

/*
 * __kfifo_add_in internal helper function for updating the in offset
 */
static inline void __kfifo_add_in(struct kfifo *fifo,
				unsigned int off)
{
	smp_wmb();
	fifo->in += off;
}

/*
 * __kfifo_off internal helper function for calculating the index of a
 * given offeset
 */
static inline unsigned int __kfifo_off(struct kfifo *fifo, unsigned int off)
{
	return off & (fifo->size - 1);
}

/*
 * __kfifo_peek_n internal helper function for determinate the length of
 * the next record in the fifo
 */
static inline unsigned int __kfifo_peek_n(struct kfifo *fifo,
				unsigned int recsize)
{
#define __KFIFO_GET(fifo, off, shift) \
	((fifo)->buffer[__kfifo_off((fifo), (fifo)->out+(off))] << (shift))

	unsigned int l;

	l = __KFIFO_GET(fifo, 0, 0);

	if (--recsize)
		l |= __KFIFO_GET(fifo, 1, 8);

	return l;
#undef	__KFIFO_GET
}

/*
 * __kfifo_poke_n internal helper function for storing the length of
 * the next record into the fifo
 */
static inline void __kfifo_poke_n(struct kfifo *fifo,
			unsigned int recsize, unsigned int n)
{
#define __KFIFO_PUT(fifo, off, val, shift) \
		( \
		(fifo)->buffer[__kfifo_off((fifo), (fifo)->in+(off))] = \
		(unsigned char)((val) >> (shift)) \
		)

	__KFIFO_PUT(fifo, 0, n, 0);

	if (--recsize)
		__KFIFO_PUT(fifo, 1, n, 8);
#undef	__KFIFO_PUT
}

/*
 * __kfifo_in_... internal functions for put date into the fifo
 * do not call it directly, use kfifo_in_rec() instead
 */
extern unsigned int __kfifo_in_n(struct kfifo *fifo,
	const void *from, unsigned int n, unsigned int recsize);

extern unsigned int __kfifo_in_generic(struct kfifo *fifo,
	const void *from, unsigned int n, unsigned int recsize);

static inline unsigned int __kfifo_in_rec(struct kfifo *fifo,
	const void *from, unsigned int n, unsigned int recsize)
{
	unsigned int ret;

	ret = __kfifo_in_n(fifo, from, n, recsize);

=======

	ret = kfifo_out(fifo, to, n);

	spin_unlock_irqrestore(lock, flags);

	return ret;
}

extern void kfifo_skip(struct kfifo *fifo, unsigned int len);

extern __must_check int kfifo_from_user(struct kfifo *fifo,
	const void __user *from, unsigned int n, unsigned *lenout);

extern __must_check int kfifo_to_user(struct kfifo *fifo,
	void __user *to, unsigned int n, unsigned *lenout);

/*
 * __kfifo_add_out internal helper function for updating the out offset
 */
static inline void __kfifo_add_out(struct kfifo *fifo,
				unsigned int off)
{
	smp_mb();
	fifo->out += off;
}

/*
 * __kfifo_add_in internal helper function for updating the in offset
 */
static inline void __kfifo_add_in(struct kfifo *fifo,
				unsigned int off)
{
	smp_wmb();
	fifo->in += off;
}

/*
 * __kfifo_off internal helper function for calculating the index of a
 * given offeset
 */
static inline unsigned int __kfifo_off(struct kfifo *fifo, unsigned int off)
{
	return off & (fifo->size - 1);
}

/*
 * __kfifo_peek_n internal helper function for determinate the length of
 * the next record in the fifo
 */
static inline unsigned int __kfifo_peek_n(struct kfifo *fifo,
				unsigned int recsize)
{
#define __KFIFO_GET(fifo, off, shift) \
	((fifo)->buffer[__kfifo_off((fifo), (fifo)->out+(off))] << (shift))

	unsigned int l;

	l = __KFIFO_GET(fifo, 0, 0);

	if (--recsize)
		l |= __KFIFO_GET(fifo, 1, 8);

	return l;
#undef	__KFIFO_GET
}

/*
 * __kfifo_poke_n internal helper function for storing the length of
 * the next record into the fifo
 */
static inline void __kfifo_poke_n(struct kfifo *fifo,
			unsigned int recsize, unsigned int n)
{
#define __KFIFO_PUT(fifo, off, val, shift) \
		( \
		(fifo)->buffer[__kfifo_off((fifo), (fifo)->in+(off))] = \
		(unsigned char)((val) >> (shift)) \
		)

	__KFIFO_PUT(fifo, 0, n, 0);

	if (--recsize)
		__KFIFO_PUT(fifo, 1, n, 8);
#undef	__KFIFO_PUT
}

/*
 * __kfifo_in_... internal functions for put date into the fifo
 * do not call it directly, use kfifo_in_rec() instead
 */
extern unsigned int __kfifo_in_n(struct kfifo *fifo,
	const void *from, unsigned int n, unsigned int recsize);

extern unsigned int __kfifo_in_generic(struct kfifo *fifo,
	const void *from, unsigned int n, unsigned int recsize);

static inline unsigned int __kfifo_in_rec(struct kfifo *fifo,
	const void *from, unsigned int n, unsigned int recsize)
{
	unsigned int ret;

	ret = __kfifo_in_n(fifo, from, n, recsize);

>>>>>>> 6be32571
	if (likely(ret == 0)) {
		if (recsize)
			__kfifo_poke_n(fifo, recsize, n);
		__kfifo_add_in(fifo, n + recsize);
	}
	return ret;
}

/**
 * kfifo_in_rec - puts some record data into the FIFO
 * @fifo: the fifo to be used.
 * @from: the data to be added.
 * @n: the length of the data to be added.
 * @recsize: size of record field
 *
 * This function copies @n bytes from the @from into the FIFO and returns
 * the number of bytes which cannot be copied.
 * A returned value greater than the @n value means that the record doesn't
 * fit into the buffer.
 *
 * Note that with only one concurrent reader and one concurrent
 * writer, you don't need extra locking to use these functions.
<<<<<<< HEAD
 */
static inline __must_check unsigned int kfifo_in_rec(struct kfifo *fifo,
	void *from, unsigned int n, unsigned int recsize)
{
	if (!__builtin_constant_p(recsize))
		return __kfifo_in_generic(fifo, from, n, recsize);
	return __kfifo_in_rec(fifo, from, n, recsize);
}

/*
 * __kfifo_out_... internal functions for get date from the fifo
 * do not call it directly, use kfifo_out_rec() instead
 */
extern unsigned int __kfifo_out_n(struct kfifo *fifo,
	void *to, unsigned int reclen, unsigned int recsize);

extern unsigned int __kfifo_out_generic(struct kfifo *fifo,
	void *to, unsigned int n,
	unsigned int recsize, unsigned int *total);

static inline unsigned int __kfifo_out_rec(struct kfifo *fifo,
	void *to, unsigned int n, unsigned int recsize,
	unsigned int *total)
{
=======
 */
static inline __must_check unsigned int kfifo_in_rec(struct kfifo *fifo,
	void *from, unsigned int n, unsigned int recsize)
{
	if (!__builtin_constant_p(recsize))
		return __kfifo_in_generic(fifo, from, n, recsize);
	return __kfifo_in_rec(fifo, from, n, recsize);
}

/*
 * __kfifo_out_... internal functions for get date from the fifo
 * do not call it directly, use kfifo_out_rec() instead
 */
extern unsigned int __kfifo_out_n(struct kfifo *fifo,
	void *to, unsigned int reclen, unsigned int recsize);

extern unsigned int __kfifo_out_generic(struct kfifo *fifo,
	void *to, unsigned int n,
	unsigned int recsize, unsigned int *total);

static inline unsigned int __kfifo_out_rec(struct kfifo *fifo,
	void *to, unsigned int n, unsigned int recsize,
	unsigned int *total)
{
>>>>>>> 6be32571
	unsigned int l;

	if (!recsize) {
		l = n;
		if (total)
			*total = l;
	} else {
		l = __kfifo_peek_n(fifo, recsize);
		if (total)
			*total = l;
		if (n < l)
			return l;
	}

	return __kfifo_out_n(fifo, to, l, recsize);
}

/**
 * kfifo_out_rec - gets some record data from the FIFO
 * @fifo: the fifo to be used.
 * @to: where the data must be copied.
 * @n: the size of the destination buffer.
 * @recsize: size of record field
 * @total: pointer where the total number of to copied bytes should stored
 *
 * This function copies at most @n bytes from the FIFO to @to and returns the
 * number of bytes which cannot be copied.
 * A returned value greater than the @n value means that the record doesn't
 * fit into the @to buffer.
 *
 * Note that with only one concurrent reader and one concurrent
 * writer, you don't need extra locking to use these functions.
 */
static inline __must_check unsigned int kfifo_out_rec(struct kfifo *fifo,
	void *to, unsigned int n, unsigned int recsize,
	unsigned int *total)

{
	if (!__builtin_constant_p(recsize))
		return __kfifo_out_generic(fifo, to, n, recsize, total);
	return __kfifo_out_rec(fifo, to, n, recsize, total);
}
<<<<<<< HEAD

/*
 * __kfifo_from_user_... internal functions for transfer from user space into
 * the fifo. do not call it directly, use kfifo_from_user_rec() instead
 */
extern unsigned int __kfifo_from_user_n(struct kfifo *fifo,
	const void __user *from, unsigned int n, unsigned int recsize);

=======

/*
 * __kfifo_from_user_... internal functions for transfer from user space into
 * the fifo. do not call it directly, use kfifo_from_user_rec() instead
 */
extern unsigned int __kfifo_from_user_n(struct kfifo *fifo,
	const void __user *from, unsigned int n, unsigned int recsize);

>>>>>>> 6be32571
extern unsigned int __kfifo_from_user_generic(struct kfifo *fifo,
	const void __user *from, unsigned int n, unsigned int recsize);

static inline unsigned int __kfifo_from_user_rec(struct kfifo *fifo,
	const void __user *from, unsigned int n, unsigned int recsize)
{
	unsigned int ret;

	ret = __kfifo_from_user_n(fifo, from, n, recsize);

	if (likely(ret == 0)) {
		if (recsize)
			__kfifo_poke_n(fifo, recsize, n);
		__kfifo_add_in(fifo, n + recsize);
	}
	return ret;
}

/**
 * kfifo_from_user_rec - puts some data from user space into the FIFO
 * @fifo: the fifo to be used.
 * @from: pointer to the data to be added.
 * @n: the length of the data to be added.
 * @recsize: size of record field
 *
 * This function copies @n bytes from the @from into the
 * FIFO and returns the number of bytes which cannot be copied.
 *
 * If the returned value is equal or less the @n value, the copy_from_user()
 * functions has failed. Otherwise the record doesn't fit into the buffer.
 *
 * Note that with only one concurrent reader and one concurrent
 * writer, you don't need extra locking to use these functions.
 */
static inline __must_check unsigned int kfifo_from_user_rec(struct kfifo *fifo,
	const void __user *from, unsigned int n, unsigned int recsize)
{
	if (!__builtin_constant_p(recsize))
		return __kfifo_from_user_generic(fifo, from, n, recsize);
	return __kfifo_from_user_rec(fifo, from, n, recsize);
}

/*
 * __kfifo_to_user_... internal functions for transfer fifo data into user space
 * do not call it directly, use kfifo_to_user_rec() instead
 */
extern unsigned int __kfifo_to_user_n(struct kfifo *fifo,
	void __user *to, unsigned int n, unsigned int reclen,
	unsigned int recsize);

extern unsigned int __kfifo_to_user_generic(struct kfifo *fifo,
	void __user *to, unsigned int n, unsigned int recsize,
	unsigned int *total);

static inline unsigned int __kfifo_to_user_rec(struct kfifo *fifo,
	void __user *to, unsigned int n,
	unsigned int recsize, unsigned int *total)
{
	unsigned int l;

	if (!recsize) {
		l = n;
		if (total)
			*total = l;
	} else {
		l = __kfifo_peek_n(fifo, recsize);
		if (total)
			*total = l;
		if (n < l)
			return l;
	}

	return __kfifo_to_user_n(fifo, to, n, l, recsize);
}

/**
 * kfifo_to_user_rec - gets data from the FIFO and write it to user space
 * @fifo: the fifo to be used.
 * @to: where the data must be copied.
 * @n: the size of the destination buffer.
 * @recsize: size of record field
 * @total: pointer where the total number of to copied bytes should stored
 *
 * This function copies at most @n bytes from the FIFO to the @to.
 * In case of an error, the function returns the number of bytes which cannot
 * be copied.
 * If the returned value is equal or less the @n value, the copy_to_user()
 * functions has failed. Otherwise the record doesn't fit into the @to buffer.
 *
 * Note that with only one concurrent reader and one concurrent
 * writer, you don't need extra locking to use these functions.
 */
static inline __must_check unsigned int kfifo_to_user_rec(struct kfifo *fifo,
		void __user *to, unsigned int n, unsigned int recsize,
		unsigned int *total)
{
	if (!__builtin_constant_p(recsize))
		return __kfifo_to_user_generic(fifo, to, n, recsize, total);
	return __kfifo_to_user_rec(fifo, to, n, recsize, total);
}

/*
 * __kfifo_peek_... internal functions for peek into the next fifo record
 * do not call it directly, use kfifo_peek_rec() instead
 */
extern unsigned int __kfifo_peek_generic(struct kfifo *fifo,
				unsigned int recsize);

/**
 * kfifo_peek_rec - gets the size of the next FIFO record data
 * @fifo: the fifo to be used.
 * @recsize: size of record field
 *
 * This function returns the size of the next FIFO record in number of bytes
 */
static inline __must_check unsigned int kfifo_peek_rec(struct kfifo *fifo,
	unsigned int recsize)
{
	if (!__builtin_constant_p(recsize))
		return __kfifo_peek_generic(fifo, recsize);
	if (!recsize)
		return kfifo_len(fifo);
	return __kfifo_peek_n(fifo, recsize);
}

/*
 * __kfifo_skip_... internal functions for skip the next fifo record
 * do not call it directly, use kfifo_skip_rec() instead
 */
extern void __kfifo_skip_generic(struct kfifo *fifo, unsigned int recsize);

static inline void __kfifo_skip_rec(struct kfifo *fifo,
	unsigned int recsize)
{
	unsigned int l;

	if (recsize) {
		l = __kfifo_peek_n(fifo, recsize);

		if (l + recsize <= kfifo_len(fifo)) {
			__kfifo_add_out(fifo, l + recsize);
			return;
		}
	}
	kfifo_reset_out(fifo);
}

/**
 * kfifo_skip_rec - skip the next fifo out record
 * @fifo: the fifo to be used.
 * @recsize: size of record field
 *
 * This function skips the next FIFO record
 */
static inline void kfifo_skip_rec(struct kfifo *fifo,
	unsigned int recsize)
{
	if (!__builtin_constant_p(recsize))
		__kfifo_skip_generic(fifo, recsize);
	else
		__kfifo_skip_rec(fifo, recsize);
}

/**
 * kfifo_avail_rec - returns the number of bytes available in a record FIFO
 * @fifo: the fifo to be used.
 * @recsize: size of record field
 */
static inline __must_check unsigned int kfifo_avail_rec(struct kfifo *fifo,
	unsigned int recsize)
{
	unsigned int l = kfifo_size(fifo) - kfifo_len(fifo);

	return (l > recsize) ? l - recsize : 0;
}

#endif<|MERGE_RESOLUTION|>--- conflicted
+++ resolved
@@ -67,11 +67,7 @@
 /**
  * DECLARE_KFIFO - macro to declare a kfifo and the associated buffer
  * @name: name of the declared kfifo datatype
-<<<<<<< HEAD
- * @size: size of the fifo buffer
-=======
  * @size: size of the fifo buffer. Must be a power of two.
->>>>>>> 6be32571
  *
  * Note1: the macro can be used inside struct or union declaration
  * Note2: the macro creates two objects:
@@ -85,11 +81,7 @@
 }
 
 /**
-<<<<<<< HEAD
- * INIT_KFIFO - Initialize a kfifo declared by DECLARED_KFIFO
-=======
  * INIT_KFIFO - Initialize a kfifo declared by DECLARE_KFIFO
->>>>>>> 6be32571
  * @name: name of the declared kfifo datatype
  */
 #define INIT_KFIFO(name) \
@@ -99,11 +91,7 @@
 /**
  * DEFINE_KFIFO - macro to define and initialize a kfifo
  * @name: name of the declared kfifo datatype
-<<<<<<< HEAD
- * @size: size of the fifo buffer
-=======
  * @size: size of the fifo buffer. Must be a power of two.
->>>>>>> 6be32571
  *
  * Note1: the macro can be used for global and local kfifo data type variables
  * Note2: the macro creates two objects:
@@ -116,27 +104,12 @@
 
 #undef __kfifo_initializer
 
-<<<<<<< HEAD
-extern void kfifo_init(struct kfifo *fifo, unsigned char *buffer,
-=======
 extern void kfifo_init(struct kfifo *fifo, void *buffer,
->>>>>>> 6be32571
 			unsigned int size);
 extern __must_check int kfifo_alloc(struct kfifo *fifo, unsigned int size,
 			gfp_t gfp_mask);
 extern void kfifo_free(struct kfifo *fifo);
 extern unsigned int kfifo_in(struct kfifo *fifo,
-<<<<<<< HEAD
-				const unsigned char *from, unsigned int len);
-extern __must_check unsigned int kfifo_out(struct kfifo *fifo,
-				unsigned char *to, unsigned int len);
-
-/**
- * kfifo_reset - removes the entire FIFO contents
- * @fifo: the fifo to be emptied.
- */
-static inline void kfifo_reset(struct kfifo *fifo)
-=======
 				const void *from, unsigned int len);
 extern __must_check unsigned int kfifo_out(struct kfifo *fifo,
 				void *to, unsigned int len);
@@ -150,9 +123,17 @@
  * Assumes the fifo was 0 before.
  */
 static inline bool kfifo_initialized(struct kfifo *fifo)
->>>>>>> 6be32571
 {
 	return fifo->buffer != 0;
+}
+
+/**
+ * kfifo_reset - removes the entire FIFO contents
+ * @fifo: the fifo to be emptied.
+ */
+static inline void kfifo_reset(struct kfifo *fifo)
+{
+	fifo->in = fifo->out = 0;
 }
 
 /**
@@ -161,7 +142,6 @@
  */
 static inline void kfifo_reset_out(struct kfifo *fifo)
 {
-<<<<<<< HEAD
 	smp_mb();
 	fifo->out = fifo->in;
 }
@@ -183,38 +163,6 @@
 {
 	register unsigned int	out;
 
-=======
-	fifo->in = fifo->out = 0;
-}
-
-/**
- * kfifo_reset_out - skip FIFO contents
- * @fifo: the fifo to be emptied.
- */
-static inline void kfifo_reset_out(struct kfifo *fifo)
-{
-	smp_mb();
-	fifo->out = fifo->in;
-}
-
-/**
- * kfifo_size - returns the size of the fifo in bytes
- * @fifo: the fifo to be used.
- */
-static inline __must_check unsigned int kfifo_size(struct kfifo *fifo)
-{
-	return fifo->size;
-}
-
-/**
- * kfifo_len - returns the number of used bytes in the FIFO
- * @fifo: the fifo to be used.
- */
-static inline unsigned int kfifo_len(struct kfifo *fifo)
-{
-	register unsigned int	out;
-
->>>>>>> 6be32571
 	out = fifo->out;
 	smp_rmb();
 	return fifo->in - out;
@@ -259,11 +207,7 @@
  * bytes copied.
  */
 static inline unsigned int kfifo_in_locked(struct kfifo *fifo,
-<<<<<<< HEAD
-		const unsigned char *from, unsigned int n, spinlock_t *lock)
-=======
 		const void *from, unsigned int n, spinlock_t *lock)
->>>>>>> 6be32571
 {
 	unsigned long flags;
 	unsigned int ret;
@@ -288,27 +232,15 @@
  * @to buffer and returns the number of copied bytes.
  */
 static inline __must_check unsigned int kfifo_out_locked(struct kfifo *fifo,
-<<<<<<< HEAD
-	unsigned char *to, unsigned int n, spinlock_t *lock)
-=======
 	void *to, unsigned int n, spinlock_t *lock)
->>>>>>> 6be32571
 {
 	unsigned long flags;
 	unsigned int ret;
 
 	spin_lock_irqsave(lock, flags);
-<<<<<<< HEAD
 
 	ret = kfifo_out(fifo, to, n);
 
-	/*
-	 * optimization: if the FIFO is empty, set the indices to 0
-	 * so we don't wrap the next time
-	 */
-	if (kfifo_is_empty(fifo))
-		kfifo_reset(fifo);
-
 	spin_unlock_irqrestore(lock, flags);
 
 	return ret;
@@ -316,11 +248,11 @@
 
 extern void kfifo_skip(struct kfifo *fifo, unsigned int len);
 
-extern __must_check unsigned int kfifo_from_user(struct kfifo *fifo,
-	const void __user *from, unsigned int n);
-
-extern __must_check unsigned int kfifo_to_user(struct kfifo *fifo,
-	void __user *to, unsigned int n);
+extern __must_check int kfifo_from_user(struct kfifo *fifo,
+	const void __user *from, unsigned int n, unsigned *lenout);
+
+extern __must_check int kfifo_to_user(struct kfifo *fifo,
+	void __user *to, unsigned int n, unsigned *lenout);
 
 /*
  * __kfifo_add_out internal helper function for updating the out offset
@@ -409,111 +341,6 @@
 
 	ret = __kfifo_in_n(fifo, from, n, recsize);
 
-=======
-
-	ret = kfifo_out(fifo, to, n);
-
-	spin_unlock_irqrestore(lock, flags);
-
-	return ret;
-}
-
-extern void kfifo_skip(struct kfifo *fifo, unsigned int len);
-
-extern __must_check int kfifo_from_user(struct kfifo *fifo,
-	const void __user *from, unsigned int n, unsigned *lenout);
-
-extern __must_check int kfifo_to_user(struct kfifo *fifo,
-	void __user *to, unsigned int n, unsigned *lenout);
-
-/*
- * __kfifo_add_out internal helper function for updating the out offset
- */
-static inline void __kfifo_add_out(struct kfifo *fifo,
-				unsigned int off)
-{
-	smp_mb();
-	fifo->out += off;
-}
-
-/*
- * __kfifo_add_in internal helper function for updating the in offset
- */
-static inline void __kfifo_add_in(struct kfifo *fifo,
-				unsigned int off)
-{
-	smp_wmb();
-	fifo->in += off;
-}
-
-/*
- * __kfifo_off internal helper function for calculating the index of a
- * given offeset
- */
-static inline unsigned int __kfifo_off(struct kfifo *fifo, unsigned int off)
-{
-	return off & (fifo->size - 1);
-}
-
-/*
- * __kfifo_peek_n internal helper function for determinate the length of
- * the next record in the fifo
- */
-static inline unsigned int __kfifo_peek_n(struct kfifo *fifo,
-				unsigned int recsize)
-{
-#define __KFIFO_GET(fifo, off, shift) \
-	((fifo)->buffer[__kfifo_off((fifo), (fifo)->out+(off))] << (shift))
-
-	unsigned int l;
-
-	l = __KFIFO_GET(fifo, 0, 0);
-
-	if (--recsize)
-		l |= __KFIFO_GET(fifo, 1, 8);
-
-	return l;
-#undef	__KFIFO_GET
-}
-
-/*
- * __kfifo_poke_n internal helper function for storing the length of
- * the next record into the fifo
- */
-static inline void __kfifo_poke_n(struct kfifo *fifo,
-			unsigned int recsize, unsigned int n)
-{
-#define __KFIFO_PUT(fifo, off, val, shift) \
-		( \
-		(fifo)->buffer[__kfifo_off((fifo), (fifo)->in+(off))] = \
-		(unsigned char)((val) >> (shift)) \
-		)
-
-	__KFIFO_PUT(fifo, 0, n, 0);
-
-	if (--recsize)
-		__KFIFO_PUT(fifo, 1, n, 8);
-#undef	__KFIFO_PUT
-}
-
-/*
- * __kfifo_in_... internal functions for put date into the fifo
- * do not call it directly, use kfifo_in_rec() instead
- */
-extern unsigned int __kfifo_in_n(struct kfifo *fifo,
-	const void *from, unsigned int n, unsigned int recsize);
-
-extern unsigned int __kfifo_in_generic(struct kfifo *fifo,
-	const void *from, unsigned int n, unsigned int recsize);
-
-static inline unsigned int __kfifo_in_rec(struct kfifo *fifo,
-	const void *from, unsigned int n, unsigned int recsize)
-{
-	unsigned int ret;
-
-	ret = __kfifo_in_n(fifo, from, n, recsize);
-
->>>>>>> 6be32571
 	if (likely(ret == 0)) {
 		if (recsize)
 			__kfifo_poke_n(fifo, recsize, n);
@@ -536,7 +363,6 @@
  *
  * Note that with only one concurrent reader and one concurrent
  * writer, you don't need extra locking to use these functions.
-<<<<<<< HEAD
  */
 static inline __must_check unsigned int kfifo_in_rec(struct kfifo *fifo,
 	void *from, unsigned int n, unsigned int recsize)
@@ -561,32 +387,6 @@
 	void *to, unsigned int n, unsigned int recsize,
 	unsigned int *total)
 {
-=======
- */
-static inline __must_check unsigned int kfifo_in_rec(struct kfifo *fifo,
-	void *from, unsigned int n, unsigned int recsize)
-{
-	if (!__builtin_constant_p(recsize))
-		return __kfifo_in_generic(fifo, from, n, recsize);
-	return __kfifo_in_rec(fifo, from, n, recsize);
-}
-
-/*
- * __kfifo_out_... internal functions for get date from the fifo
- * do not call it directly, use kfifo_out_rec() instead
- */
-extern unsigned int __kfifo_out_n(struct kfifo *fifo,
-	void *to, unsigned int reclen, unsigned int recsize);
-
-extern unsigned int __kfifo_out_generic(struct kfifo *fifo,
-	void *to, unsigned int n,
-	unsigned int recsize, unsigned int *total);
-
-static inline unsigned int __kfifo_out_rec(struct kfifo *fifo,
-	void *to, unsigned int n, unsigned int recsize,
-	unsigned int *total)
-{
->>>>>>> 6be32571
 	unsigned int l;
 
 	if (!recsize) {
@@ -629,7 +429,6 @@
 		return __kfifo_out_generic(fifo, to, n, recsize, total);
 	return __kfifo_out_rec(fifo, to, n, recsize, total);
 }
-<<<<<<< HEAD
 
 /*
  * __kfifo_from_user_... internal functions for transfer from user space into
@@ -638,16 +437,6 @@
 extern unsigned int __kfifo_from_user_n(struct kfifo *fifo,
 	const void __user *from, unsigned int n, unsigned int recsize);
 
-=======
-
-/*
- * __kfifo_from_user_... internal functions for transfer from user space into
- * the fifo. do not call it directly, use kfifo_from_user_rec() instead
- */
-extern unsigned int __kfifo_from_user_n(struct kfifo *fifo,
-	const void __user *from, unsigned int n, unsigned int recsize);
-
->>>>>>> 6be32571
 extern unsigned int __kfifo_from_user_generic(struct kfifo *fifo,
 	const void __user *from, unsigned int n, unsigned int recsize);
 
